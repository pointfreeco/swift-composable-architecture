import Combine
@_spi(Canary)@_spi(Internals) import ComposableArchitecture
import XCTest

@MainActor
final class EffectTests: BaseTCATestCase {
  var cancellables: Set<AnyCancellable> = []
  let mainQueue = DispatchQueue.test

  @available(*, deprecated)
  func testCatchToEffect() {
    struct Error: Swift.Error, Equatable {}

    Future<Int, Error> { $0(.success(42)) }
      .catchToEffect()
      .sink { XCTAssertEqual($0, .success(42)) }
      .store(in: &self.cancellables)

    Future<Int, Error> { $0(.failure(Error())) }
      .catchToEffect()
      .sink { XCTAssertEqual($0, .failure(Error())) }
      .store(in: &self.cancellables)

    Future<Int, Never> { $0(.success(42)) }
      .eraseToEffect()
      .sink { XCTAssertEqual($0, 42) }
      .store(in: &self.cancellables)

    Future<Int, Error> { $0(.success(42)) }
      .catchToEffect {
        switch $0 {
        case let .success(val):
          return val
        case .failure:
          return -1
        }
      }
      .sink { XCTAssertEqual($0, 42) }
      .store(in: &self.cancellables)

    Future<Int, Error> { $0(.failure(Error())) }
      .catchToEffect {
        switch $0 {
        case let .success(val):
          return val
        case .failure:
          return -1
        }
      }
      .sink { XCTAssertEqual($0, -1) }
      .store(in: &self.cancellables)
  }

  #if (canImport(RegexBuilder) || !os(macOS) && !targetEnvironment(macCatalyst))
    func testConcatenate() async {
<<<<<<< HEAD
      await withMainSerialExecutor {
        if #available(iOS 16, macOS 13, tvOS 16, watchOS 9, *) {
          let clock = TestClock()
          let values = LockIsolated<[Int]>([])

          let effect = EffectTask<Int>.concatenate(
            (1...3).map { count in
              .task {
                try await clock.sleep(for: .seconds(count))
                return count
              }
=======
      if #available(iOS 16, macOS 13, tvOS 16, watchOS 9, *) {
        let clock = TestClock()
        var values: [Int] = []

        let effect = EffectPublisher<Int, Never>.concatenate(
          (1...3).map { count in
            .task {
              try await clock.sleep(for: .seconds(count))
              return count
>>>>>>> e0c9ff8e
            }
          }
        )

<<<<<<< HEAD
          let task = Task {
            for await n in effect.actions {
              values.withValue { $0.append(n) }
            }
          }

          XCTAssertEqual(values.value, [])

          await clock.advance(by: .seconds(1))
          XCTAssertEqual(values.value, [1])

          await clock.advance(by: .seconds(2))
          XCTAssertEqual(values.value, [1, 2])

          await clock.advance(by: .seconds(3))
          XCTAssertEqual(values.value, [1, 2, 3])

          await clock.run()
          XCTAssertEqual(values.value, [1, 2, 3])

          await task.value
        }
=======
        effect.sink(receiveValue: { values.append($0) }).store(in: &self.cancellables)

        XCTAssertEqual(values, [])

        await clock.advance(by: .seconds(1))
        XCTAssertEqual(values, [1])

        await clock.advance(by: .seconds(2))
        XCTAssertEqual(values, [1, 2])

        await clock.advance(by: .seconds(3))
        XCTAssertEqual(values, [1, 2, 3])

        await clock.run()
        XCTAssertEqual(values, [1, 2, 3])
>>>>>>> e0c9ff8e
      }
    }
  #endif

  func testConcatenateOneEffect() async {
    let values = LockIsolated<[Int]>([])

    let effect = Effect<Int>.concatenate(
      .publisher { Just(1).delay(for: 1, scheduler: self.mainQueue) }
    )

    let task = Task {
      for await n in effect.actions {
        values.withValue { $0.append(n) }
      }
    }

    XCTAssertEqual(values.value, [])

    await self.mainQueue.advance(by: 1)
    XCTAssertEqual(values.value, [1])

    await self.mainQueue.run()
    XCTAssertEqual(values.value, [1])

    await task.value
  }

  #if (canImport(RegexBuilder) || !os(macOS) && !targetEnvironment(macCatalyst))
    func testMerge() async {
      if #available(iOS 16, macOS 13, tvOS 16, watchOS 9, *) {
        let clock = TestClock()

        let effect = EffectPublisher<Int, Never>.merge(
          (1...3).map { count in
            .task {
              try await clock.sleep(for: .seconds(count))
              return count
            }
          }
        )

<<<<<<< HEAD
          let values = LockIsolated<[Int]>([])

          let task = Task {
            for await n in effect.actions {
              values.withValue { $0.append(n) }
            }
          }

          XCTAssertEqual(values.value, [])

          await clock.advance(by: .seconds(1))
          XCTAssertEqual(values.value, [1])

          await clock.advance(by: .seconds(1))
          XCTAssertEqual(values.value, [1, 2])

          await clock.advance(by: .seconds(1))
          XCTAssertEqual(values.value, [1, 2, 3])

          await task.value
        }
=======
        var values: [Int] = []
        effect.sink(receiveValue: { values.append($0) }).store(in: &self.cancellables)

        XCTAssertEqual(values, [])

        await clock.advance(by: .seconds(1))
        XCTAssertEqual(values, [1])

        await clock.advance(by: .seconds(1))
        XCTAssertEqual(values, [1, 2])

        await clock.advance(by: .seconds(1))
        XCTAssertEqual(values, [1, 2, 3])
>>>>>>> e0c9ff8e
      }
    }
  #endif

  @available(*, deprecated)
  func testEffectSubscriberInitializer() {
    let effect = Effect<Int>.run { subscriber in
      subscriber.send(1)
      subscriber.send(2)
      self.mainQueue.schedule(after: self.mainQueue.now.advanced(by: .seconds(1))) {
        subscriber.send(3)
      }
      self.mainQueue.schedule(after: self.mainQueue.now.advanced(by: .seconds(2))) {
        subscriber.send(4)
        subscriber.send(completion: .finished)
      }

      return AnyCancellable {}
    }

    var values: [Int] = []
    var isComplete = false
    effect
      .sink(receiveCompletion: { _ in isComplete = true }, receiveValue: { values.append($0) })
      .store(in: &self.cancellables)

    XCTAssertEqual(values, [1, 2])
    XCTAssertEqual(isComplete, false)

    self.mainQueue.advance(by: 1)

    XCTAssertEqual(values, [1, 2, 3])
    XCTAssertEqual(isComplete, false)

    self.mainQueue.advance(by: 1)

    XCTAssertEqual(values, [1, 2, 3, 4])
    XCTAssertEqual(isComplete, true)
  }

  @available(*, deprecated)
  func testEffectSubscriberInitializer_WithCancellation() {
    enum CancelID { case delay }

    let effect = Effect<Int>.run { subscriber in
      subscriber.send(1)
      self.mainQueue.schedule(after: self.mainQueue.now.advanced(by: .seconds(1))) {
        subscriber.send(2)
      }

      return AnyCancellable {}
    }
    .cancellable(id: CancelID.delay)

    var values: [Int] = []
    var isComplete = false
    effect
      .sink(receiveCompletion: { _ in isComplete = true }, receiveValue: { values.append($0) })
      .store(in: &self.cancellables)

    XCTAssertEqual(values, [1])
    XCTAssertEqual(isComplete, false)

    Effect<Void>.cancel(id: CancelID.delay)
      .sink(receiveValue: { _ in })
      .store(in: &self.cancellables)

    self.mainQueue.advance(by: 1)

    XCTAssertEqual(values, [1])
    XCTAssertEqual(isComplete, true)
  }

  @available(*, deprecated)
  func testEffectErrorCrash() {
    let expectation = self.expectation(description: "Complete")

    // This crashes on iOS 13 if Effect.init(error:) is implemented using the Fail publisher.
    EffectPublisher<Never, Error>(error: NSError(domain: "", code: 1))
      .retry(3)
      .catch { _ in Fail(error: NSError(domain: "", code: 1)) }
      .sink(
        receiveCompletion: { _ in expectation.fulfill() },
        receiveValue: { _ in }
      )
      .store(in: &self.cancellables)

    self.wait(for: [expectation], timeout: 0)
  }

  func testDoubleCancelInFlight() async {
    var result: Int?

    let effect = Effect.send(42)
      .cancellable(id: "id", cancelInFlight: true)
      .cancellable(id: "id", cancelInFlight: true)

    for await n in effect.actions {
      XCTAssertNil(result)
      result = n
    }

    XCTAssertEqual(result, 42)
  }

  #if DEBUG
    @available(*, deprecated)
    func testUnimplemented() {
      let effect = Effect<Never>.unimplemented("unimplemented")
      XCTExpectFailure {
        effect
          .sink(receiveValue: { _ in })
          .store(in: &self.cancellables)
      } issueMatcher: { issue in
        issue.compactDescription == "unimplemented - An unimplemented effect ran."
      }
    }
  #endif

  @available(*, deprecated)
  func testTask() async {
    guard #available(iOS 15, macOS 12, tvOS 15, watchOS 8, *) else { return }
    let effect = Effect<Int>.task { 42 }
    for await result in effect.actions {
      XCTAssertEqual(result, 42)
    }
  }

  @available(*, deprecated)
  func testCancellingTask_Infallible() {
    @Sendable func work() async -> Int {
      do {
        try await Task.sleep(nanoseconds: NSEC_PER_MSEC)
        XCTFail()
      } catch {
      }
      return 42
    }

    Effect<Int>.task { await work() }
      .sink(
        receiveCompletion: { _ in XCTFail() },
        receiveValue: { _ in XCTFail() }
      )
      .store(in: &self.cancellables)

    self.cancellables = []

    _ = XCTWaiter.wait(for: [.init()], timeout: 1.1)
  }

  func testDependenciesTransferredToEffects_Task() async {
    struct Feature: Reducer {
      enum Action: Equatable {
        case tap
        case response(Int)
      }
      @Dependency(\.date) var date
      func reduce(into state: inout Int, action: Action) -> Effect<Action> {
        switch action {
        case .tap:
          return .task {
            .response(Int(self.date.now.timeIntervalSinceReferenceDate))
          }
        case let .response(value):
          state = value
          return .none
        }
      }
    }
    let store = TestStore(initialState: 0) {
      Feature()
        .dependency(\.date, .constant(.init(timeIntervalSinceReferenceDate: 1_234_567_890)))
    }

    await store.send(.tap).finish(timeout: NSEC_PER_SEC)
    await store.receive(.response(1_234_567_890)) {
      $0 = 1_234_567_890
    }
  }

  func testDependenciesTransferredToEffects_Run() async {
<<<<<<< HEAD
    await withMainSerialExecutor {
      struct Feature: Reducer {
        enum Action: Equatable {
          case tap
          case response(Int)
        }
        @Dependency(\.date) var date
        func reduce(into state: inout Int, action: Action) -> Effect<Action> {
          switch action {
          case .tap:
            return .run { send in
              await send(.response(Int(self.date.now.timeIntervalSinceReferenceDate)))
            }
          case let .response(value):
            state = value
            return .none
=======
    struct Feature: ReducerProtocol {
      enum Action: Equatable {
        case tap
        case response(Int)
      }
      @Dependency(\.date) var date
      func reduce(into state: inout Int, action: Action) -> EffectTask<Action> {
        switch action {
        case .tap:
          return .run { send in
            await send(.response(Int(self.date.now.timeIntervalSinceReferenceDate)))
>>>>>>> e0c9ff8e
          }
        case let .response(value):
          state = value
          return .none
        }
      }
    }
    let store = TestStore(initialState: 0) {
      Feature()
        .dependency(\.date, .constant(.init(timeIntervalSinceReferenceDate: 1_234_567_890)))
    }

    await store.send(.tap).finish(timeout: NSEC_PER_SEC)
    await store.receive(.response(1_234_567_890)) {
      $0 = 1_234_567_890
    }
  }

  func testMap() async {
    @Dependency(\.date) var date
    let effect = withDependencies {
      $0.date.now = Date(timeIntervalSince1970: 1_234_567_890)
    } operation: {
      Effect.send(()).map { date() }
    }
    var output: Date?
    for await date in effect.actions {
      XCTAssertNil(output)
      output = date
    }
    XCTAssertEqual(output, Date(timeIntervalSince1970: 1_234_567_890))

    if #available(iOS 15, macOS 12, tvOS 15, watchOS 8, *) {
      let effect = withDependencies {
        $0.date.now = Date(timeIntervalSince1970: 1_234_567_890)
      } operation: {
        Effect<Void>.task {}.map { date() }
      }
      output = nil
      for await date in effect.actions {
        XCTAssertNil(output)
        output = date
      }
      XCTAssertEqual(output, Date(timeIntervalSince1970: 1_234_567_890))
    }
  }

  func testCanary1() async {
    for _ in 1...100 {
      let task = TestStoreTask(rawValue: Task {}, timeout: NSEC_PER_SEC)
      await task.finish()
    }
  }
  func testCanary2() async {
    for _ in 1...100 {
      let task = TestStoreTask(rawValue: nil, timeout: NSEC_PER_SEC)
      await task.finish()
    }
  }
}<|MERGE_RESOLUTION|>--- conflicted
+++ resolved
@@ -53,73 +53,40 @@
 
   #if (canImport(RegexBuilder) || !os(macOS) && !targetEnvironment(macCatalyst))
     func testConcatenate() async {
-<<<<<<< HEAD
-      await withMainSerialExecutor {
-        if #available(iOS 16, macOS 13, tvOS 16, watchOS 9, *) {
-          let clock = TestClock()
-          let values = LockIsolated<[Int]>([])
-
-          let effect = EffectTask<Int>.concatenate(
-            (1...3).map { count in
-              .task {
-                try await clock.sleep(for: .seconds(count))
-                return count
-              }
-=======
       if #available(iOS 16, macOS 13, tvOS 16, watchOS 9, *) {
         let clock = TestClock()
-        var values: [Int] = []
-
-        let effect = EffectPublisher<Int, Never>.concatenate(
+        let values = LockIsolated<[Int]>([])
+
+        let effect = EffectTask<Int>.concatenate(
           (1...3).map { count in
             .task {
               try await clock.sleep(for: .seconds(count))
               return count
->>>>>>> e0c9ff8e
             }
           }
         )
 
-<<<<<<< HEAD
-          let task = Task {
-            for await n in effect.actions {
-              values.withValue { $0.append(n) }
-            }
-          }
-
-          XCTAssertEqual(values.value, [])
-
-          await clock.advance(by: .seconds(1))
-          XCTAssertEqual(values.value, [1])
-
-          await clock.advance(by: .seconds(2))
-          XCTAssertEqual(values.value, [1, 2])
-
-          await clock.advance(by: .seconds(3))
-          XCTAssertEqual(values.value, [1, 2, 3])
-
-          await clock.run()
-          XCTAssertEqual(values.value, [1, 2, 3])
-
-          await task.value
-        }
-=======
-        effect.sink(receiveValue: { values.append($0) }).store(in: &self.cancellables)
-
-        XCTAssertEqual(values, [])
+        let task = Task {
+          for await n in effect.actions {
+            values.withValue { $0.append(n) }
+          }
+        }
+
+        XCTAssertEqual(values.value, [])
 
         await clock.advance(by: .seconds(1))
-        XCTAssertEqual(values, [1])
+        XCTAssertEqual(values.value, [1])
 
         await clock.advance(by: .seconds(2))
-        XCTAssertEqual(values, [1, 2])
+        XCTAssertEqual(values.value, [1, 2])
 
         await clock.advance(by: .seconds(3))
-        XCTAssertEqual(values, [1, 2, 3])
+        XCTAssertEqual(values.value, [1, 2, 3])
 
         await clock.run()
-        XCTAssertEqual(values, [1, 2, 3])
->>>>>>> e0c9ff8e
+        XCTAssertEqual(values.value, [1, 2, 3])
+
+        await task.value
       }
     }
   #endif
@@ -162,43 +129,26 @@
           }
         )
 
-<<<<<<< HEAD
-          let values = LockIsolated<[Int]>([])
-
-          let task = Task {
-            for await n in effect.actions {
-              values.withValue { $0.append(n) }
-            }
-          }
-
-          XCTAssertEqual(values.value, [])
-
-          await clock.advance(by: .seconds(1))
-          XCTAssertEqual(values.value, [1])
-
-          await clock.advance(by: .seconds(1))
-          XCTAssertEqual(values.value, [1, 2])
-
-          await clock.advance(by: .seconds(1))
-          XCTAssertEqual(values.value, [1, 2, 3])
-
-          await task.value
-        }
-=======
-        var values: [Int] = []
-        effect.sink(receiveValue: { values.append($0) }).store(in: &self.cancellables)
-
-        XCTAssertEqual(values, [])
+        let values = LockIsolated<[Int]>([])
+
+        let task = Task {
+          for await n in effect.actions {
+            values.withValue { $0.append(n) }
+          }
+        }
+
+        XCTAssertEqual(values.value, [])
 
         await clock.advance(by: .seconds(1))
-        XCTAssertEqual(values, [1])
+        XCTAssertEqual(values.value, [1])
 
         await clock.advance(by: .seconds(1))
-        XCTAssertEqual(values, [1, 2])
+        XCTAssertEqual(values.value, [1, 2])
 
         await clock.advance(by: .seconds(1))
-        XCTAssertEqual(values, [1, 2, 3])
->>>>>>> e0c9ff8e
+        XCTAssertEqual(values.value, [1, 2, 3])
+
+        await task.value
       }
     }
   #endif
@@ -381,36 +331,17 @@
   }
 
   func testDependenciesTransferredToEffects_Run() async {
-<<<<<<< HEAD
-    await withMainSerialExecutor {
-      struct Feature: Reducer {
-        enum Action: Equatable {
-          case tap
-          case response(Int)
-        }
-        @Dependency(\.date) var date
-        func reduce(into state: inout Int, action: Action) -> Effect<Action> {
-          switch action {
-          case .tap:
-            return .run { send in
-              await send(.response(Int(self.date.now.timeIntervalSinceReferenceDate)))
-            }
-          case let .response(value):
-            state = value
-            return .none
-=======
-    struct Feature: ReducerProtocol {
+    struct Feature: Reducer {
       enum Action: Equatable {
         case tap
         case response(Int)
       }
       @Dependency(\.date) var date
-      func reduce(into state: inout Int, action: Action) -> EffectTask<Action> {
+      func reduce(into state: inout Int, action: Action) -> Effect<Action> {
         switch action {
         case .tap:
           return .run { send in
             await send(.response(Int(self.date.now.timeIntervalSinceReferenceDate)))
->>>>>>> e0c9ff8e
           }
         case let .response(value):
           state = value

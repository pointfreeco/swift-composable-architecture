import Combine
import SwiftUI

/// A ``ViewStore`` is an object that can observe state changes and send actions. They are most
/// commonly used in views, such as SwiftUI views, UIView or UIViewController, but they can be
/// used anywhere it makes sense to observe state and send actions.
///
/// In SwiftUI applications, a ``ViewStore`` is accessed most commonly using the ``WithViewStore``
/// view. It can be initialized with a store and a closure that is handed a view store and must
/// return a view to be rendered:
///
/// ```swift
/// var body: some View {
///   WithViewStore(self.store) { viewStore in
///     VStack {
///       Text("Current count: \(viewStore.count)")
///       Button("Increment") { viewStore.send(.incrementButtonTapped) }
///     }
///   }
/// }
/// ```
///
/// In UIKit applications a ``ViewStore`` can be created from a ``Store`` and then subscribed to for
/// state updates:
///
/// ```swift
/// let store: Store<State, Action>
/// let viewStore: ViewStore<State, Action>
///
/// init(store: Store<State, Action>) {
///   self.store = store
///   self.viewStore = ViewStore(store)
/// }
///
/// func viewDidLoad() {
///   super.viewDidLoad()
///
///   self.viewStore.publisher.count
///     .sink { [weak self] in self?.countLabel.text = $0 }
///     .store(in: &self.cancellables)
/// }
///
/// @objc func incrementButtonTapped() {
///   self.viewStore.send(.incrementButtonTapped)
/// }
/// ```
///
/// ### Thread safety
///
/// The ``ViewStore`` class is not thread-safe, and all interactions with it (and the store it was
/// derived from) must happen on the same thread. Further, for SwiftUI applications, all
/// interactions must happen on the _main_ thread. See the documentation of the ``Store`` class for
/// more information as to why this decision was made.
@dynamicMemberLookup
public final class ViewStore<State, Action>: ObservableObject {
  // N.B. `ViewStore` does not use a `@Published` property, so `objectWillChange`
  // won't be synthesized automatically. To work around issues on iOS 13 we explicitly declare it.
  public private(set) lazy var objectWillChange = ObservableObjectPublisher()

  private let _send: (Action) -> Void
  fileprivate let _state: CurrentValueRelay<State>
  private var viewCancellable: AnyCancellable?

  /// Initializes a view store from a store.
  ///
  /// - Parameters:
  ///   - store: A store.
  ///   - isDuplicate: A function to determine when two `State` values are equal. When values are
  ///     equal, repeat view computations are removed.
  public init(
    _ store: Store<State, Action>,
    removeDuplicates isDuplicate: @escaping (State, State) -> Bool
  ) {
    self._send = { store.send($0) }
    self._state = CurrentValueRelay(store.state.value)

    self.viewCancellable = store.state
      .removeDuplicates(by: isDuplicate)
      .sink { [weak objectWillChange = self.objectWillChange, weak _state = self._state] in
        guard let objectWillChange = objectWillChange, let _state = _state else { return }
        objectWillChange.send()
        _state.value = $0
      }
  }

  internal init(_ viewStore: ViewStore<State, Action>) {
    self._send = viewStore._send
    self._state = viewStore._state
    self.objectWillChange = viewStore.objectWillChange
    self.viewCancellable = viewStore.viewCancellable
  }

  /// A publisher that emits when state changes.
  ///
  /// This publisher supports dynamic member lookup so that you can pluck out a specific field in
  /// the state:
  ///
  /// ```swift
  /// viewStore.publisher.alert
  ///   .sink { ... }
  /// ```
  ///
  /// When the emission happens the ``ViewStore``'s state has been updated, and so the following
  /// precondition will pass:
  ///
  /// ```swift
  /// viewStore.publisher
  ///   .sink { precondition($0 == viewStore.state) }
  /// ```
  ///
  /// This means you can either use the value passed to the closure or you can reach into
  /// `viewStore.state` directly.
  ///
  /// - Note: Due to a bug in Combine (or feature?), the order you `.sink` on a publisher has no
  ///   bearing on the order the `.sink` closures are called. This means the work performed inside
  ///   `viewStore.publisher.sink` closures should be completely independent of each other.
  ///   Later closures cannot assume that earlier ones have already run.
  public var publisher: StorePublisher<State> {
    StorePublisher(viewStore: self)
  }

  /// The current state.
  public var state: State {
    self._state.value
  }

  /// Returns the resulting value of a given key path.
  public subscript<LocalState>(dynamicMember keyPath: KeyPath<State, LocalState>) -> LocalState {
    self._state.value[keyPath: keyPath]
  }

  /// Sends an action to the store.
  ///
  /// ``ViewStore`` is not thread safe and you should only send actions to it from the main thread.
  /// If you are wanting to send actions on background threads due to the fact that the reducer
  /// is performing computationally expensive work, then a better way to handle this is to wrap
  /// that work in an ``Effect`` that is performed on a background thread so that the result can
  /// be fed back into the store.
  ///
  /// - Parameter action: An action.
  public func send(_ action: Action) {
    self._send(action)
  }

<<<<<<< HEAD
  public func send(_ action: Action) async {
    self._send(action)
=======
  /// Sends an action to the store with a given animation.
  ///
  /// See ``ViewStore/send(_:)`` for more info.
  ///
  /// - Parameters:
  ///   - action: An action.
  ///   - animation: An animation.
  public func send(_ action: Action, animation: Animation?) {
    withAnimation(animation) {
      self.send(action)
    }
>>>>>>> e0b72062
  }

  /// Derives a binding from the store that prevents direct writes to state and instead sends
  /// actions to the store.
  ///
  /// The method is useful for dealing with SwiftUI components that work with two-way `Binding`s
  /// since the ``Store`` does not allow directly writing its state; it only allows reading state
  /// and sending actions.
  ///
  /// For example, a text field binding can be created like this:
  ///
  /// ```swift
  /// struct State { var name = "" }
  /// enum Action { case nameChanged(String) }
  ///
  /// TextField(
  ///   "Enter name",
  ///   text: viewStore.binding(
  ///     get: { $0.name },
  ///     send: { Action.nameChanged($0) }
  ///   )
  /// )
  /// ```
  ///
  /// - Parameters:
  ///   - get: A function to get the state for the binding from the view
  ///     store's full state.
  ///   - localStateToViewAction: A function that transforms the binding's value
  ///     into an action that can be sent to the store.
  /// - Returns: A binding.
  public func binding<LocalState>(
    get: @escaping (State) -> LocalState,
    send localStateToViewAction: @escaping (LocalState) -> Action
  ) -> Binding<LocalState> {
    ObservedObject(wrappedValue: self)
      .projectedValue[get: .init(rawValue: get), send: .init(rawValue: localStateToViewAction)]
  }

  /// Derives a binding from the store that prevents direct writes to state and instead sends
  /// actions to the store.
  ///
  /// The method is useful for dealing with SwiftUI components that work with two-way `Binding`s
  /// since the ``Store`` does not allow directly writing its state; it only allows reading state
  /// and sending actions.
  ///
  /// For example, an alert binding can be dealt with like this:
  ///
  /// ```swift
  /// struct State { var alert: String? }
  /// enum Action { case alertDismissed }
  ///
  /// .alert(
  ///   item: self.store.binding(
  ///     get: { $0.alert },
  ///     send: .alertDismissed
  ///   )
  /// ) { alert in Alert(title: Text(alert.message)) }
  /// ```
  ///
  /// - Parameters:
  ///   - get: A function to get the state for the binding from the view store's full state.
  ///   - action: The action to send when the binding is written to.
  /// - Returns: A binding.
  public func binding<LocalState>(
    get: @escaping (State) -> LocalState,
    send action: Action
  ) -> Binding<LocalState> {
    self.binding(get: get, send: { _ in action })
  }

  /// Derives a binding from the store that prevents direct writes to state and instead sends
  /// actions to the store.
  ///
  /// The method is useful for dealing with SwiftUI components that work with two-way `Binding`s
  /// since the ``Store`` does not allow directly writing its state; it only allows reading state
  /// and sending actions.
  ///
  /// For example, a text field binding can be created like this:
  ///
  /// ```swift
  /// typealias State = String
  /// enum Action { case nameChanged(String) }
  ///
  /// TextField(
  ///   "Enter name",
  ///   text: viewStore.binding(
  ///     send: { Action.nameChanged($0) }
  ///   )
  /// )
  /// ```
  ///
  /// - Parameters:
  ///   - localStateToViewAction: A function that transforms the binding's value
  ///     into an action that can be sent to the store.
  /// - Returns: A binding.
  public func binding(
    send localStateToViewAction: @escaping (State) -> Action
  ) -> Binding<State> {
    self.binding(get: { $0 }, send: localStateToViewAction)
  }

  /// Derives a binding from the store that prevents direct writes to state and instead sends
  /// actions to the store.
  ///
  /// The method is useful for dealing with SwiftUI components that work with two-way `Binding`s
  /// since the ``Store`` does not allow directly writing its state; it only allows reading state
  /// and sending actions.
  ///
  /// For example, an alert binding can be dealt with like this:
  ///
  /// ```swift
  /// typealias State = String
  /// enum Action { case alertDismissed }
  ///
  /// .alert(
  ///   item: viewStore.binding(
  ///     send: .alertDismissed
  ///   )
  /// ) { title in Alert(title: Text(title)) }
  /// ```
  ///
  /// - Parameters:
  ///   - action: The action to send when the binding is written to.
  /// - Returns: A binding.
  public func binding(send action: Action) -> Binding<State> {
    self.binding(send: { _ in action })
  }

  private subscript<LocalState>(
    get state: HashableWrapper<(State) -> LocalState>,
    send action: HashableWrapper<(LocalState) -> Action>
  ) -> LocalState {
    get { state.rawValue(self.state) }
    set { self.send(action.rawValue(newValue)) }
  }
}

extension ViewStore where State: Equatable {
  public convenience init(_ store: Store<State, Action>) {
    self.init(store, removeDuplicates: ==)
  }
}

extension ViewStore where State == Void {
  public convenience init(_ store: Store<Void, Action>) {
    self.init(store, removeDuplicates: ==)
  }
}

/// A publisher of store state.
@dynamicMemberLookup
public struct StorePublisher<State>: Publisher {
  public typealias Output = State
  public typealias Failure = Never

  public let upstream: AnyPublisher<State, Never>
  public let viewStore: Any

  fileprivate init<Action>(viewStore: ViewStore<State, Action>) {
    self.viewStore = viewStore
    self.upstream = viewStore._state.eraseToAnyPublisher()
  }

  public func receive<S>(subscriber: S)
  where S: Subscriber, Failure == S.Failure, Output == S.Input {
    self.upstream.subscribe(
      AnySubscriber(
        receiveSubscription: subscriber.receive(subscription:),
        receiveValue: subscriber.receive(_:),
        receiveCompletion: { [viewStore = self.viewStore] in
          subscriber.receive(completion: $0)
          _ = viewStore
        }
      )
    )
  }

  private init<P>(
    upstream: P,
    viewStore: Any
  ) where P: Publisher, Failure == P.Failure, Output == P.Output {
    self.upstream = upstream.eraseToAnyPublisher()
    self.viewStore = viewStore
  }

  /// Returns the resulting publisher of a given key path.
  public subscript<LocalState>(
    dynamicMember keyPath: KeyPath<State, LocalState>
  ) -> StorePublisher<LocalState>
  where LocalState: Equatable {
    .init(upstream: self.upstream.map(keyPath).removeDuplicates(), viewStore: self.viewStore)
  }
}

private struct HashableWrapper<Value>: Hashable {
  let rawValue: Value
  static func == (lhs: Self, rhs: Self) -> Bool { false }
  func hash(into hasher: inout Hasher) {}
}

#if canImport(_Concurrency) && compiler(>=5.5.2)
  extension ViewStore {
    /// Sends an action into the store and then suspends while a piece of state is `true`.
    ///
    /// This method can be used to interact with async/await code, allowing you to suspend while
    /// work is being performed in an effect. One common example of this is using SwiftUI's
    /// `.refreshable` method, which shows a loading indicator on the screen while work is being
    /// performed.
    ///
    /// For example, suppose we wanted to load some data from the network when a pull-to-refresh
    /// gesture is performed on a list. The domain and logic for this feature can be modeled like
    /// so:
    ///
    /// ```swift
    /// struct State: Equatable {
    ///   var isLoading = false
    ///   var response: String?
    /// }
    ///
    /// enum Action {
    ///   case pulledToRefresh
    ///   case receivedResponse(String?)
    /// }
    ///
    /// struct Environment {
    ///   var fetch: () -> Effect<String?, Never>
    /// }
    ///
    /// let reducer = Reducer<State, Action, Environment> { state, action, environment in
    ///   switch action {
    ///   case .pulledToRefresh:
    ///     state.isLoading = true
    ///     return environment.fetch()
    ///       .map(Action.receivedResponse)
    ///
    ///   case let .receivedResponse(response):
    ///     state.isLoading = false
    ///     state.response = response
    ///     return .none
    ///   }
    /// }
    /// ```
    ///
    /// Note that we keep track of an `isLoading` boolean in our state so that we know exactly
    /// when the network response is being performed.
    ///
    /// The view can show the fact in a `List`, if it's present, and we can use the `.refreshable`
    /// view modifier to enhance the list with pull-to-refresh capabilities:
    ///
    /// ```swift
    /// struct MyView: View {
    ///   let store: Store<State, Action>
    ///
    ///   var body: some View {
    ///     WithViewStore(self.store) { viewStore in
    ///       List {
    ///         if let response = viewStore.response {
    ///           Text(response)
    ///         }
    ///       }
    ///       .refreshable {
    ///         await viewStore.send(.pulledToRefresh, while: \.isLoading)
    ///       }
    ///     }
    ///   }
    /// }
    /// ```
    ///
    /// Here we've used the ``send(_:while:)`` method to suspend while the `isLoading` state is
    /// `true`. Once that piece of state flips back to `false` the method will resume, signaling
    /// to `.refreshable` that the work has finished which will cause the loading indicator to
    /// disappear.
    ///
    /// **Note:** ``ViewStore`` is not thread safe and you should only send actions to it from the
    /// main thread. If you are wanting to send actions on background threads due to the fact that
    /// the reducer is performing computationally expensive work, then a better way to handle this
    /// is to wrap that work in an ``Effect`` that is performed on a background thread so that the
    /// result can be fed back into the store.
    ///
    /// - Parameters:
    ///   - action: An action.
    ///   - predicate: A predicate on `State` that determines for how long this method should
    ///     suspend.
    public func send(
      _ action: Action,
      while predicate: @escaping (State) -> Bool
    ) async {
      { self.send(action) }()
      await self.suspend(while: predicate)
    }

    /// Sends an action into the store and then suspends while a piece of state is `true`.
    ///
    /// See the documentation of ``send(_:while:)`` for more information.
    ///
    /// - Parameters:
    ///   - action: An action.
    ///   - animation: The animation to perform when the action is sent.
    ///   - predicate: A predicate on `State` that determines for how long this method should
    ///     suspend.
    public func send(
      _ action: Action,
      animation: Animation?,
      while predicate: @escaping (State) -> Bool
    ) async {
      withAnimation(animation) { self.send(action) }
      await self.suspend(while: predicate)
    }

    /// Suspends while a predicate on state is `true`.
    ///
    /// - Parameter predicate: A predicate on `State` that determines for how long this method
    ///   should suspend.
    public func suspend(while predicate: @escaping (State) -> Bool) async {
      if #available(iOS 15, macOS 12, tvOS 15, watchOS 8, *) {
        _ = await self.publisher
          .values
          .first(where: { !predicate($0) })
      } else {
        let cancellable = Box<AnyCancellable?>(wrappedValue: nil)
        try? await withTaskCancellationHandler(
          handler: { cancellable.wrappedValue?.cancel() },
          operation: {
            try Task.checkCancellation()
            try await withUnsafeThrowingContinuation {
              (continuation: UnsafeContinuation<Void, Error>) in
              guard !Task.isCancelled else {
                continuation.resume(throwing: CancellationError())
                return
              }
              cancellable.wrappedValue = self.publisher
                .filter { !predicate($0) }
                .prefix(1)
                .sink { _ in
                  continuation.resume()
                  _ = cancellable
                }
            }
          }
        )
      }
    }
  }

  private class Box<Value> {
    var wrappedValue: Value

    init(wrappedValue: Value) {
      self.wrappedValue = wrappedValue
    }
  }
#endif<|MERGE_RESOLUTION|>--- conflicted
+++ resolved
@@ -142,10 +142,6 @@
     self._send(action)
   }
 
-<<<<<<< HEAD
-  public func send(_ action: Action) async {
-    self._send(action)
-=======
   /// Sends an action to the store with a given animation.
   ///
   /// See ``ViewStore/send(_:)`` for more info.
@@ -157,7 +153,10 @@
     withAnimation(animation) {
       self.send(action)
     }
->>>>>>> e0b72062
+  }
+
+  public func send(_ action: Action) async {
+    self._send(action)
   }
 
   /// Derives a binding from the store that prevents direct writes to state and instead sends

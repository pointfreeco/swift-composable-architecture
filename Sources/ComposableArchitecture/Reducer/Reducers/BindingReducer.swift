import SwiftUI

<<<<<<< HEAD
/// A reducer that updates bindable state when it receives binding actions.
public struct BindingReducer<State, Action, ViewAction: BindableAction>: ReducerProtocol
where State == ViewAction.State {
  @usableFromInline
  let toViewAction: (Action) -> ViewAction?

  /// Initializes a reducer that updates bindable state when it receives binding actions.
=======
/// A reducer that updates binding state when it receives binding actions.
public struct BindingReducer<State, Action>: ReducerProtocol
where Action: BindableAction, State == Action.State {
  /// Initializes a reducer that updates binding state when it receives binding actions.
>>>>>>> d52a88d1
  @inlinable
  public init() where Action == ViewAction {
    self.init(internal: { $0 })
  }

  @inlinable
  public init(action toViewAction: @escaping (Action) -> ViewAction?) {
    self.init(internal: toViewAction)
  }

  @usableFromInline
  init(internal toViewAction: @escaping (Action) -> ViewAction?) {
    self.toViewAction = toViewAction
  }

  @inlinable
  public func reduce(
    into state: inout State, action: Action
  ) -> EffectTask<Action> {
    guard let bindingAction = toViewAction(action).flatMap(/ViewAction.binding)
    else { return .none }

    bindingAction.set(&state)
    return .none
  }
}<|MERGE_RESOLUTION|>--- conflicted
+++ resolved
@@ -1,6 +1,5 @@
 import SwiftUI
 
-<<<<<<< HEAD
 /// A reducer that updates bindable state when it receives binding actions.
 public struct BindingReducer<State, Action, ViewAction: BindableAction>: ReducerProtocol
 where State == ViewAction.State {
@@ -8,12 +7,6 @@
   let toViewAction: (Action) -> ViewAction?
 
   /// Initializes a reducer that updates bindable state when it receives binding actions.
-=======
-/// A reducer that updates binding state when it receives binding actions.
-public struct BindingReducer<State, Action>: ReducerProtocol
-where Action: BindableAction, State == Action.State {
-  /// Initializes a reducer that updates binding state when it receives binding actions.
->>>>>>> d52a88d1
   @inlinable
   public init() where Action == ViewAction {
     self.init(internal: { $0 })
@@ -33,7 +26,7 @@
   public func reduce(
     into state: inout State, action: Action
   ) -> EffectTask<Action> {
-    guard let bindingAction = toViewAction(action).flatMap(/ViewAction.binding)
+    guard let bindingAction = self.toViewAction(action).flatMap(/ViewAction.binding)
     else { return .none }
 
     bindingAction.set(&state)

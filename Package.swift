--- conflicted
+++ resolved
@@ -20,10 +20,6 @@
   dependencies: [
     .package(url: "https://github.com/apple/swift-collections", from: "1.1.0"),
     .package(url: "https://github.com/apple/swift-docc-plugin", from: "1.0.0"),
-<<<<<<< HEAD
-    .package(url: "https://github.com/SwiftLang/swift-syntax", "509.0.0"..<"601.0.0-prerelease"),
-=======
->>>>>>> a996565d
     .package(url: "https://github.com/google/swift-benchmark", from: "0.1.0"),
     .package(url: "https://github.com/pointfreeco/combine-schedulers", from: "1.0.0"),
     .package(url: "https://github.com/pointfreeco/swift-case-paths", from: "1.3.0"),
@@ -34,12 +30,8 @@
     .package(url: "https://github.com/pointfreeco/swift-macro-testing", from: "0.2.0"),
     .package(url: "https://github.com/pointfreeco/swift-perception", from: "1.3.0"),
     .package(url: "https://github.com/pointfreeco/swiftui-navigation", from: "1.1.0"),
-<<<<<<< HEAD
     .package(url: "https://github.com/pointfreeco/xctest-dynamic-overlay", branch: "swift-testing"),
-=======
-    .package(url: "https://github.com/pointfreeco/xctest-dynamic-overlay", from: "1.1.0"),
     .package(url: "https://github.com/swiftlang/swift-syntax", "509.0.0"..<"601.0.0-prerelease"),
->>>>>>> a996565d
   ],
   targets: [
     .target(

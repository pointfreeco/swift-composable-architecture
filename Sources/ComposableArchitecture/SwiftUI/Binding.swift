--- conflicted
+++ resolved
@@ -62,7 +62,7 @@
     deprecated,
     message:
       """
-      Chaining onto properties of binding state is deprecated. Instead of pattern matching into a deeper property of binding state, use 'ReducerProtocol.onChange(of:)' to detect changes to nested properties of binding state. Instead of using 'viewStore.binding(\\.$nested.property)', use dynamic member lookup ('viewStore.$nested.property').
+      Chaining onto properties of binding state is deprecated. Instead of pattern matching into a deeper property of binding state, use 'Reducer.onChange(of:)' to detect changes to nested properties of binding state. Instead of using 'viewStore.binding(\\.$nested.property)', use dynamic member lookup ('viewStore.$nested.property').
       """
   )
   public subscript<Subject>(
@@ -244,10 +244,7 @@
 }
 
 extension BindingAction {
-  @available(iOS, deprecated: 9999, message: "Use 'BindingViewState' instead.")
-  @available(macOS, deprecated: 9999, message: "Use 'BindingViewState' instead.")
-  @available(tvOS, deprecated: 9999, message: "Use 'BindingViewState' instead.")
-  @available(watchOS, deprecated: 9999, message: "Use 'BindingViewState' instead.")
+  @available(*, deprecated, message: "Use 'BindingViewState' instead.")
   public func pullback<NewRoot>(
     _ keyPath: WritableKeyPath<NewRoot, Root>
   ) -> BindingAction<NewRoot> {
@@ -461,31 +458,6 @@
     dynamicMember keyPath: WritableKeyPath<State, BindingState<Value>>
   ) -> BindingViewState<Value> {
     BindingViewState(
-<<<<<<< HEAD
-      // OPTIMIZE: Can we derive bindings directly from `Store` and avoid the work of creating a `ViewStore`?
-      binding: ViewStore(self.store, observe: { $0 }, removeDuplicates: { _, _ in false }).binding(
-        get: { $0[keyPath: keyPath].wrappedValue },
-        send: { value in
-          #if DEBUG
-            let debugger = BindableActionViewStoreDebugger(
-              value: value,
-              bindableActionType: self.bindableActionType,
-              context: .bindingStore,
-              isInvalidated: self.store._isInvalidated,
-              fileID: self.fileID,
-              line: self.line
-            )
-            let set: @Sendable (inout State) -> Void = {
-              $0[keyPath: keyPath].wrappedValue = value
-              debugger.wasCalled = true
-            }
-          #else
-            let set: @Sendable (inout State) -> Void = { $0[keyPath: keyPath].wrappedValue = value }
-          #endif
-          return .init(keyPath: keyPath, set: set, value: value)
-        }
-      )
-=======
       binding: ViewStore(self.store, observe: { $0[keyPath: keyPath].wrappedValue })
         .binding(
           send: { value in
@@ -615,7 +587,6 @@
       store,
       observe: toViewState,
       removeDuplicates: ==
->>>>>>> 4824056b
     )
   }
 }
@@ -751,341 +722,6 @@
   }
 }
 
-<<<<<<< HEAD
-extension ViewStore where ViewAction: BindableAction, ViewAction.State == ViewState {
-  @MainActor
-  public subscript<Value: Equatable>(
-    dynamicMember keyPath: WritableKeyPath<ViewState, BindingState<Value>>
-  ) -> Binding<Value> {
-    self.binding(
-      get: { $0[keyPath: keyPath].wrappedValue },
-      send: { value in
-        #if DEBUG
-          let bindingState = self.state[keyPath: keyPath]
-          let debugger = BindableActionViewStoreDebugger(
-            value: value,
-            bindableActionType: ViewAction.self,
-            context: .bindingState,
-            isInvalidated: self._isInvalidated,
-            fileID: bindingState.fileID,
-            line: bindingState.line
-          )
-          let set: @Sendable (inout ViewState) -> Void = {
-            $0[keyPath: keyPath].wrappedValue = value
-            debugger.wasCalled = true
-          }
-        #else
-          let set: @Sendable (inout ViewState) -> Void = {
-            $0[keyPath: keyPath].wrappedValue = value
-          }
-        #endif
-        return .binding(.init(keyPath: keyPath, set: set, value: value))
-      }
-    )
-  }
-
-  @available(
-    iOS,
-    deprecated: 9999,
-    message: "Use 'viewStore.$value' instead."
-  )
-  @available(
-    macOS,
-    deprecated: 9999,
-    message: "Use 'viewStore.$value' instead."
-  )
-  @available(
-    tvOS,
-    deprecated: 9999,
-    message: "Use 'viewStore.$value' instead."
-  )
-  @available(
-    watchOS,
-    deprecated: 9999,
-    message: "Use 'viewStore.$value' instead."
-  )
-  public func binding<Value: Equatable>(
-    _ keyPath: WritableKeyPath<ViewState, BindingState<Value>>,
-    fileID: StaticString = #fileID,
-    line: UInt = #line
-  ) -> Binding<Value> {
-    self.binding(
-      get: { $0[keyPath: keyPath].wrappedValue },
-      send: { [isInvalidated = self._isInvalidated] value in
-        #if DEBUG
-          let debugger = BindableActionViewStoreDebugger(
-            value: value,
-            bindableActionType: ViewAction.self,
-            context: .viewStore,
-            isInvalidated: isInvalidated,
-            fileID: fileID,
-            line: line
-          )
-          let set: @Sendable (inout ViewState) -> Void = {
-            $0[keyPath: keyPath].wrappedValue = value
-            debugger.wasCalled = true
-          }
-        #else
-          let set: @Sendable (inout ViewState) -> Void = {
-            $0[keyPath: keyPath].wrappedValue = value
-          }
-        #endif
-        return .binding(.init(keyPath: keyPath, set: set, value: value))
-      }
-    )
-  }
-}
-
-/// An action that describes simple mutations to some root state at a writable key path.
-///
-/// Used in conjunction with ``BindingState`` and ``BindableAction`` to safely eliminate the
-/// boilerplate typically associated with mutating multiple fields in state.
-///
-/// Read <doc:Bindings> for more information.
-public struct BindingAction<Root>: Equatable, @unchecked Sendable {
-  public let keyPath: PartialKeyPath<Root>
-
-  @usableFromInline
-  let set: @Sendable (inout Root) -> Void
-  // NB: swift(<5.8) has an enum existential layout bug that can cause crashes when extracting
-  //     payloads. We can box the existential to work around the bug.
-  #if swift(<5.8)
-    private let _value: [AnySendable]
-    var value: AnySendable { self._value[0] }
-  #else
-    let value: AnySendable
-  #endif
-  let valueIsEqualTo: @Sendable (Any) -> Bool
-
-  init(
-    keyPath: PartialKeyPath<Root>,
-    set: @escaping @Sendable (inout Root) -> Void,
-    value: AnySendable,
-    valueIsEqualTo: @escaping @Sendable (Any) -> Bool
-  ) {
-    self.keyPath = keyPath
-    self.set = set
-    #if swift(<5.8)
-      self._value = [value]
-    #else
-      self.value = value
-    #endif
-    self.valueIsEqualTo = valueIsEqualTo
-  }
-
-  public static func == (lhs: Self, rhs: Self) -> Bool {
-    lhs.keyPath == rhs.keyPath && lhs.valueIsEqualTo(rhs.value)
-  }
-}
-
-struct AnySendable: @unchecked Sendable {
-  let base: Any
-  @inlinable
-  init<Base: Sendable>(_ base: Base) {
-    self.base = base
-  }
-}
-
-extension BindingAction {
-  /// Returns an action that describes simple mutations to some root state at a writable key path
-  /// to binding state.
-  ///
-  /// - Parameters:
-  ///   - keyPath: A key path to the property that should be mutated. This property must be
-  ///     annotated with the ``BindingState`` property wrapper.
-  ///   - value: A value to assign at the given key path.
-  /// - Returns: An action that describes simple mutations to some root state at a writable key
-  ///   path.
-  public static func set<Value: Equatable & Sendable>(
-    _ keyPath: WritableKeyPath<Root, BindingState<Value>>,
-    _ value: Value
-  ) -> Self {
-    return .init(
-      keyPath: keyPath,
-      set: { $0[keyPath: keyPath].wrappedValue = value },
-      value: value
-    )
-  }
-
-  /// Matches a binding action by its key path.
-  ///
-  /// Implicitly invoked when switching on a reducer's action and pattern matching on a binding
-  /// action directly to do further work:
-  ///
-  /// ```swift
-  /// case .binding(\.$displayName): // Invokes the `~=` operator.
-  ///   // Validate display name
-  ///
-  /// case .binding(\.$enableNotifications):
-  ///   // Return an authorization request effect
-  /// ```
-  public static func ~= <Value>(
-    keyPath: WritableKeyPath<Root, BindingState<Value>>,
-    bindingAction: Self
-  ) -> Bool {
-    keyPath == bindingAction.keyPath
-  }
-
-  init<Value: Equatable & Sendable>(
-    keyPath: WritableKeyPath<Root, BindingState<Value>>,
-    set: @escaping @Sendable (inout Root) -> Void,
-    value: Value
-  ) {
-    self.init(
-      keyPath: keyPath,
-      set: set,
-      value: AnySendable(value),
-      valueIsEqualTo: { ($0 as? AnySendable)?.base as? Value == value }
-    )
-  }
-}
-
-extension BindingAction {
-  /// Transforms a binding action over some root state to some other type of root state given a
-  /// key path.
-  ///
-  /// Useful in transforming binding actions on view state into binding actions on reducer state
-  /// when the domain contains ``BindingState`` and ``BindableAction``.
-  ///
-  /// For example, we can model an feature that can bind an integer count to a stepper and make a
-  /// network request to fetch a fact about that integer with the following domain:
-  ///
-  /// ```swift
-  /// struct MyFeature: Reducer {
-  ///   struct State: Equatable {
-  ///     @BindingState var count = 0
-  ///     var fact: String?
-  ///     // ...
-  ///   }
-  ///
-  ///   enum Action: BindableAction {
-  ///     case binding(BindingAction<State>)
-  ///     case factButtonTapped
-  ///     case factResponse(String?)
-  ///     // ...
-  ///   }
-  ///
-  ///   @Dependency(\.numberFact) var numberFact
-  ///
-  ///   var body: some Reducer<State, Action> {
-  ///     BindingReducer()
-  ///     // ...
-  ///   }
-  /// }
-  ///
-  /// struct MyFeatureView: View {
-  ///   let store: StoreOf<MyFeature>
-  ///
-  ///   var view: some View {
-  ///     // ...
-  ///   }
-  /// }
-  /// ```
-  ///
-  /// The view may want to limit the state and actions it has access to by introducing a
-  /// view-specific domain that contains only the state and actions the view needs. Not only will
-  /// this minimize the number of times a view's `body` is computed, it will prevent the view
-  /// from accessing state or sending actions outside its purview. We can define it with its own
-  /// binding state and bindable action:
-  ///
-  /// ```swift
-  /// extension MyFeatureView {
-  ///   struct ViewState: Equatable {
-  ///     @BindingState var count: Int
-  ///     let fact: String?
-  ///     // no access to any other state on `MyFeature.State`, like child domains
-  ///   }
-  ///
-  ///   enum ViewAction: BindableAction {
-  ///     case binding(BindingAction<ViewState>)
-  ///     case factButtonTapped
-  ///     // no access to any other action on `MyFeature.Action`, like `factResponse`
-  ///   }
-  /// }
-  /// ```
-  ///
-  /// In order to transform a `BindingAction<ViewState>` sent from the view domain into a
-  /// `BindingAction<MyFeature.State>`, we need a writable key path from `MyFeature.State` to
-  /// `ViewState`. We can synthesize one by defining a computed property on `MyFeature.State` with a
-  /// getter and a setter. The setter should communicate any mutations to binding state back to the
-  /// parent state:
-  ///
-  /// ```swift
-  /// extension MyFeature.State {
-  ///   var view: MyFeatureView.ViewState {
-  ///     get { .init(count: self.count, fact: self.fact) }
-  ///     set { self.count = newValue.count }
-  ///   }
-  /// }
-  /// ```
-  ///
-  /// With this property defined it is now possible to transform a `BindingAction<ViewState>` into
-  /// a `BindingAction<MyFeature.State>`, which means we can transform a `ViewAction` into an
-  /// `MyFeature.Action`. This is where `pullback` comes into play: we can unwrap the view action's
-  /// binding action on view state and transform it with `pullback` to work with feature state. We
-  /// can define a helper that performs this transformation, as well as route any other view actions
-  /// to their reducer equivalents:
-  ///
-  /// ```swift
-  /// extension MyFeature.Action {
-  ///   static func view(_ viewAction: MyFeatureView.ViewAction) -> Self {
-  ///     switch viewAction {
-  ///     case let .binding(action):
-  ///       // transform view binding actions into feature binding actions
-  ///       return .binding(action.pullback(\.view))
-  ///
-  ///     case let .factButtonTapped
-  ///       // route `ViewAction.factButtonTapped` to `MyFeature.Action.factButtonTapped`
-  ///       return .factButtonTapped
-  ///     }
-  ///   }
-  /// }
-  /// ```
-  ///
-  /// Finally, in the view we can invoke ``Store/scope(state:action:)-9iai9`` with these domain
-  /// transformations to leverage the view store's binding helpers:
-  ///
-  /// ```swift
-  /// WithViewStore(
-  ///   self.store, observe: \.view, send: MyFeature.Action.view
-  /// ) { viewStore in
-  ///   Stepper("\(viewStore.count)", viewStore.binding(\.$count))
-  ///   Button("Get number fact") { viewStore.send(.factButtonTapped) }
-  ///   if let fact = viewStore.fact {
-  ///     Text(fact)
-  ///   }
-  /// }
-  /// ```
-  ///
-  /// - Parameter keyPath: A key path from a new type of root state to the original root state.
-  /// - Returns: A binding action over a new type of root state.
-  // TODO: Deprecate
-  public func pullback<NewRoot>(
-    _ keyPath: WritableKeyPath<NewRoot, Root>
-  ) -> BindingAction<NewRoot> {
-    .init(
-      keyPath: (keyPath as AnyKeyPath).appending(path: self.keyPath) as! PartialKeyPath<NewRoot>,
-      set: { self.set(&$0[keyPath: keyPath]) },
-      value: self.value,
-      valueIsEqualTo: self.valueIsEqualTo
-    )
-  }
-}
-
-extension BindingAction: CustomDumpReflectable {
-  public var customDumpMirror: Mirror {
-    Mirror(
-      self,
-      children: [
-        "set": (self.keyPath, self.value.base)
-      ],
-      displayStyle: .enum
-    )
-  }
-}
-
-=======
->>>>>>> 4824056b
 #if DEBUG
   private final class BindableActionViewStoreDebugger<Value> {
     enum Context {

--- conflicted
+++ resolved
@@ -6,30 +6,6 @@
 
 default: test-all
 
-<<<<<<< HEAD
-test-all: test-library-debug test-library-release test-examples
-
-test-library-debug:
-	for scheme in Dependencies ComposableArchitecture; do \
-	  for platform in "$(PLATFORM_IOS)" "$(PLATFORM_MACOS)" "$(PLATFORM_MAC_CATALYST)" "$(PLATFORM_TVOS)" "$(PLATFORM_WATCHOS)"; do \
-			xcodebuild test \
-				-workspace ComposableArchitecture.xcworkspace \
-				-scheme $$scheme \
-				-destination platform="$$platform"; \
-	  done; \
-	done
-
-test-library-release:
-	for scheme in Dependencies ComposableArchitecture; do \
-	  for platform in "$(PLATFORM_IOS)" "$(PLATFORM_MACOS)" "$(PLATFORM_MAC_CATALYST)" "$(PLATFORM_TVOS)" "$(PLATFORM_WATCHOS)"; do \
-			xcodebuild test \
-				-configuration release \
-				-workspace ComposableArchitecture.xcworkspace \
-				-scheme $$scheme \
-				-destination platform="$$platform"; \
-	  done; \
-	done
-=======
 test-all: test-examples
 	CONFIG=debug test-library 
 	CONFIG=release test-library 
@@ -51,7 +27,6 @@
 		--target ComposableArchitecture \
 		-Xswiftc -emit-module-interface \
 		-Xswiftc -enable-library-evolution
->>>>>>> 92989467
 
 DOC_WARNINGS := $(shell xcodebuild clean docbuild \
 	-scheme ComposableArchitecture \

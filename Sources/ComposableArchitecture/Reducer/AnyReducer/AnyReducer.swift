--- conflicted
+++ resolved
@@ -2,7 +2,7 @@
 import Combine
 
 /// This API has been deprecated in favor of ``Reducer``.
-/// Read <doc:MigratingToTheReducer> for more information.
+/// Read <doc:MigratingToTheReducerProtocol> for more information.
 ///
 /// A reducer describes how to evolve the current state of an application to the next state, given
 /// an action, and describes what ``Effect``s should be executed later by the store, if any.
@@ -36,7 +36,7 @@
   private let reducer: (inout State, Action, Environment) -> Effect<Action>
 
   /// > This API has been deprecated in favor of ``Reducer``.
-  /// Read <doc:MigratingToTheReducer> for more information.
+  /// Read <doc:MigratingToTheReducerProtocol> for more information.
   ///
   /// Initializes a reducer from a simple reducer function signature.
   ///
@@ -79,7 +79,7 @@
   }
 
   /// This API has been deprecated in favor of ``EmptyReducer``.
-  /// Read <doc:MigratingToTheReducer> for more information.
+  /// Read <doc:MigratingToTheReducerProtocol> for more information.
   ///
   /// A reducer that performs no state mutations and returns no effects.
   @available(
@@ -94,7 +94,7 @@
   }
 
   /// This API has been deprecated in favor of combining reducers in a ``ReducerBuilder``. Read
-  /// <doc:MigratingToTheReducer> for more information.
+  /// <doc:MigratingToTheReducerProtocol> for more information.
   ///
   /// Combines many reducers into a single one by running each one on state in order, and merging
   /// all of the effects.
@@ -159,7 +159,7 @@
   }
 
   /// This API has been deprecated in favor of combining reducers in a ``ReducerBuilder``. Read
-  /// <doc:MigratingToTheReducer> for more information.
+  /// <doc:MigratingToTheReducerProtocol> for more information.
   ///
   /// Combines many reducers into a single one by running each one on state in order, and merging
   /// all of the effects.
@@ -184,7 +184,7 @@
   }
 
   /// This API has been deprecated in favor of combining reducers in a ``ReducerBuilder``. Read
-  /// <doc:MigratingToTheReducer> for more information.
+  /// <doc:MigratingToTheReducerProtocol> for more information.
   ///
   /// Combines the receiving reducer with one other reducer, running the second after the first and
   /// merging all of the effects.
@@ -210,7 +210,7 @@
   }
 
   /// This API has been deprecated in favor of ``Scope``. Read
-  /// <doc:MigratingToTheReducer> for more information.
+  /// <doc:MigratingToTheReducerProtocol> for more information.
   ///
   /// Transforms a reducer that works on child state, action, and environment into one that works on
   /// parent state, action and environment. It accomplishes this by providing 3 transformations to
@@ -274,15 +274,9 @@
     }
   }
 
-<<<<<<< HEAD
-  /// This API has been deprecated in favor of
+  /// This API has been soft-deprecated in favor of
   /// ``Reducer/ifCaseLet(_:action:then:file:fileID:line:)`` and
-  /// ``Scope/init(state:action:_:file:fileID:line:)``. Read <doc:MigratingToTheReducer>
-=======
-  /// This API has been soft-deprecated in favor of
-  /// ``ReducerProtocol/ifCaseLet(_:action:then:file:fileID:line:)`` and
   /// ``Scope/init(state:action:child:file:fileID:line:)``. Read <doc:MigratingToTheReducerProtocol>
->>>>>>> 685e8fcf
   /// for more information.
   ///
   /// Transforms a reducer that works on child state, action, and environment into one that works on
@@ -518,7 +512,7 @@
 
   /// This API has been deprecated in favor of
   /// ``Reducer/ifLet(_:action:then:file:fileID:line:)``. Read
-  /// <doc:MigratingToTheReducer> for more information.
+  /// <doc:MigratingToTheReducerProtocol> for more information.
   ///
   /// Transforms a reducer that works on non-optional state into one that works on optional state by
   /// only running the non-optional reducer when state is non-nil.
@@ -722,15 +716,9 @@
     }
   }
 
-<<<<<<< HEAD
-  /// This API has been deprecated in favor of
-  /// ``Reducer/forEach(_:action:_:file:fileID:line:)``. Read
-  /// <doc:MigratingToTheReducer> for more information.
-=======
   /// This API has been soft-deprecated in favor of
-  /// ``ReducerProtocol/forEach(_:action:element:file:fileID:line:)``. Read
+  /// ``Reducer/forEach(_:action:element:file:fileID:line:)``. Read
   /// <doc:MigratingToTheReducerProtocol> for more information.
->>>>>>> 685e8fcf
   ///
   /// A version of ``pullback(state:action:environment:)`` that transforms a reducer that works on
   /// an element into one that works on an identified array of elements.
@@ -898,8 +886,8 @@
     }
   }
 
-  /// This API has been deprecated in favor of ``Reducer/reduce(into:action:)-8yinq``.
-  /// Read <doc:MigratingToTheReducer> for more information.
+  /// This API has been deprecated in favor of ``Reducer/reduce(into:action:)-4zl56``.
+  /// Read <doc:MigratingToTheReducerProtocol> for more information.
   ///
   /// Runs the reducer.
   ///
@@ -923,8 +911,8 @@
     self.reducer(&state, action, environment)
   }
 
-  /// This API has been deprecated in favor of ``Reducer/reduce(into:action:)-8yinq``.
-  /// Read <doc:MigratingToTheReducer> for more information.
+  /// This API has been deprecated in favor of ``Reducer/reduce(into:action:)-4zl56``.
+  /// Read <doc:MigratingToTheReducerProtocol> for more information.
   @available(
     *, deprecated,
     message:

import Combine
import ComposableArchitecture
import XCTest

@MainActor
final class TimerTests: XCTestCase {
  var cancellables: Set<AnyCancellable> = []

<<<<<<< HEAD
  func testTimer() async {
    let scheduler = DispatchQueue.test
=======
  func testTimer() {
    let mainQueue = DispatchQueue.test
>>>>>>> a35359c4

    var count = 0

    Effect.timer(id: 1, every: .seconds(1), on: mainQueue)
      .sink { _ in count += 1 }
      .store(in: &self.cancellables)

<<<<<<< HEAD
    await scheduler.advance(by: 1)
    XCTAssertNoDifference(count, 1)

    await scheduler.advance(by: 1)
    XCTAssertNoDifference(count, 2)

    await scheduler.advance(by: 1)
    XCTAssertNoDifference(count, 3)

    await scheduler.advance(by: 3)
    XCTAssertNoDifference(count, 6)
  }

  func testInterleavingTimer() async {
    let scheduler = DispatchQueue.test
=======
    mainQueue.advance(by: 1)
    XCTAssertNoDifference(count, 1)

    mainQueue.advance(by: 1)
    XCTAssertNoDifference(count, 2)

    mainQueue.advance(by: 1)
    XCTAssertNoDifference(count, 3)

    mainQueue.advance(by: 3)
    XCTAssertNoDifference(count, 6)
  }

  func testInterleavingTimer() {
    let mainQueue = DispatchQueue.test
>>>>>>> a35359c4

    var count2 = 0
    var count3 = 0

    Effect.merge(
      Effect.timer(id: 1, every: .seconds(2), on: mainQueue)
        .handleEvents(receiveOutput: { _ in count2 += 1 })
        .eraseToEffect(),
      Effect.timer(id: 2, every: .seconds(3), on: mainQueue)
        .handleEvents(receiveOutput: { _ in count3 += 1 })
        .eraseToEffect()
    )
    .sink { _ in }
    .store(in: &self.cancellables)

<<<<<<< HEAD
    await scheduler.advance(by: 1)
    XCTAssertNoDifference(count2, 0)
    XCTAssertNoDifference(count3, 0)
    await scheduler.advance(by: 1)
    XCTAssertNoDifference(count2, 1)
    XCTAssertNoDifference(count3, 0)
    await scheduler.advance(by: 1)
    XCTAssertNoDifference(count2, 1)
    XCTAssertNoDifference(count3, 1)
    await scheduler.advance(by: 1)
=======
    mainQueue.advance(by: 1)
    XCTAssertNoDifference(count2, 0)
    XCTAssertNoDifference(count3, 0)
    mainQueue.advance(by: 1)
    XCTAssertNoDifference(count2, 1)
    XCTAssertNoDifference(count3, 0)
    mainQueue.advance(by: 1)
    XCTAssertNoDifference(count2, 1)
    XCTAssertNoDifference(count3, 1)
    mainQueue.advance(by: 1)
>>>>>>> a35359c4
    XCTAssertNoDifference(count2, 2)
    XCTAssertNoDifference(count3, 1)
  }

<<<<<<< HEAD
  func testTimerCancellation() async {
    let scheduler = DispatchQueue.test
=======
  func testTimerCancellation() {
    let mainQueue = DispatchQueue.test
>>>>>>> a35359c4

    var firstCount = 0
    var secondCount = 0

    struct CancelToken: Hashable {}

    Effect.timer(id: CancelToken(), every: .seconds(2), on: mainQueue)
      .handleEvents(receiveOutput: { _ in firstCount += 1 })
      .eraseToEffect()
      .sink { _ in }
      .store(in: &self.cancellables)

<<<<<<< HEAD
    await scheduler.advance(by: 2)

    XCTAssertNoDifference(firstCount, 1)

    await scheduler.advance(by: 2)
=======
    mainQueue.advance(by: 2)

    XCTAssertNoDifference(firstCount, 1)

    mainQueue.advance(by: 2)
>>>>>>> a35359c4

    XCTAssertNoDifference(firstCount, 2)

    Effect.timer(id: CancelToken(), every: .seconds(2), on: mainQueue)
      .handleEvents(receiveOutput: { _ in secondCount += 1 })
      .eraseToEffect()
      .sink { _ in }
      .store(in: &self.cancellables)

<<<<<<< HEAD
    await scheduler.advance(by: 2)
=======
    mainQueue.advance(by: 2)
>>>>>>> a35359c4

    XCTAssertNoDifference(firstCount, 2)
    XCTAssertNoDifference(secondCount, 1)

<<<<<<< HEAD
    await scheduler.advance(by: 2)
=======
    mainQueue.advance(by: 2)
>>>>>>> a35359c4

    XCTAssertNoDifference(firstCount, 2)
    XCTAssertNoDifference(secondCount, 2)
  }

<<<<<<< HEAD
  func testTimerCompletion() async {
    let scheduler = DispatchQueue.test
=======
  func testTimerCompletion() {
    let mainQueue = DispatchQueue.test
>>>>>>> a35359c4

    var count = 0

    Effect.timer(id: 1, every: .seconds(1), on: mainQueue)
      .prefix(3)
      .sink { _ in count += 1 }
      .store(in: &self.cancellables)

<<<<<<< HEAD
    await scheduler.advance(by: 1)
    XCTAssertNoDifference(count, 1)

    await scheduler.advance(by: 1)
    XCTAssertNoDifference(count, 2)

    await scheduler.advance(by: 1)
    XCTAssertNoDifference(count, 3)

    await scheduler.run()
=======
    mainQueue.advance(by: 1)
    XCTAssertNoDifference(count, 1)

    mainQueue.advance(by: 1)
    XCTAssertNoDifference(count, 2)

    mainQueue.advance(by: 1)
    XCTAssertNoDifference(count, 3)

    mainQueue.run()
>>>>>>> a35359c4
    XCTAssertNoDifference(count, 3)
  }
}<|MERGE_RESOLUTION|>--- conflicted
+++ resolved
@@ -6,13 +6,8 @@
 final class TimerTests: XCTestCase {
   var cancellables: Set<AnyCancellable> = []
 
-<<<<<<< HEAD
   func testTimer() async {
-    let scheduler = DispatchQueue.test
-=======
-  func testTimer() {
     let mainQueue = DispatchQueue.test
->>>>>>> a35359c4
 
     var count = 0
 
@@ -20,39 +15,21 @@
       .sink { _ in count += 1 }
       .store(in: &self.cancellables)
 
-<<<<<<< HEAD
-    await scheduler.advance(by: 1)
+    await mainQueue.advance(by: 1)
     XCTAssertNoDifference(count, 1)
 
-    await scheduler.advance(by: 1)
+    await mainQueue.advance(by: 1)
     XCTAssertNoDifference(count, 2)
 
-    await scheduler.advance(by: 1)
+    await mainQueue.advance(by: 1)
     XCTAssertNoDifference(count, 3)
 
-    await scheduler.advance(by: 3)
+    await mainQueue.advance(by: 3)
     XCTAssertNoDifference(count, 6)
   }
 
   func testInterleavingTimer() async {
-    let scheduler = DispatchQueue.test
-=======
-    mainQueue.advance(by: 1)
-    XCTAssertNoDifference(count, 1)
-
-    mainQueue.advance(by: 1)
-    XCTAssertNoDifference(count, 2)
-
-    mainQueue.advance(by: 1)
-    XCTAssertNoDifference(count, 3)
-
-    mainQueue.advance(by: 3)
-    XCTAssertNoDifference(count, 6)
-  }
-
-  func testInterleavingTimer() {
     let mainQueue = DispatchQueue.test
->>>>>>> a35359c4
 
     var count2 = 0
     var count3 = 0
@@ -68,40 +45,22 @@
     .sink { _ in }
     .store(in: &self.cancellables)
 
-<<<<<<< HEAD
-    await scheduler.advance(by: 1)
+    await mainQueue.advance(by: 1)
     XCTAssertNoDifference(count2, 0)
     XCTAssertNoDifference(count3, 0)
-    await scheduler.advance(by: 1)
+    await mainQueue.advance(by: 1)
     XCTAssertNoDifference(count2, 1)
     XCTAssertNoDifference(count3, 0)
-    await scheduler.advance(by: 1)
+    await mainQueue.advance(by: 1)
     XCTAssertNoDifference(count2, 1)
     XCTAssertNoDifference(count3, 1)
-    await scheduler.advance(by: 1)
-=======
-    mainQueue.advance(by: 1)
-    XCTAssertNoDifference(count2, 0)
-    XCTAssertNoDifference(count3, 0)
-    mainQueue.advance(by: 1)
-    XCTAssertNoDifference(count2, 1)
-    XCTAssertNoDifference(count3, 0)
-    mainQueue.advance(by: 1)
-    XCTAssertNoDifference(count2, 1)
-    XCTAssertNoDifference(count3, 1)
-    mainQueue.advance(by: 1)
->>>>>>> a35359c4
+    await mainQueue.advance(by: 1)
     XCTAssertNoDifference(count2, 2)
     XCTAssertNoDifference(count3, 1)
   }
 
-<<<<<<< HEAD
   func testTimerCancellation() async {
-    let scheduler = DispatchQueue.test
-=======
-  func testTimerCancellation() {
     let mainQueue = DispatchQueue.test
->>>>>>> a35359c4
 
     var firstCount = 0
     var secondCount = 0
@@ -114,19 +73,11 @@
       .sink { _ in }
       .store(in: &self.cancellables)
 
-<<<<<<< HEAD
-    await scheduler.advance(by: 2)
+    await mainQueue.advance(by: 2)
 
     XCTAssertNoDifference(firstCount, 1)
 
-    await scheduler.advance(by: 2)
-=======
-    mainQueue.advance(by: 2)
-
-    XCTAssertNoDifference(firstCount, 1)
-
-    mainQueue.advance(by: 2)
->>>>>>> a35359c4
+    await mainQueue.advance(by: 2)
 
     XCTAssertNoDifference(firstCount, 2)
 
@@ -136,32 +87,19 @@
       .sink { _ in }
       .store(in: &self.cancellables)
 
-<<<<<<< HEAD
-    await scheduler.advance(by: 2)
-=======
-    mainQueue.advance(by: 2)
->>>>>>> a35359c4
+    await mainQueue.advance(by: 2)
 
     XCTAssertNoDifference(firstCount, 2)
     XCTAssertNoDifference(secondCount, 1)
 
-<<<<<<< HEAD
-    await scheduler.advance(by: 2)
-=======
-    mainQueue.advance(by: 2)
->>>>>>> a35359c4
+    await mainQueue.advance(by: 2)
 
     XCTAssertNoDifference(firstCount, 2)
     XCTAssertNoDifference(secondCount, 2)
   }
 
-<<<<<<< HEAD
   func testTimerCompletion() async {
-    let scheduler = DispatchQueue.test
-=======
-  func testTimerCompletion() {
     let mainQueue = DispatchQueue.test
->>>>>>> a35359c4
 
     var count = 0
 
@@ -170,29 +108,16 @@
       .sink { _ in count += 1 }
       .store(in: &self.cancellables)
 
-<<<<<<< HEAD
-    await scheduler.advance(by: 1)
+    await mainQueue.advance(by: 1)
     XCTAssertNoDifference(count, 1)
 
-    await scheduler.advance(by: 1)
+    await mainQueue.advance(by: 1)
     XCTAssertNoDifference(count, 2)
 
-    await scheduler.advance(by: 1)
+    await mainQueue.advance(by: 1)
     XCTAssertNoDifference(count, 3)
 
-    await scheduler.run()
-=======
-    mainQueue.advance(by: 1)
-    XCTAssertNoDifference(count, 1)
-
-    mainQueue.advance(by: 1)
-    XCTAssertNoDifference(count, 2)
-
-    mainQueue.advance(by: 1)
-    XCTAssertNoDifference(count, 3)
-
-    mainQueue.run()
->>>>>>> a35359c4
+    await mainQueue.run()
     XCTAssertNoDifference(count, 3)
   }
 }
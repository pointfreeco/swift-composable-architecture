--- conflicted
+++ resolved
@@ -3,14 +3,8 @@
 import SwiftUI
 import XCTestDynamicOverlay
 
-<<<<<<< HEAD
-/// A type encapsulates a unit of work that can be run in the outside world, and can feed actions
-/// back to the ``Store``. It is the perfect place to do side effects, such as network requests,
-/// saving/loading from disk, creating timers, interacting with dependencies, and more.
-=======
 /// A type that encapsulates a unit of work that can be run in the outside world, and can feed
 /// actions back to the ``Store``.
->>>>>>> 92989467
 ///
 /// Effects are the perfect place to do side effects, such as network requests, saving/loading
 /// from disk, creating timers, interacting with dependencies, and more. They are returned from
@@ -84,7 +78,6 @@
   ///     case faceResponse(TaskResult<String>)
   ///   }
   ///   @Dependency(\.numberFact) var numberFact
-<<<<<<< HEAD
   ///
   ///   func reduce(into state: inout State, action: Action) -> Effect<Action, Never> {
   ///     switch action {
@@ -99,22 +92,6 @@
   ///       case .factResponse(.failure):
   ///         // handle error
   ///
-=======
-  ///
-  ///   func reduce(into state: inout State, action: Action) -> Effect<Action, Never> {
-  ///     switch action {
-  ///       case .factButtonTapped:
-  ///         return .task { [number = state.number] in
-  ///           await .factResponse(TaskResult { try await self.numberFact.fetch(number) })
-  ///         }
-  ///
-  ///       case .factResponse(.success(fact)):
-  ///         // do something with fact
-  ///
-  ///       case .factResponse(.failure):
-  ///         // handle error
-  ///
->>>>>>> 92989467
   ///       ...
   ///     }
   ///   }
@@ -157,22 +134,6 @@
               #if DEBUG
                 var errorDump = ""
                 customDump(error, to: &errorDump, indent: 4)
-<<<<<<< HEAD
-                runtimeWarning(
-                  """
-                  An 'Effect.task' returned from "%@:%d" threw an unhandled error. …
-
-                  %@
-
-                  All non-cancellation errors must be explicitly handled via the 'catch' parameter \
-                  on 'Effect.task', or via a 'do' block.
-                  """,
-                  [
-                    "\(fileID)",
-                    line,
-                    errorDump,
-                  ],
-=======
                 runtimeWarn(
                   """
                   An "Effect.task" returned from "\(fileID):\(line)" threw an unhandled error. …
@@ -182,7 +143,6 @@
                   All non-cancellation errors must be explicitly handled via the "catch" parameter \
                   on "Effect.task", or via a "do" block.
                   """,
->>>>>>> 92989467
                   file: file,
                   line: line
                 )
@@ -256,22 +216,6 @@
               #if DEBUG
                 var errorDump = ""
                 customDump(error, to: &errorDump, indent: 4)
-<<<<<<< HEAD
-                runtimeWarning(
-                  """
-                  An 'Effect.run' returned from "%@:%d" threw an unhandled error. …
-
-                  %@
-
-                  All non-cancellation errors must be explicitly handled via the 'catch' parameter \
-                  on 'Effect.run', or via a 'do' block.
-                  """,
-                  [
-                    "\(fileID)",
-                    line,
-                    errorDump,
-                  ],
-=======
                 runtimeWarn(
                   """
                   An "Effect.run" returned from "\(fileID):\(line)" threw an unhandled error. …
@@ -281,7 +225,6 @@
                   All non-cancellation errors must be explicitly handled via the "catch" parameter \
                   on "Effect.run", or via a "do" block.
                   """,
->>>>>>> 92989467
                   file: file,
                   line: line
                 )

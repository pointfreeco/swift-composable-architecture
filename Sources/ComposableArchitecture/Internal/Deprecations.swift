--- conflicted
+++ resolved
@@ -6,7 +6,6 @@
 // MARK: - Deprecated after 0.52.0
 
 extension Store {
-<<<<<<< HEAD
   @available(iOS, deprecated: 9999.0, message: "Pass a closure as the reducer.")
   @available(macOS, deprecated: 9999.0, message: "Pass a closure as the reducer.")
   @available(tvOS, deprecated: 9999.0, message: "Pass a closure as the reducer.")
@@ -132,7 +131,10 @@
       file: file,
       line: line
     )
-=======
+  }
+}
+
+extension Store {
   @available(
     *,
     deprecated,
@@ -234,7 +236,6 @@
   )
   public static func cancel(id: Any.Type) {
     self.cancel(id: ObjectIdentifier(id))
->>>>>>> c096892c
   }
 }
 

--- conflicted
+++ resolved
@@ -439,43 +439,26 @@
 
 // 1️⃣ Emulate user tapping on submit button.
 await store.send(.login(.submitButtonTapped)) {
-<<<<<<< HEAD
-  $0.login?.isLoading = true
-  // 2️⃣ Assert how state changes in the login feature
-=======
   // 2️⃣ Assert how all state changes in the login feature
   $0.login?.isLoading = true
->>>>>>> 1fcd53fc
   …
 }
 
 // 3️⃣ Login feature performs API request to login, and
 //    sends response back into system.
 await store.receive(.login(.loginResponse(.success))) {
-<<<<<<< HEAD
-  $0.login?.isLoading = false
-  // 4️⃣ Assert how state changes in the login feature
-=======
 // 4️⃣ Assert how all state changes in the login feature
   $0.login?.isLoading = false
->>>>>>> 1fcd53fc
   …
 }
 
 // 5️⃣ Login feature sends a delegate action to let parent
 //    feature know it has successfully logged in.
 await store.receive(.login(.delegate(.didLogin))) {
-<<<<<<< HEAD
-  $0.authenticatedTab = .loggedIn(
-    Profile.State(...)
-  )
-  // 6️⃣ Assert how all of app state changes due to that action.
-=======
 // 6️⃣ Assert how all of app state changes due to that action.
   $0.authenticatedTab = .loggedIn(
     Profile.State(...)
   )
->>>>>>> 1fcd53fc
   …
   // 7️⃣ *Finally* assert that the selected tab switches to activity.
   $0.selectedTab = .activity
@@ -502,11 +485,7 @@
   initialState: App.State(),
   reducer: App()
 )
-<<<<<<< HEAD
-store.exhaustivity = .none // ⬅️
-=======
 store.exhaustivity = .off // ⬅️
->>>>>>> 1fcd53fc
 
 await store.send(.login(.submitButtonTapped))
 await store.receive(.login(.delegate(.didLogin))) {
@@ -520,26 +499,16 @@
 the login feature is free to make any change it wants to make without affecting this integration
 test.
 
-<<<<<<< HEAD
-Using ``Exhaustivity/none`` for ``TestStore/exhaustivity`` causes all un-asserted changes to pass
-without any notification. If you would like to see what test failures are being supressed without
-actually causing a failure, you can use ``Exhaustivity/partial``:
-=======
 Using ``Exhaustivity/off`` for ``TestStore/exhaustivity`` causes all un-asserted changes to pass
 without any notification. If you would like to see what test failures are being suppressed without
 actually causing a failure, you can use ``Exhaustivity/off(showSkippedAssertions:)``:
->>>>>>> 1fcd53fc
 
 ```swift
 let store = TestStore(
   initialState: App.State(),
   reducer: App()
 )
-<<<<<<< HEAD
-store.exhaustivity = .partial // ⬅️
-=======
 store.exhaustivity = .off(showSkippedAssertions: true) // ⬅️
->>>>>>> 1fcd53fc
 
 await store.send(.login(.submitButtonTapped))
 await store.receive(.login(.delegate(.didLogin))) {

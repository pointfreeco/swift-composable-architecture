import OrderedCollections
import SwiftUI

/// A navigation stack that is driven by a store.
///
/// This view can be used to drive stack-based navigation in the Composable Architecture when passed
/// a store that is focused on ``StackState`` and ``StackAction``.
///
/// See the dedicated article on <doc:Navigation> for more information on the library's navigation
/// tools, and in particular see <doc:StackBasedNavigation> for information on using this view.
@available(
  iOS, deprecated: 9999,
  message:
    "Use 'NavigationStack.init(path:)' with a store scoped from observable state, instead. For more information, see the following article:\n\nhttps://pointfreeco.github.io/swift-composable-architecture/main/documentation/composablearchitecture/migratingto1.6#Replacing-NavigationStackStore-with-NavigationStack]"
)
@available(
  macOS, deprecated: 9999,
  message:
    "Use 'NavigationStack.init(path:)' with a store scoped from observable state, instead. For more information, see the following article:\n\nhttps://pointfreeco.github.io/swift-composable-architecture/main/documentation/composablearchitecture/migratingto1.6#Replacing-NavigationStackStore-with-NavigationStack]"
)
@available(
  tvOS, deprecated: 9999,
  message:
    "Use 'NavigationStack.init(path:)' with a store scoped from observable state, instead. For more information, see the following article:\n\nhttps://pointfreeco.github.io/swift-composable-architecture/main/documentation/composablearchitecture/migratingto1.6#Replacing-NavigationStackStore-with-NavigationStack]"
)
@available(
  watchOS, deprecated: 9999,
  message:
    "Use 'NavigationStack.init(path:)' with a store scoped from observable state, instead. For more information, see the following article:\n\nhttps://pointfreeco.github.io/swift-composable-architecture/main/documentation/composablearchitecture/migratingto1.6#Replacing-NavigationStackStore-with-NavigationStack]"
)
@available(iOS 16, macOS 13, tvOS 16, watchOS 9, *)
public struct NavigationStackStore<State, Action, Root: View, Destination: View>: View {
  private let root: Root
  private let destination: (StackState<State>.Component) -> Destination
  @ObservedObject private var viewStore: ViewStore<StackState<State>, StackAction<State, Action>>

  /// Creates a navigation stack with a store of stack state and actions.
  ///
  /// - Parameters:
  ///   - path: A store of stack state and actions to power this stack.
  ///   - root: The view to display when the stack is empty.
  ///   - destination: A view builder that defines a view to display when an element is appended to
  ///     the stack's state. The closure takes one argument, which is a store of the value to
  ///     present.
  public init(
    _ store: Store<StackState<State>, StackAction<State, Action>>,
    @ViewBuilder root: () -> Root,
    @ViewBuilder destination: @escaping (_ store: Store<State, Action>) -> Destination
  ) {
    self.root = root()
    self.destination = { component in
      destination(
        store
          .scope(
            id: store.id(state: \.[id:component.id]!, action: \.[id:component.id]),
            state: ToState(\.[id: component.id, default: SubscriptDefault(component.element)]),
            action: { .element(id: component.id, action: $0) },
            isInvalid: { !$0.ids.contains(component.id) }
          )
      )
    }
    self._viewStore = ObservedObject(
      wrappedValue: ViewStore(
        store,
        observe: { $0 },
        removeDuplicates: { areOrderedSetsDuplicates($0.ids, $1.ids) }
      )
    )
  }

  /// Creates a navigation stack with a store of stack state and actions.
  ///
  /// - Parameters:
  ///   - path: A store of stack state and actions to power this stack.
  ///   - root: The view to display when the stack is empty.
  ///   - destination: A view builder that defines a view to display when an element is appended to
  ///     the stack's state. The closure takes one argument, which is the initial enum state to
  ///     present. You can switch over this value and use ``CaseLet`` views to handle each case.
  @_disfavoredOverload
  public init<D: View>(
    _ store: Store<StackState<State>, StackAction<State, Action>>,
    @ViewBuilder root: () -> Root,
    @ViewBuilder destination: @escaping (_ initialState: State) -> D
  ) where Destination == SwitchStore<State, Action, D> {
    self.root = root()
    self.destination = { component in
      SwitchStore(
        store
          .scope(
            id: store.id(state: \.[id:component.id]!, action: \.[id:component.id]),
            state: ToState(\.[id: component.id, default: SubscriptDefault(component.element)]),
            action: { .element(id: component.id, action: $0) },
            isInvalid: { !$0.ids.contains(component.id) }
          )
      ) { _ in
        destination(component.element)
      }
    }
    self._viewStore = ObservedObject(
      wrappedValue: ViewStore(
        store,
        observe: { $0 },
        removeDuplicates: { areOrderedSetsDuplicates($0.ids, $1.ids) }
      )
    )
  }

  public var body: some View {
    NavigationStack(
      path: self.viewStore.binding(
        get: { $0.path },
        compactSend: { newPath in
          if newPath.count > self.viewStore.path.count, let component = newPath.last {
            return .push(id: component.id, state: component.element)
          } else if newPath.count < self.viewStore.path.count {
            return .popFrom(id: self.viewStore.path[newPath.count].id)
          } else {
            return nil
          }
        }
      )
    ) {
      self.root
        .environment(\.navigationDestinationType, State.self)
        .navigationDestination(for: StackState<State>.Component.self) { component in
          NavigationDestinationView(component: component, destination: self.destination)
        }
    }
  }
}

private struct NavigationDestinationView<State, Destination: View>: View {
  let component: StackState<State>.Component
  let destination: (StackState<State>.Component) -> Destination
  var body: some View {
    self.destination(self.component)
      .environment(\.navigationDestinationType, State.self)
      .id(self.component.id)
  }
<<<<<<< HEAD
=======
}

private struct Component<Element>: Hashable {
  let id: StackElementID
  var element: Element

  static func == (lhs: Self, rhs: Self) -> Bool {
    lhs.id == rhs.id
  }

  func hash(into hasher: inout Hasher) {
    hasher.combine(self.id)
  }
}

extension StackState {
  fileprivate var path: PathView {
    _read { yield PathView(base: self) }
    _modify {
      var path = PathView(base: self)
      yield &path
      self = path.base
    }
    set { self = newValue.base }
  }

  fileprivate subscript(
    id id: StackElementID, default default: SubscriptDefault<Element>
  ) -> Element {
    `default`.wrappedValue = self[id: id] ?? `default`.wrappedValue
    return `default`.wrappedValue
  }

  fileprivate struct PathView: MutableCollection, RandomAccessCollection,
    RangeReplaceableCollection
  {
    var base: StackState

    var startIndex: Int { self.base.startIndex }
    var endIndex: Int { self.base.endIndex }
    func index(after i: Int) -> Int { self.base.index(after: i) }
    func index(before i: Int) -> Int { self.base.index(before: i) }

    subscript(position: Int) -> Component<Element> {
      _read {
        yield Component(id: self.base.ids[position], element: self.base[position])
      }
      _modify {
        let id = self.base.ids[position]
        var component = Component(id: id, element: self.base[position])
        yield &component
        self.base[id: id] = component.element
      }
      set {
        self.base[id: newValue.id] = newValue.element
      }
    }

    init(base: StackState) {
      self.base = base
    }

    init() {
      self.init(base: StackState())
    }

    mutating func replaceSubrange<C: Collection>(
      _ subrange: Range<Int>, with newElements: C
    ) where C.Element == Component<Element> {
      for id in self.base.ids[subrange] {
        self.base[id: id] = nil
      }
      for component in newElements.reversed() {
        self.base._dictionary
          .updateValue(component.element, forKey: component.id, insertingAt: subrange.lowerBound)
      }
    }
  }
}

private struct NavigationDestinationTypeKey: EnvironmentKey {
  static var defaultValue: Any.Type? { nil }
}

extension EnvironmentValues {
  fileprivate var navigationDestinationType: Any.Type? {
    get { self[NavigationDestinationTypeKey.self] }
    set { self[NavigationDestinationTypeKey.self] = newValue }
  }
>>>>>>> 1d52033c
}<|MERGE_RESOLUTION|>--- conflicted
+++ resolved
@@ -137,96 +137,4 @@
       .environment(\.navigationDestinationType, State.self)
       .id(self.component.id)
   }
-<<<<<<< HEAD
-=======
-}
-
-private struct Component<Element>: Hashable {
-  let id: StackElementID
-  var element: Element
-
-  static func == (lhs: Self, rhs: Self) -> Bool {
-    lhs.id == rhs.id
-  }
-
-  func hash(into hasher: inout Hasher) {
-    hasher.combine(self.id)
-  }
-}
-
-extension StackState {
-  fileprivate var path: PathView {
-    _read { yield PathView(base: self) }
-    _modify {
-      var path = PathView(base: self)
-      yield &path
-      self = path.base
-    }
-    set { self = newValue.base }
-  }
-
-  fileprivate subscript(
-    id id: StackElementID, default default: SubscriptDefault<Element>
-  ) -> Element {
-    `default`.wrappedValue = self[id: id] ?? `default`.wrappedValue
-    return `default`.wrappedValue
-  }
-
-  fileprivate struct PathView: MutableCollection, RandomAccessCollection,
-    RangeReplaceableCollection
-  {
-    var base: StackState
-
-    var startIndex: Int { self.base.startIndex }
-    var endIndex: Int { self.base.endIndex }
-    func index(after i: Int) -> Int { self.base.index(after: i) }
-    func index(before i: Int) -> Int { self.base.index(before: i) }
-
-    subscript(position: Int) -> Component<Element> {
-      _read {
-        yield Component(id: self.base.ids[position], element: self.base[position])
-      }
-      _modify {
-        let id = self.base.ids[position]
-        var component = Component(id: id, element: self.base[position])
-        yield &component
-        self.base[id: id] = component.element
-      }
-      set {
-        self.base[id: newValue.id] = newValue.element
-      }
-    }
-
-    init(base: StackState) {
-      self.base = base
-    }
-
-    init() {
-      self.init(base: StackState())
-    }
-
-    mutating func replaceSubrange<C: Collection>(
-      _ subrange: Range<Int>, with newElements: C
-    ) where C.Element == Component<Element> {
-      for id in self.base.ids[subrange] {
-        self.base[id: id] = nil
-      }
-      for component in newElements.reversed() {
-        self.base._dictionary
-          .updateValue(component.element, forKey: component.id, insertingAt: subrange.lowerBound)
-      }
-    }
-  }
-}
-
-private struct NavigationDestinationTypeKey: EnvironmentKey {
-  static var defaultValue: Any.Type? { nil }
-}
-
-extension EnvironmentValues {
-  fileprivate var navigationDestinationType: Any.Type? {
-    get { self[NavigationDestinationTypeKey.self] }
-    set { self[NavigationDestinationTypeKey.self] = newValue }
-  }
->>>>>>> 1d52033c
 }
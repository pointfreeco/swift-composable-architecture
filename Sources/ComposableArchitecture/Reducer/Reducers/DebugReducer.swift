--- conflicted
+++ resolved
@@ -11,11 +11,7 @@
   public func debug(
     _ prefix: String = "",
     actionFormat: ActionFormat = .prettyPrint
-<<<<<<< HEAD
-  ) -> _DebugReducer<Self, LocalState, LocalAction> {
-=======
   ) -> _DebugReducer<Self, State, Action> {
->>>>>>> 0386b9f7
     .init(
       base: self,
       prefix: prefix,
@@ -40,11 +36,7 @@
     state toChildState: @escaping (State) -> ChildState,
     action toChildAction: @escaping (Action) -> ChildAction?,
     actionFormat: ActionFormat = .prettyPrint
-<<<<<<< HEAD
-  ) -> _DebugReducer<Self, State, Action> {
-=======
   ) -> _DebugReducer<Self, ChildState, ChildAction> {
->>>>>>> 0386b9f7
     .init(
       base: self,
       prefix: prefix,
@@ -55,8 +47,6 @@
   }
 }
 
-<<<<<<< HEAD
-=======
 /// Determines how the string description of an action should be printed when using the
 /// ``ReducerProtocol/debug(_:state:action:actionFormat:)`` higher-order reducer.
 public enum ActionFormat: Sendable {
@@ -98,7 +88,6 @@
   }
 }
 
->>>>>>> 0386b9f7
 public struct _DebugReducer<Base: ReducerProtocol, LocalState, LocalAction>: ReducerProtocol {
   @usableFromInline
   let base: Base

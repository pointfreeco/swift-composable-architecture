--- conflicted
+++ resolved
@@ -19,15 +19,9 @@
 ## Basics
 
 The tools for this style of navigation include the ``PresentationState`` property wrapper,
-<<<<<<< HEAD
-``PresentationAction``, the ``Reducer/ifLet(_:action:then:fileID:line:)`` operator, and a whole host
-of other APIs that mimic SwiftUI's regular tools, but tuned specifically for the Composable
-Architecture.
-=======
-``PresentationAction``, the ``ReducerProtocol/ifLet(_:action:then:fileID:line:)`` operator, and a
-bunch of APIs that mimic SwiftUI's regular tools, such as `.sheet`, `.popover`, etc., but tuned 
-specifically for the Composable Architecture.
->>>>>>> d87fe59c
+``PresentationAction``, the ``Reducer/ifLet(_:action:then:fileID:line:)`` operator, and a bunch of
+APIs that mimic SwiftUI's regular tools, such as `.sheet`, `.popover`, etc., but tuned specifically
+for the Composable Architecture.
 
 The process of integrating two features together for navigation largely consists of 2 steps:
 integrating the features' domains together and integrating the features' views together. One

#if DEBUG
  import Combine
  import Foundation

  /// A testable runtime for a reducer.
  ///
  /// This object aids in writing expressive and exhaustive tests for features built in the
  /// Composable Architecture. It allows you to send a sequence of actions to the store, and each
  /// step of the way you must assert exactly how state changed, and how effect emissions were fed
  /// back into the system.
  ///
  /// There are multiple ways the test store forces you to exhaustively assert on how your feature
  /// behaves:
  ///
  /// * After each action is sent you must describe precisely how the state changed from before the
  ///   action was sent to after it was sent.
  ///
  ///   If even the smallest piece of data differs the test will fail. This guarantees that you are
  ///   proving you know precisely how the state of the system changes.
  ///
  /// * Sending an action can sometimes cause an effect to be executed, and if that effect emits an
  ///   action that is fed back into the system, you **must** explicitly assert that you expect to
  ///   receive that action from the effect, _and_ you must assert how state changed as a result.
  ///
  ///   If you try to send another action before you have handled all effect emissions the assertion
  ///   will fail. This guarantees that you do not accidentally forget about an effect emission, and
  ///   that the sequence of steps you are describing will mimic how the application behaves in
  ///   reality.
  ///
  /// * All effects must complete by the time the assertion has finished running the steps you
  ///   specify.
  ///
  ///   If at the end of the assertion there is still an in-flight effect running, the assertion
  ///   will fail. This helps exhaustively prove that you know what effects are in flight and forces
  ///   you to prove that effects will not cause any future changes to your state.
  ///
  /// For example, given a simple counter reducer:
  ///
  ///     struct CounterState {
  ///       var count = 0
  ///     }
  ///
  ///     enum CounterAction: Equatable {
  ///       case decrementButtonTapped
  ///       case incrementButtonTapped
  ///     }
  ///
  ///     let counterReducer = Reducer<CounterState, CounterAction, Void> { state, action, _ in
  ///       switch action {
  ///       case .decrementButtonTapped:
  ///         state.count -= 1
  ///         return .none
  ///
  ///       case .incrementButtonTapped:
  ///         state.count += 1
  ///         return .none
  ///       }
  ///     }
  ///
  /// One can assert against its behavior over time:
  ///
  ///     class CounterTests: XCTestCase {
  ///       func testCounter() {
  ///         let store = TestStore(
  ///           initialState: .init(count: 0),  // GIVEN counter state of 0
  ///           reducer: counterReducer,
  ///           environment: ()
  ///         )
  ///
  ///         store.assert(
  ///           .send(.incrementButtonTapped) { // WHEN the increment button is tapped
  ///             $0.count = 1                  // THEN the count should be 1
  ///           }
  ///         )
  ///       }
  ///     }
  ///
  /// Note that in the trailing closure of `.send(.incrementButtonTapped)` we are given a single
  /// mutable value of the state before the action was sent, and it is our job to mutate the value
  /// to match the state after the action was sent. In this case the `count` field changes to `1`.
  ///
  /// For a more complex example, consider the following bare-bones search feature that uses the
  /// `.debounce` operator to wait for the user to stop typing before making a network request:
  ///
  ///     struct SearchState: Equatable {
  ///       var query = ""
  ///       var results: [String] = []
  ///     }
  ///
  ///     enum SearchAction: Equatable {
  ///       case queryChanged(String)
  ///       case response([String])
  ///     }
  ///
  ///     struct SearchEnvironment {
  ///       var mainQueue: AnySchedulerOf<DispatchQueue>
  ///       var request: (String) -> Effect<[String], Never>
  ///     }
  ///
  ///     let searchReducer = Reducer<SearchState, SearchAction, SearchEnvironment> {
  ///       state, action, environment in
  ///
  ///         struct SearchId: Hashable {}
  ///
  ///         switch action {
  ///         case let .queryChanged(query):
  ///           state.query = query
  ///           return environment.request(self.query)
  ///             .debounce(id: SearchId(), for: 0.5, scheduler: environment.mainQueue)
  ///
  ///         case let .response(results):
  ///           state.results = results
  ///           return .none
  ///         }
  ///     }
  ///
  /// It can be fully tested by controlling the environment's scheduler and effect:
  ///
  ///     // Create a test dispatch scheduler to control the timing of effects
  ///     let scheduler = DispatchQueue.testScheduler
  ///
  ///     let store = TestStore(
  ///       initialState: SearchState(),
  ///       reducer: searchReducer,
  ///       environment: SearchEnvironment(
  ///         // Wrap the test scheduler in a type-erased scheduler
  ///         mainQueue: scheduler.eraseToAnyScheduler(),
  ///         // Simulate a search response with one item
  ///         request: { _ in Effect(value: ["Composable Architecture"]) }
  ///       )
  ///     )
  ///     store.assert(
  ///       // Change the query
  ///       .send(.searchFieldChanged("c") {
  ///         // Assert that state updates accordingly
  ///         $0.query = "c"
  ///       },
  ///
  ///       // Advance the scheduler by a period shorter than the debounce
  ///       .do { scheduler.advance(by: 0.25) },
  ///
  ///       // Change the query again
  ///       .send(.searchFieldChanged("co") {
  ///         $0.query = "co"
  ///       },
  ///
  ///       // Advance the scheduler by a period shorter than the debounce
  ///       .do { scheduler.advance(by: 0.25) },
  ///       // Advance the scheduler to the debounce
  ///       .do { scheduler.advance(by: 0.25) },
  ///
  ///       // Assert that the expected response is received
  ///       .receive(.response(["Composable Architecture"])) {
  ///         // Assert that state updates accordingly
  ///         $0.results = ["Composable Architecture"]
  ///       }
  ///     )
  ///
  /// This test is proving that the debounced network requests are correctly canceled when we do not
  /// wait longer than the 0.5 seconds, because if it wasn't and it delivered an action when we did
  /// not expect it would cause a test failure.
  ///
  public final class TestStore<State, LocalState, Action: Equatable, LocalAction, Environment> {
    private var environment: Environment
    private let fromLocalAction: (LocalAction) -> Action
    private let reducer: Reducer<State, Action, Environment>
    private var state: State
    private let toLocalState: (State) -> LocalState
    public var stateDiffMode: DiffMode = .full
    public var actionDiffMode: DiffMode = .full

    private init(
      environment: Environment,
      fromLocalAction: @escaping (LocalAction) -> Action,
      initialState: State,
      reducer: Reducer<State, Action, Environment>,
      toLocalState: @escaping (State) -> LocalState
    ) {
      self.environment = environment
      self.fromLocalAction = fromLocalAction
      self.state = initialState
      self.reducer = reducer
      self.toLocalState = toLocalState
    }
  }

  extension TestStore where State == LocalState, Action == LocalAction {
    /// Initializes a test store from an initial state, a reducer, and an initial environment.
    ///
    /// - Parameters:
    ///   - initialState: The state to start the test from.
    ///   - reducer: A reducer.
    ///   - environment: The environment to start the test from.
    public convenience init(
      initialState: State,
      reducer: Reducer<State, Action, Environment>,
      environment: Environment
    ) {
      self.init(
        environment: environment,
        fromLocalAction: { $0 },
        initialState: initialState,
        reducer: reducer,
        toLocalState: { $0 }
      )
    }
  }

  extension TestStore where LocalState: Equatable {
    /// Asserts against a script of actions.
    public func assert(
      _ steps: Step...,
      file: StaticString = #file,
      line: UInt = #line
    ) {
      assert(steps, file: file, line: line)
    }

    /// Asserts against an array of actions.
    public func assert(
      _ steps: [Step],
      file: StaticString = #file,
      line: UInt = #line
    ) {
      var receivedActions: [(action: Action, state: State)] = []
      var longLivingEffects: [String: Set<UUID>] = [:]
      var snapshotState = self.state

      let store = Store(
        initialState: self.state,
        reducer: Reducer<State, TestAction, Void> { state, action, _ in
          let effects: Effect<Action, Never>
          switch action {
          case let .send(localAction):
            effects = self.reducer.run(&state, self.fromLocalAction(localAction), self.environment)
            snapshotState = state

          case let .receive(action):
            effects = self.reducer.run(&state, action, self.environment)
            receivedActions.append((action, state))
          }

          let key = debugCaseOutput(action)
          let id = UUID()
          return
            effects
            .handleEvents(
              receiveSubscription: { _ in longLivingEffects[key, default: []].insert(id) },
              receiveCompletion: { _ in longLivingEffects[key]?.remove(id) },
              receiveCancel: { longLivingEffects[key]?.remove(id) }
            )
            .map(TestAction.receive)
            .eraseToEffect()

        },
        environment: ()
      )
      defer { self.state = store.state.value }

      let viewStore = ViewStore(
        store.scope(state: self.toLocalState, action: TestAction.send)
      )

      for step in steps {
        var expectedState = toLocalState(snapshotState)

        func expectedStateShouldMatch(actualState: LocalState) {
          if expectedState != actualState {
            let diff =
              debugDiff(expectedState, actualState)
              .map { "\($0.indent(by: 4))\n\n(Expected: −, Actual: +)" }
              ?? """
              Expected:
              \(String(describing: expectedState).indent(by: 2))

              Actual:
              \(String(describing: actualState).indent(by: 2))
              """

            _XCTFail(
              """
              State change does not match expectation: …

              \(diff)
              """,
              file: step.file,
              line: step.line
            )
          }
        }

        switch step.type {
        case let .send(action, update):
          if !receivedActions.isEmpty {
            _XCTFail(
              """
              Must handle \(receivedActions.count) received \
              action\(receivedActions.count == 1 ? "" : "s") before sending an action: …

              Unhandled actions: \(debugOutput(receivedActions))
              """,
              file: step.file, line: step.line
            )
          }
          viewStore.send(action)
          do {
            try update(&expectedState)
          } catch {
            _XCTFail("Threw error: \(error)", file: step.file, line: step.line)
          }
          expectedStateShouldMatch(actualState: toLocalState(snapshotState))

        case let .receive(expectedAction, update):
          guard !receivedActions.isEmpty else {
            _XCTFail(
              """
              Expected to receive an action, but received none.
              """,
              file: step.file, line: step.line
            )
            break
          }
          let (receivedAction, state) = receivedActions.removeFirst()
          if expectedAction != receivedAction {
            let diff =
<<<<<<< HEAD
              debugDiff(expectedAction, receivedAction, actionDiffMode)
              .map { ": …\n\n\($0.indent(by: 4))\n\n(Expected: −, Actual: +)" }
              ?? ""
=======
              debugDiff(expectedAction, receivedAction)
              .map { "\($0.indent(by: 4))\n\n(Expected: −, Received: +)" }
              ?? """
              Expected:
              \(String(describing: expectedState).indent(by: 2))

              Received:
              \(String(describing: receivedAction).indent(by: 2))
              """

>>>>>>> fe06d95c
            _XCTFail(
              """
              Received unexpected action: …

              \(diff)
              """,
              file: step.file, line: step.line
            )
          }
          do {
            try update(&expectedState)
          } catch {
            _XCTFail("Threw error: \(error)", file: step.file, line: step.line)
          }
          expectedStateShouldMatch(actualState: toLocalState(state))
          snapshotState = state

        case let .environment(work):
          if !receivedActions.isEmpty {
            _XCTFail(
              """
              Must handle \(receivedActions.count) received \
              action\(receivedActions.count == 1 ? "" : "s") before performing this work: …

              Unhandled actions: \(debugOutput(receivedActions))
              """,
              file: step.file, line: step.line
            )
          }
          do {
            try work(&self.environment)
          } catch {
            _XCTFail("Threw error: \(error)", file: step.file, line: step.line)
          }

        case let .do(work):
          if !receivedActions.isEmpty {
            _XCTFail(
              """
              Must handle \(receivedActions.count) received \
              action\(receivedActions.count == 1 ? "" : "s") before performing this work: …

<<<<<<< HEAD
        let actualState = self.toLocalState(self.state)
        if expectedState != actualState {
          let diff =
            debugDiff(expectedState, actualState, stateDiffMode)
            .map { ": …\n\n\($0.indent(by: 4))\n\n(Expected: −, Actual: +)" }
            ?? ""
          _XCTFail(
            """
            State change does not match expectation\(diff)
            """,
            file: step.file,
            line: step.line
          )
=======
              Unhandled actions: \(debugOutput(receivedActions))
              """,
              file: step.file, line: step.line
            )
          }
          do {
            try work()
          } catch {
            _XCTFail("Threw error: \(error)", file: step.file, line: step.line)
          }
>>>>>>> fe06d95c
        }
      }

      if !receivedActions.isEmpty {
        _XCTFail(
          """
          Received \(receivedActions.count) unexpected \
          action\(receivedActions.count == 1 ? "" : "s"): …

          Unhandled actions: \(debugOutput(receivedActions))
          """,
          file: file, line: line
        )
      }

      let unfinishedActions = longLivingEffects.filter { !$0.value.isEmpty }.map { $0.key }
      if unfinishedActions.count > 0 {
        let initiatingActions = unfinishedActions.map { "• \($0)" }.joined(separator: "\n")
        let pluralSuffix = unfinishedActions.count == 1 ? "" : "s"

        _XCTFail(
          """
          Some effects are still running. All effects must complete by the end of the assertion.

          The effects that are still running were started by the following action\(pluralSuffix):

          \(initiatingActions)

          To fix you need to inspect the effects returned from the above action\(pluralSuffix) and \
          make sure that all of them are completed by the end of your assertion. There are a few \
          reasons why your effects may not have completed:

          • If you are using a scheduler in your effect, then make sure that you wait enough time \
          for the effect to finish. If you are using a test scheduler, then make sure you advance \
          the scheduler so that the effects complete.

          • If you are using long-living effects (for example timers, notifications, etc.), then \
          ensure those effects are completed by returning an `Effect.cancel` effect from a \
          particular action in your reducer, and sending that action in the test.
          """,
          file: file, line: line
        )
      }
    }
  }

  extension TestStore {
    /// Scopes a store to assert against more local state and actions.
    ///
    /// - Parameters:
    ///   - toLocalState: A function that transforms the reducer's state into more local state. This
    ///     state will be asserted against as it is mutated by the reducer. Useful for testing view
    ///     store state transformations.
    ///   - fromLocalAction: A function that wraps a more local action in the reducer's action.
    ///     Local actions can be "sent" to the store, while any reducer action may be received.
    ///     Useful for testing view store action transformations.
    public func scope<S, A>(
      state toLocalState: @escaping (LocalState) -> S,
      action fromLocalAction: @escaping (A) -> LocalAction
    ) -> TestStore<State, S, Action, A, Environment> {
      .init(
        environment: self.environment,
        fromLocalAction: { self.fromLocalAction(fromLocalAction($0)) },
        initialState: self.state,
        reducer: self.reducer,
        toLocalState: { toLocalState(self.toLocalState($0)) }
      )
    }

    /// Scopes a store to assert against more local state.
    ///
    /// - Parameter toLocalState: A function that transforms the reducer's state into more local
    ///   state. This state will be asserted against as it is mutated by the reducer. Useful for
    ///   testing view store state transformations.
    public func scope<S>(
      state toLocalState: @escaping (LocalState) -> S
    ) -> TestStore<State, S, Action, LocalAction, Environment> {
      self.scope(state: toLocalState, action: { $0 })
    }

    /// A single step of a `TestStore` assertion.
    public struct Step {
      fileprivate let type: StepType
      fileprivate let file: StaticString
      fileprivate let line: UInt

      private init(
        _ type: StepType,
        file: StaticString = #file,
        line: UInt = #line
      ) {
        self.type = type
        self.file = file
        self.line = line
      }

      /// A step that describes an action sent to a store and asserts against how the store's state
      /// is expected to change.
      ///
      /// - Parameters:
      ///   - action: An action to send to the test store.
      ///   - update: A function that describes how the test store's state is expected to change.
      /// - Returns: A step that describes an action sent to a store and asserts against how the
      ///   store's state is expected to change.
      public static func send(
        _ action: LocalAction,
        file: StaticString = #file,
        line: UInt = #line,
        _ update: @escaping (inout LocalState) throws -> Void = { _ in }
      ) -> Step {
        Step(.send(action, update), file: file, line: line)
      }

      /// A step that describes an action received by an effect and asserts against how the store's
      /// state is expected to change.
      ///
      /// - Parameters:
      ///   - action: An action the test store should receive by evaluating an effect.
      ///   - update: A function that describes how the test store's state is expected to change.
      /// - Returns: A step that describes an action received by an effect and asserts against how
      ///   the store's state is expected to change.
      public static func receive(
        _ action: Action,
        file: StaticString = #file,
        line: UInt = #line,
        _ update: @escaping (inout LocalState) throws -> Void = { _ in }
      ) -> Step {
        Step(.receive(action, update), file: file, line: line)
      }

      /// A step that updates a test store's environment.
      ///
      /// - Parameter update: A function that updates the test store's environment for subsequent
      ///   steps.
      /// - Returns: A step that updates a test store's environment.
      public static func environment(
        file: StaticString = #file,
        line: UInt = #line,
        _ update: @escaping (inout Environment) throws -> Void
      ) -> Step {
        Step(.environment(update), file: file, line: line)
      }

      /// A step that captures some work to be done between assertions
      ///
      /// - Parameter work: A function that is called between steps.
      /// - Returns: A step that captures some work to be done between assertions.
      public static func `do`(
        file: StaticString = #file,
        line: UInt = #line,
        _ work: @escaping () throws -> Void
      ) -> Step {
        Step(.do(work), file: file, line: line)
      }

      fileprivate enum StepType {
        case send(LocalAction, (inout LocalState) throws -> Void)
        case receive(Action, (inout LocalState) throws -> Void)
        case environment((inout Environment) throws -> Void)
        case `do`(() throws -> Void)
      }
    }

    private enum TestAction {
      case send(LocalAction)
      case receive(Action)
    }
  }

  // NB: Dynamically load XCTest to prevent leaking its symbols into our library code.
  private func _XCTFail(_ message: String = "", file: StaticString = #file, line: UInt = #line) {
    guard
      let _XCTFailureHandler = _XCTFailureHandler,
      let _XCTCurrentTestCase = _XCTCurrentTestCase
    else {
      assertionFailure(
        """
        Couldn't load XCTest. Are you using a test store in application code?"
        """,
        file: file,
        line: line
      )
      return
    }

    _XCTFailureHandler(_XCTCurrentTestCase(), true, "\(file)", line, message, nil)
  }

  private typealias XCTCurrentTestCase = @convention(c) () -> AnyObject
  private typealias XCTFailureHandler = @convention(c) (
    AnyObject, Bool, UnsafePointer<CChar>, UInt, String, String?
  ) -> Void

  private let _XCTest = NSClassFromString("XCTest")
    .flatMap(Bundle.init(for:))
    .flatMap({ $0.executablePath })
    .flatMap({ dlopen($0, RTLD_NOW) })

  private let _XCTFailureHandler =
    _XCTest
    .flatMap { dlsym($0, "_XCTFailureHandler") }
    .map({ unsafeBitCast($0, to: XCTFailureHandler.self) })

  private let _XCTCurrentTestCase =
    _XCTest
    .flatMap { dlsym($0, "_XCTCurrentTestCase") }
    .map({ unsafeBitCast($0, to: XCTCurrentTestCase.self) })
#endif<|MERGE_RESOLUTION|>--- conflicted
+++ resolved
@@ -323,12 +323,7 @@
           let (receivedAction, state) = receivedActions.removeFirst()
           if expectedAction != receivedAction {
             let diff =
-<<<<<<< HEAD
               debugDiff(expectedAction, receivedAction, actionDiffMode)
-              .map { ": …\n\n\($0.indent(by: 4))\n\n(Expected: −, Actual: +)" }
-              ?? ""
-=======
-              debugDiff(expectedAction, receivedAction)
               .map { "\($0.indent(by: 4))\n\n(Expected: −, Received: +)" }
               ?? """
               Expected:
@@ -338,7 +333,6 @@
               \(String(describing: receivedAction).indent(by: 2))
               """
 
->>>>>>> fe06d95c
             _XCTFail(
               """
               Received unexpected action: …
@@ -381,21 +375,6 @@
               Must handle \(receivedActions.count) received \
               action\(receivedActions.count == 1 ? "" : "s") before performing this work: …
 
-<<<<<<< HEAD
-        let actualState = self.toLocalState(self.state)
-        if expectedState != actualState {
-          let diff =
-            debugDiff(expectedState, actualState, stateDiffMode)
-            .map { ": …\n\n\($0.indent(by: 4))\n\n(Expected: −, Actual: +)" }
-            ?? ""
-          _XCTFail(
-            """
-            State change does not match expectation\(diff)
-            """,
-            file: step.file,
-            line: step.line
-          )
-=======
               Unhandled actions: \(debugOutput(receivedActions))
               """,
               file: step.file, line: step.line
@@ -406,7 +385,6 @@
           } catch {
             _XCTFail("Threw error: \(error)", file: step.file, line: step.line)
           }
->>>>>>> fe06d95c
         }
       }
 

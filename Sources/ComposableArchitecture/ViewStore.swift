--- conflicted
+++ resolved
@@ -58,29 +58,10 @@
   ///   - store: A store.
   ///   - isDuplicate: A function to determine when two `State` values are equal. When values are
   ///     equal, repeat view computations are removed.
-  public convenience init(
+  public init(
     _ store: Store<State, Action>,
     removeDuplicates isDuplicate: @escaping (State, State) -> Bool
   ) {
-<<<<<<< HEAD
-    let publisher = store.state.removeDuplicates(by: isDuplicate)
-    self.init(
-      publisher: publisher,
-      state: store.state.value,
-      send: store.send
-    )
-  }
-
-  private init<P: Publisher>(
-    publisher: P,
-    state: State,
-    send: @escaping (Action) -> Void
-  ) where P.Output == State, P.Failure == Never {
-    self.publisher = StorePublisher(publisher)
-    self.state = state
-    self._send = send
-    self.viewCancellable = publisher.sink { [weak self] in self?.state = $0 }
-=======
     self.publisher = StorePublisher(store.state, removeDuplicates: isDuplicate)
     self.state = store.state.value
     self._send = store.send
@@ -88,7 +69,6 @@
       .dropFirst()
       .removeDuplicates(by: isDuplicate)
       .sink { [weak self] in self?.state = $0 }
->>>>>>> faca05b2
   }
 
   /// The current state.
@@ -245,17 +225,6 @@
   public func binding(send action: Action) -> Binding<State> {
     self.binding(send: { _ in action })
   }
-
-  public func scope<LocalState, LocalAction>(
-    state toLocalState: @escaping (State) -> LocalState,
-    action toGlobalAction: @escaping (LocalAction) -> Action
-  ) -> ViewStore<LocalState, LocalAction> where LocalState: Equatable {
-    ViewStore<LocalState, LocalAction>(
-      publisher: self.publisher.map(toLocalState).removeDuplicates(by: ==),
-      state: toLocalState(self.state),
-      send: { self._send(toGlobalAction($0)) }
-    )
-  }
 }
 
 extension ViewStore where State: Equatable {

--- conflicted
+++ resolved
@@ -316,57 +316,6 @@
       self.store = store
       self.timeout = timeout
       self.toScopedState = toScopedState
-<<<<<<< HEAD
-=======
-      self.timeout = NSEC_PER_SEC
-
-      self.store = Store(
-        initialState: initialState,
-        reducer: Reducer<State, TestAction, Void> { [weak self] state, action, _ in
-          guard let self = self
-          else {
-            XCTFail(
-              """
-              An effect sent an action to the store after the store was deallocated.
-              """,
-              file: file,
-              line: line
-            )
-            return .none
-          }
-
-          let effects: Effect<Action, Never>
-          switch action.origin {
-          case let .send(scopedAction):
-            effects = self.reducer.run(
-              &state, self.fromScopedAction(scopedAction), self.environment)
-            self.state = state
-
-          case let .receive(action):
-            effects = self.reducer.run(&state, action, self.environment)
-            self.receivedActions.append((action, state))
-          }
-
-          let effect = LongLivingEffect(file: action.file, line: action.line)
-          return
-            effects
-            .handleEvents(
-              receiveSubscription: { [effectDidSubscribe = self.effectDidSubscribe, weak self] _ in
-                self?.inFlightEffects.insert(effect)
-                Task {
-                  await Task.megaYield()
-                  effectDidSubscribe.continuation.yield()
-                }
-              },
-              receiveCompletion: { [weak self] _ in self?.inFlightEffects.remove(effect) },
-              receiveCancel: { [weak self] in self?.inFlightEffects.remove(effect) }
-            )
-            .eraseToEffect { .init(origin: .receive($0), file: action.file, line: action.line) }
-
-        },
-        environment: ()
-      )
->>>>>>> d4834b56
     }
 
     // NB: Only needed until Xcode ships a macOS SDK that uses the 5.7 standard library.
@@ -1098,9 +1047,12 @@
       return
         effects
         .handleEvents(
-          receiveSubscription: { [weak self] _ in
+          receiveSubscription: { [effectDidSubscribe, weak self] _ in
             self?.inFlightEffects.insert(effect)
-            self?.effectDidSubscribe.continuation.yield()
+            Task {
+              await Task.megaYield()
+              effectDidSubscribe.continuation.yield()
+            }
           },
           receiveCompletion: { [weak self] _ in self?.inFlightEffects.remove(effect) },
           receiveCancel: { [weak self] in self?.inFlightEffects.remove(effect) }

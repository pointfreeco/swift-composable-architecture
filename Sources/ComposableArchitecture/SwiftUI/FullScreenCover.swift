--- conflicted
+++ resolved
@@ -55,88 +55,12 @@
     onDismiss: (() -> Void)? = nil,
     @ViewBuilder content: @escaping (Store<DestinationState, DestinationAction>) -> Content
   ) -> some View {
-<<<<<<< HEAD
-    self.modifier(
-      PresentationFullScreenCoverModifier(
-        store: store,
-        state: toDestinationState,
-        id: { $0.id },
-        action: fromDestinationAction,
-        onDismiss: onDismiss,
-        content: content
-      )
-    )
-  }
-}
-
-@available(iOS 14, macCatalyst 14, tvOS 14, watchOS 7, *)
-@available(macOS, unavailable)
-private struct PresentationFullScreenCoverModifier<
-  State,
-  ID: Hashable,
-  Action,
-  DestinationState,
-  DestinationAction,
-  CoverContent: View
->: ViewModifier {
-  let store: Store<PresentationState<State>, PresentationAction<Action>>
-  @ObservedObject var viewStore: ViewStore<PresentationState<State>, PresentationAction<Action>>
-  let toDestinationState: (State) -> DestinationState?
-  let toID: (PresentationState<State>) -> ID?
-  let fromDestinationAction: (DestinationAction) -> Action
-  let onDismiss: (() -> Void)?
-  let coverContent: (Store<DestinationState, DestinationAction>) -> CoverContent
-
-  init(
-    store: Store<PresentationState<State>, PresentationAction<Action>>,
-    state toDestinationState: @escaping (State) -> DestinationState?,
-    id toID: @escaping (PresentationState<State>) -> ID?,
-    action fromDestinationAction: @escaping (DestinationAction) -> Action,
-    onDismiss: (() -> Void)?,
-    content coverContent: @escaping (Store<DestinationState, DestinationAction>) -> CoverContent
-  ) {
-    let store = store.invalidate { $0.wrappedValue.flatMap(toDestinationState) == nil }
-    self.store = store
-    self.viewStore = ViewStore(store, observe: { $0 }, removeDuplicates: { $0.id == $1.id })
-    self.toDestinationState = toDestinationState
-    self.toID = toID
-    self.fromDestinationAction = fromDestinationAction
-    self.onDismiss = onDismiss
-    self.coverContent = coverContent
-  }
-
-  func body(content: Content) -> some View {
-    let id = self.viewStore.id
-    content.fullScreenCover(
-      item: Binding(
-        get: {
-          self.viewStore.wrappedValue.flatMap(self.toDestinationState) != nil
-            ? toID(self.viewStore.state).map { Identified($0) { $0 } }
-            : nil
-        },
-        set: { newState in
-          if newState == nil, self.viewStore.wrappedValue != nil, self.viewStore.id == id {
-            self.viewStore.send(.dismiss)
-          }
-        }
-      ),
-      onDismiss: self.onDismiss
-    ) { _ in
-      IfLetStore(
-        self.store.scope(
-          state: returningLastNonNilValue { $0.wrappedValue.flatMap(self.toDestinationState) },
-          action: { .presented(self.fromDestinationAction($0)) }
-        ),
-        then: self.coverContent
-      )
-=======
     self.presentation(
       store: store, state: toDestinationState, action: fromDestinationAction
     ) { `self`, $item, destination in
       self.fullScreenCover(item: $item, onDismiss: onDismiss) { _ in
         destination(content)
       }
->>>>>>> 98d0ab7d
     }
   }
 }
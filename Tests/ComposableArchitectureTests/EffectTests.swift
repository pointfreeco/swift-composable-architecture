--- conflicted
+++ resolved
@@ -55,7 +55,6 @@
     let clock = TestClock()
     var values: [Int] = []
 
-<<<<<<< HEAD
     let effect = Effect<Int, Never>.concatenate(
       (1...3).map { count in
         .task {
@@ -63,12 +62,6 @@
           return count
         }
       }
-=======
-    let effect = EffectTask<Int>.concatenate(
-      EffectTask(value: 1).delay(for: 1, scheduler: mainQueue).eraseToEffect(),
-      EffectTask(value: 2).delay(for: 2, scheduler: mainQueue).eraseToEffect(),
-      EffectTask(value: 3).delay(for: 3, scheduler: mainQueue).eraseToEffect()
->>>>>>> cc535c3e
     )
 
     effect.sink(receiveValue: { values.append($0) }).store(in: &self.cancellables)
@@ -106,7 +99,6 @@
     XCTAssertEqual(values, [1])
   }
 
-<<<<<<< HEAD
   @available(iOS 16, macOS 13, tvOS 16, watchOS 9, *)
   func testMerge() async {
     let clock = TestClock()
@@ -118,13 +110,6 @@
           return count
         }
       }
-=======
-  func testMerge() {
-    let effect = EffectTask<Int>.merge(
-      EffectTask(value: 1).delay(for: 1, scheduler: mainQueue).eraseToEffect(),
-      EffectTask(value: 2).delay(for: 2, scheduler: mainQueue).eraseToEffect(),
-      EffectTask(value: 3).delay(for: 3, scheduler: mainQueue).eraseToEffect()
->>>>>>> cc535c3e
     )
 
     var values: [Int] = []

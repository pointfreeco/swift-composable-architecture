--- conflicted
+++ resolved
@@ -510,9 +510,5 @@
 private enum DestinationState: Equatable {
   case child1(ChildState)
   case child2(ChildState)
-<<<<<<< HEAD
-  case child3(Int)
-=======
   case inert(Int)
->>>>>>> c048d880
 }
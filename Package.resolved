--- conflicted
+++ resolved
@@ -122,13 +122,8 @@
       "kind" : "remoteSourceControl",
       "location" : "https://github.com/pointfreeco/swift-navigation",
       "state" : {
-<<<<<<< HEAD
-        "revision" : "339ba3e305dc727b5baa6ddb476430a842167d4e",
-        "version" : "2.0.5"
-=======
         "revision" : "4d04eb04807dc3176515184abe08c3adcbb04713",
         "version" : "2.1.0"
->>>>>>> 181b9d2c
       }
     },
     {

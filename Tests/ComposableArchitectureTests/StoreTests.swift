import Combine
@_spi(Internals) import ComposableArchitecture
import XCTest

<<<<<<< HEAD
#if DEBUG
  @testable import ComposableArchitecture
#else
  import ComposableArchitecture
#endif

=======
>>>>>>> 92989467
@MainActor
final class StoreTests: XCTestCase {
  var cancellables: Set<AnyCancellable> = []

<<<<<<< HEAD
  #if DEBUG
    func testCancellableIsRemovedOnImmediatelyCompletingEffect() {
      let store = Store(initialState: (), reducer: EmptyReducer<Void, Void>())

      XCTAssertEqual(store.effectCancellables.count, 0)
=======
  func testCancellableIsRemovedOnImmediatelyCompletingEffect() {
    let store = Store(initialState: (), reducer: EmptyReducer<Void, Void>())

    XCTAssertEqual(store.effectCancellables.count, 0)
>>>>>>> 92989467

      _ = store.send(())

<<<<<<< HEAD
      XCTAssertEqual(store.effectCancellables.count, 0)
    }
  #endif
=======
    XCTAssertEqual(store.effectCancellables.count, 0)
  }
>>>>>>> 92989467

  #if DEBUG
    func testCancellableIsRemovedWhenEffectCompletes() {
      let mainQueue = DispatchQueue.test
      let effect = Effect<Void, Never>(value: ())
        .delay(for: 1, scheduler: mainQueue)
        .eraseToEffect()

      enum Action { case start, end }

<<<<<<< HEAD
      let reducer = Reduce<Void, Action> { _, action in
        switch action {
        case .start:
          return effect.map { .end }
        case .end:
          return .none
        }
      }
      let store = Store(initialState: (), reducer: reducer)

      XCTAssertEqual(store.effectCancellables.count, 0)
=======
    let reducer = Reduce<Void, Action>({ _, action in
      switch action {
      case .start:
        return effect.map { .end }
      case .end:
        return .none
      }
    })
    let store = Store(initialState: (), reducer: reducer)

    XCTAssertEqual(store.effectCancellables.count, 0)
>>>>>>> 92989467

      _ = store.send(.start)

<<<<<<< HEAD
      XCTAssertEqual(store.effectCancellables.count, 1)
=======
    XCTAssertEqual(store.effectCancellables.count, 1)
>>>>>>> 92989467

      mainQueue.advance(by: 2)

<<<<<<< HEAD
      XCTAssertEqual(store.effectCancellables.count, 0)
    }
  #endif

  func testScopedStoreReceivesUpdatesFromParent() {
    let counterReducer = Reduce<Int, Void> { state, _ in
=======
    XCTAssertEqual(store.effectCancellables.count, 0)
  }

  func testScopedStoreReceivesUpdatesFromParent() {
    let counterReducer = Reduce<Int, Void>({ state, _ in
>>>>>>> 92989467
      state += 1
      return .none
    })

    let parentStore = Store(initialState: 0, reducer: counterReducer)
    let parentViewStore = ViewStore(parentStore)
    let childStore = parentStore.scope(state: String.init)

    var values: [String] = []
    ViewStore(childStore).publisher
      .sink(receiveValue: { values.append($0) })
      .store(in: &self.cancellables)

    XCTAssertEqual(values, ["0"])

    parentViewStore.send(())

    XCTAssertEqual(values, ["0", "1"])
  }

  func testParentStoreReceivesUpdatesFromChild() {
<<<<<<< HEAD
    let counterReducer = Reduce<Int, Void> { state, _ in
=======
    let counterReducer = Reduce<Int, Void>({ state, _ in
>>>>>>> 92989467
      state += 1
      return .none
    })

    let parentStore = Store(initialState: 0, reducer: counterReducer)
    let childStore = parentStore.scope(state: String.init)
    let childViewStore = ViewStore(childStore)

    var values: [Int] = []
    ViewStore(parentStore).publisher
      .sink(receiveValue: { values.append($0) })
      .store(in: &self.cancellables)

    XCTAssertEqual(values, [0])

    childViewStore.send(())

    XCTAssertEqual(values, [0, 1])
  }

  func testScopeCallCount() {
<<<<<<< HEAD
    let counterReducer = Reduce<Int, Void> { state, _ in
=======
    let counterReducer = Reduce<Int, Void>({ state, _ in
>>>>>>> 92989467
      state += 1
      return .none
    })

    var numCalls1 = 0
    _ = Store(initialState: 0, reducer: counterReducer)
      .scope(state: { (count: Int) -> Int in
        numCalls1 += 1
        return count
      })

    XCTAssertEqual(numCalls1, 1)
  }

  func testScopeCallCount2() {
<<<<<<< HEAD
    let counterReducer = Reduce<Int, Void> { state, _ in
=======
    let counterReducer = Reduce<Int, Void>({ state, _ in
>>>>>>> 92989467
      state += 1
      return .none
    })

    var numCalls1 = 0
    var numCalls2 = 0
    var numCalls3 = 0

    let store1 = Store(initialState: 0, reducer: counterReducer)
    let store2 =
      store1
      .scope(state: { (count: Int) -> Int in
        numCalls1 += 1
        return count
      })
    let store3 =
      store2
      .scope(state: { (count: Int) -> Int in
        numCalls2 += 1
        return count
      })
    let store4 =
      store3
      .scope(state: { (count: Int) -> Int in
        numCalls3 += 1
        return count
      })

    let viewStore1 = ViewStore(store1)
    let viewStore2 = ViewStore(store2)
    let viewStore3 = ViewStore(store3)
    let viewStore4 = ViewStore(store4)

    XCTAssertEqual(numCalls1, 1)
    XCTAssertEqual(numCalls2, 1)
    XCTAssertEqual(numCalls3, 1)

    viewStore4.send(())

    XCTAssertEqual(numCalls1, 2)
    XCTAssertEqual(numCalls2, 2)
    XCTAssertEqual(numCalls3, 2)

    viewStore4.send(())

    XCTAssertEqual(numCalls1, 3)
    XCTAssertEqual(numCalls2, 3)
    XCTAssertEqual(numCalls3, 3)

    viewStore4.send(())

    XCTAssertEqual(numCalls1, 4)
    XCTAssertEqual(numCalls2, 4)
    XCTAssertEqual(numCalls3, 4)

    viewStore4.send(())

    XCTAssertEqual(numCalls1, 5)
    XCTAssertEqual(numCalls2, 5)
    XCTAssertEqual(numCalls3, 5)

    _ = viewStore1
    _ = viewStore2
    _ = viewStore3
  }

  func testSynchronousEffectsSentAfterSinking() {
    enum Action {
      case tap
      case next1
      case next2
      case end
    }
    var values: [Int] = []
<<<<<<< HEAD
    let counterReducer = Reduce<Void, Action> { state, action in
=======
    let counterReducer = Reduce<Void, Action>({ state, action in
>>>>>>> 92989467
      switch action {
      case .tap:
        return .merge(
          Effect(value: .next1),
          Effect(value: .next2),
          .fireAndForget { values.append(1) }
        )
      case .next1:
        return .merge(
          Effect(value: .end),
          .fireAndForget { values.append(2) }
        )
      case .next2:
        return .fireAndForget { values.append(3) }
      case .end:
        return .fireAndForget { values.append(4) }
      }
    })

    let store = Store(initialState: (), reducer: counterReducer)

    _ = ViewStore(store).send(.tap)

    XCTAssertEqual(values, [1, 2, 3, 4])
  }

  func testLotsOfSynchronousActions() {
    enum Action { case incr, noop }
<<<<<<< HEAD
    let reducer = Reduce<Int, Action> { state, action in
=======
    let reducer = Reduce<Int, Action>({ state, action in
>>>>>>> 92989467
      switch action {
      case .incr:
        state += 1
        return state >= 100_000 ? Effect(value: .noop) : Effect(value: .incr)
      case .noop:
        return .none
      }
    })

    let store = Store(initialState: 0, reducer: reducer)
    _ = ViewStore(store).send(.incr)
    XCTAssertEqual(ViewStore(store).state, 100_000)
  }

  func testIfLetAfterScope() {
    struct AppState: Equatable {
      var count: Int?
    }

<<<<<<< HEAD
    let appReducer = Reduce<AppState, Int?> { state, action in
=======
    let appReducer = Reduce<AppState, Int?>({ state, action in
>>>>>>> 92989467
      state.count = action
      return .none
    })

    let parentStore = Store(initialState: AppState(), reducer: appReducer)
    let parentViewStore = ViewStore(parentStore)

    // NB: This test needs to hold a strong reference to the emitted stores
    var outputs: [Int?] = []
    var stores: [Any] = []

    parentStore
      .scope(state: { $0.count })
      .ifLet(
        then: { store in
          stores.append(store)
          outputs.append(ViewStore(store).state)
        },
        else: {
          outputs.append(nil)
        }
      )
      .store(in: &self.cancellables)

    XCTAssertEqual(outputs, [nil])

    _ = parentViewStore.send(1)
    XCTAssertEqual(outputs, [nil, 1])

    _ = parentViewStore.send(nil)
    XCTAssertEqual(outputs, [nil, 1, nil])

    _ = parentViewStore.send(1)
    XCTAssertEqual(outputs, [nil, 1, nil, 1])

    _ = parentViewStore.send(nil)
    XCTAssertEqual(outputs, [nil, 1, nil, 1, nil])

    _ = parentViewStore.send(1)
    XCTAssertEqual(outputs, [nil, 1, nil, 1, nil, 1])

    _ = parentViewStore.send(nil)
    XCTAssertEqual(outputs, [nil, 1, nil, 1, nil, 1, nil])
  }

  func testIfLetTwo() {
    let parentStore = Store(
      initialState: 0,
<<<<<<< HEAD
      reducer: Reduce<Int?, Bool> { state, action in
=======
      reducer: Reduce<Int?, Bool>({ state, action in
>>>>>>> 92989467
        if action {
          state? += 1
          return .none
        } else {
          return Just(true).receive(on: DispatchQueue.main).eraseToEffect()
        }
<<<<<<< HEAD
      }
=======
      })
>>>>>>> 92989467
    )

    parentStore
      .ifLet(then: { childStore in
        let vs = ViewStore(childStore)

        vs
          .publisher
          .sink { _ in }
          .store(in: &self.cancellables)

        vs.send(false)
        _ = XCTWaiter.wait(for: [.init()], timeout: 0.1)
        vs.send(false)
        _ = XCTWaiter.wait(for: [.init()], timeout: 0.1)
        vs.send(false)
        _ = XCTWaiter.wait(for: [.init()], timeout: 0.1)
        XCTAssertEqual(vs.state, 3)
      })
      .store(in: &self.cancellables)
  }

  func testActionQueuing() async {
    let subject = PassthroughSubject<Void, Never>()

    enum Action: Equatable {
      case incrementTapped
      case `init`
      case doIncrement
    }

    let store = TestStore(
      initialState: 0,
<<<<<<< HEAD
      reducer: Reduce<Int, Action> { state, action in
=======
      reducer: Reduce<Int, Action>({ state, action in
>>>>>>> 92989467
        switch action {
        case .incrementTapped:
          subject.send()
          return .none

        case .`init`:
          return subject.map { .doIncrement }.eraseToEffect()

        case .doIncrement:
          state += 1
          return .none
        }
<<<<<<< HEAD
      }
=======
      })
>>>>>>> 92989467
    )

    await store.send(.`init`)
    await store.send(.incrementTapped)
    await store.receive(.doIncrement) {
      $0 = 1
    }
    await store.send(.incrementTapped)
    await store.receive(.doIncrement) {
      $0 = 2
    }
    subject.send(completion: .finished)
  }

  func testCoalesceSynchronousActions() {
    let store = Store(
      initialState: 0,
<<<<<<< HEAD
      reducer: Reduce<Int, Int> { state, action in
=======
      reducer: Reduce<Int, Int>({ state, action in
>>>>>>> 92989467
        switch action {
        case 0:
          return .merge(
            Effect(value: 1),
            Effect(value: 2),
            Effect(value: 3)
          )
        default:
          state = action
          return .none
        }
<<<<<<< HEAD
      }
=======
      })
>>>>>>> 92989467
    )

    var emissions: [Int] = []
    let viewStore = ViewStore(store)
    viewStore.publisher
      .sink { emissions.append($0) }
      .store(in: &self.cancellables)

    XCTAssertEqual(emissions, [0])

    viewStore.send(0)

    XCTAssertEqual(emissions, [0, 3])
  }

  func testBufferedActionProcessing() {
    struct ChildState: Equatable {
      var count: Int?
    }

    struct ParentState: Equatable {
      var count: Int?
      var child: ChildState?
    }

    enum ParentAction: Equatable {
      case button
      case child(Int?)
    }

    var handledActions: [ParentAction] = []
<<<<<<< HEAD
    let parentReducer = Reduce<ParentState, ParentAction> { state, action in
=======
    let parentReducer = Reduce<ParentState, ParentAction>({ state, action in
>>>>>>> 92989467
      handledActions.append(action)

      switch action {
      case .button:
        state.child = .init(count: nil)
        return .none

      case .child(let childCount):
        state.count = childCount
        return .none
      }
<<<<<<< HEAD
    }
    .ifLet(\.child, action: /ParentAction.child) {
      Reduce { state, action in
        state.count = action
        return .none
      }
=======
    })
    .ifLet(\.child, action: /ParentAction.child) {
      Reduce({ state, action in
        state.count = action
        return .none
      })
>>>>>>> 92989467
    }

    let parentStore = Store(
      initialState: ParentState(),
      reducer: parentReducer
    )

    parentStore
      .scope(
        state: \.child,
        action: ParentAction.child
      )
      .ifLet { childStore in
        ViewStore(childStore).send(2)
      }
      .store(in: &cancellables)

    XCTAssertEqual(handledActions, [])

    _ = ViewStore(parentStore).send(.button)
    XCTAssertEqual(
      handledActions,
      [
        .button,
        .child(2),
      ])
  }

  func testCascadingTaskCancellation() async {
    enum Action { case task, response, response1, response2 }
<<<<<<< HEAD
    let reducer = Reduce<Int, Action> { state, action in
=======
    let reducer = Reduce<Int, Action>({ state, action in
>>>>>>> 92989467
      switch action {
      case .task:
        return .task { .response }
      case .response:
        return .merge(
          Empty(completeImmediately: false).eraseToEffect(),
          .task { .response1 }
        )
      case .response1:
        return .merge(
          Empty(completeImmediately: false).eraseToEffect(),
          .task { .response2 }
        )
      case .response2:
        return Empty(completeImmediately: false).eraseToEffect()
      }
    })

    let store = TestStore(
      initialState: 0,
      reducer: reducer
    )

    let task = await store.send(.task)
    await store.receive(.response)
    await store.receive(.response1)
    await store.receive(.response2)
    await task.cancel()
  }

  func testTaskCancellationEmpty() async {
    enum Action { case task }

    let store = TestStore(
      initialState: 0,
<<<<<<< HEAD
      reducer: Reduce<Int, Action> { state, action in
=======
      reducer: Reduce<Int, Action>({ state, action in
>>>>>>> 92989467
        switch action {
        case .task:
          return .fireAndForget { try await Task.never() }
        }
<<<<<<< HEAD
      }
=======
      })
>>>>>>> 92989467
    )

    await store.send(.task).cancel()
  }

  #if DEBUG
    func testScopeCancellation() async throws {
      let neverEndingTask = Task<Void, Error> { try await Task.never() }

<<<<<<< HEAD
      let store = Store(
        initialState: (),
        reducer: Reduce<Void, Void> { _, _ in
          .fireAndForget {
            try await neverEndingTask.value
          }
        }
      )
      let scopedStore = store.scope(state: { $0 })

      let sendTask = scopedStore.send(())
      await Task.yield()
      neverEndingTask.cancel()
      try await XCTUnwrap(sendTask).value
      XCTAssertEqual(store.effectCancellables.count, 0)
      XCTAssertEqual(scopedStore.effectCancellables.count, 0)
    }
  #endif
=======
    let store = Store(
      initialState: (),
      reducer: Reduce<Void, Void>({ _, _ in
        .fireAndForget {
          try await neverEndingTask.value
        }
      })
    )
    let scopedStore = store.scope(state: { $0 })

    let sendTask = scopedStore.send(())
    await Task.yield()
    neverEndingTask.cancel()
    try await XCTUnwrap(sendTask).value
    XCTAssertEqual(store.effectCancellables.count, 0)
    XCTAssertEqual(scopedStore.effectCancellables.count, 0)
  }
>>>>>>> 92989467
}<|MERGE_RESOLUTION|>--- conflicted
+++ resolved
@@ -2,65 +2,28 @@
 @_spi(Internals) import ComposableArchitecture
 import XCTest
 
-<<<<<<< HEAD
-#if DEBUG
-  @testable import ComposableArchitecture
-#else
-  import ComposableArchitecture
-#endif
-
-=======
->>>>>>> 92989467
 @MainActor
 final class StoreTests: XCTestCase {
   var cancellables: Set<AnyCancellable> = []
 
-<<<<<<< HEAD
-  #if DEBUG
-    func testCancellableIsRemovedOnImmediatelyCompletingEffect() {
-      let store = Store(initialState: (), reducer: EmptyReducer<Void, Void>())
-
-      XCTAssertEqual(store.effectCancellables.count, 0)
-=======
   func testCancellableIsRemovedOnImmediatelyCompletingEffect() {
     let store = Store(initialState: (), reducer: EmptyReducer<Void, Void>())
 
     XCTAssertEqual(store.effectCancellables.count, 0)
->>>>>>> 92989467
 
       _ = store.send(())
 
-<<<<<<< HEAD
-      XCTAssertEqual(store.effectCancellables.count, 0)
-    }
-  #endif
-=======
     XCTAssertEqual(store.effectCancellables.count, 0)
   }
->>>>>>> 92989467
-
-  #if DEBUG
-    func testCancellableIsRemovedWhenEffectCompletes() {
-      let mainQueue = DispatchQueue.test
-      let effect = Effect<Void, Never>(value: ())
-        .delay(for: 1, scheduler: mainQueue)
-        .eraseToEffect()
-
-      enum Action { case start, end }
-
-<<<<<<< HEAD
-      let reducer = Reduce<Void, Action> { _, action in
-        switch action {
-        case .start:
-          return effect.map { .end }
-        case .end:
-          return .none
-        }
-      }
-      let store = Store(initialState: (), reducer: reducer)
-
-      XCTAssertEqual(store.effectCancellables.count, 0)
-=======
+
+  func testCancellableIsRemovedWhenEffectCompletes() {
+    let mainQueue = DispatchQueue.test
+    let effect = Effect<Void, Never>(value: ())
+      .delay(for: 1, scheduler: mainQueue)
+      .eraseToEffect()
+
+    enum Action { case start, end }
+
     let reducer = Reduce<Void, Action>({ _, action in
       switch action {
       case .start:
@@ -72,32 +35,18 @@
     let store = Store(initialState: (), reducer: reducer)
 
     XCTAssertEqual(store.effectCancellables.count, 0)
->>>>>>> 92989467
-
-      _ = store.send(.start)
-
-<<<<<<< HEAD
-      XCTAssertEqual(store.effectCancellables.count, 1)
-=======
+
+      enum Action { case start, end }
+
     XCTAssertEqual(store.effectCancellables.count, 1)
->>>>>>> 92989467
-
-      mainQueue.advance(by: 2)
-
-<<<<<<< HEAD
+
       XCTAssertEqual(store.effectCancellables.count, 0)
-    }
-  #endif
-
-  func testScopedStoreReceivesUpdatesFromParent() {
-    let counterReducer = Reduce<Int, Void> { state, _ in
-=======
+
     XCTAssertEqual(store.effectCancellables.count, 0)
   }
 
   func testScopedStoreReceivesUpdatesFromParent() {
     let counterReducer = Reduce<Int, Void>({ state, _ in
->>>>>>> 92989467
       state += 1
       return .none
     })
@@ -119,11 +68,7 @@
   }
 
   func testParentStoreReceivesUpdatesFromChild() {
-<<<<<<< HEAD
-    let counterReducer = Reduce<Int, Void> { state, _ in
-=======
     let counterReducer = Reduce<Int, Void>({ state, _ in
->>>>>>> 92989467
       state += 1
       return .none
     })
@@ -145,11 +90,7 @@
   }
 
   func testScopeCallCount() {
-<<<<<<< HEAD
-    let counterReducer = Reduce<Int, Void> { state, _ in
-=======
     let counterReducer = Reduce<Int, Void>({ state, _ in
->>>>>>> 92989467
       state += 1
       return .none
     })
@@ -165,11 +106,7 @@
   }
 
   func testScopeCallCount2() {
-<<<<<<< HEAD
-    let counterReducer = Reduce<Int, Void> { state, _ in
-=======
     let counterReducer = Reduce<Int, Void>({ state, _ in
->>>>>>> 92989467
       state += 1
       return .none
     })
@@ -244,11 +181,7 @@
       case end
     }
     var values: [Int] = []
-<<<<<<< HEAD
-    let counterReducer = Reduce<Void, Action> { state, action in
-=======
     let counterReducer = Reduce<Void, Action>({ state, action in
->>>>>>> 92989467
       switch action {
       case .tap:
         return .merge(
@@ -277,11 +210,7 @@
 
   func testLotsOfSynchronousActions() {
     enum Action { case incr, noop }
-<<<<<<< HEAD
-    let reducer = Reduce<Int, Action> { state, action in
-=======
     let reducer = Reduce<Int, Action>({ state, action in
->>>>>>> 92989467
       switch action {
       case .incr:
         state += 1
@@ -301,11 +230,7 @@
       var count: Int?
     }
 
-<<<<<<< HEAD
-    let appReducer = Reduce<AppState, Int?> { state, action in
-=======
     let appReducer = Reduce<AppState, Int?>({ state, action in
->>>>>>> 92989467
       state.count = action
       return .none
     })
@@ -354,22 +279,14 @@
   func testIfLetTwo() {
     let parentStore = Store(
       initialState: 0,
-<<<<<<< HEAD
-      reducer: Reduce<Int?, Bool> { state, action in
-=======
       reducer: Reduce<Int?, Bool>({ state, action in
->>>>>>> 92989467
         if action {
           state? += 1
           return .none
         } else {
           return Just(true).receive(on: DispatchQueue.main).eraseToEffect()
         }
-<<<<<<< HEAD
-      }
-=======
-      })
->>>>>>> 92989467
+      })
     )
 
     parentStore
@@ -403,11 +320,7 @@
 
     let store = TestStore(
       initialState: 0,
-<<<<<<< HEAD
-      reducer: Reduce<Int, Action> { state, action in
-=======
       reducer: Reduce<Int, Action>({ state, action in
->>>>>>> 92989467
         switch action {
         case .incrementTapped:
           subject.send()
@@ -420,11 +333,7 @@
           state += 1
           return .none
         }
-<<<<<<< HEAD
-      }
-=======
-      })
->>>>>>> 92989467
+      })
     )
 
     await store.send(.`init`)
@@ -442,11 +351,7 @@
   func testCoalesceSynchronousActions() {
     let store = Store(
       initialState: 0,
-<<<<<<< HEAD
-      reducer: Reduce<Int, Int> { state, action in
-=======
       reducer: Reduce<Int, Int>({ state, action in
->>>>>>> 92989467
         switch action {
         case 0:
           return .merge(
@@ -458,11 +363,7 @@
           state = action
           return .none
         }
-<<<<<<< HEAD
-      }
-=======
-      })
->>>>>>> 92989467
+      })
     )
 
     var emissions: [Int] = []
@@ -494,11 +395,7 @@
     }
 
     var handledActions: [ParentAction] = []
-<<<<<<< HEAD
-    let parentReducer = Reduce<ParentState, ParentAction> { state, action in
-=======
     let parentReducer = Reduce<ParentState, ParentAction>({ state, action in
->>>>>>> 92989467
       handledActions.append(action)
 
       switch action {
@@ -510,21 +407,12 @@
         state.count = childCount
         return .none
       }
-<<<<<<< HEAD
-    }
-    .ifLet(\.child, action: /ParentAction.child) {
-      Reduce { state, action in
-        state.count = action
-        return .none
-      }
-=======
     })
     .ifLet(\.child, action: /ParentAction.child) {
       Reduce({ state, action in
         state.count = action
         return .none
       })
->>>>>>> 92989467
     }
 
     let parentStore = Store(
@@ -555,11 +443,7 @@
 
   func testCascadingTaskCancellation() async {
     enum Action { case task, response, response1, response2 }
-<<<<<<< HEAD
-    let reducer = Reduce<Int, Action> { state, action in
-=======
     let reducer = Reduce<Int, Action>({ state, action in
->>>>>>> 92989467
       switch action {
       case .task:
         return .task { .response }
@@ -595,20 +479,12 @@
 
     let store = TestStore(
       initialState: 0,
-<<<<<<< HEAD
-      reducer: Reduce<Int, Action> { state, action in
-=======
       reducer: Reduce<Int, Action>({ state, action in
->>>>>>> 92989467
         switch action {
         case .task:
           return .fireAndForget { try await Task.never() }
         }
-<<<<<<< HEAD
-      }
-=======
-      })
->>>>>>> 92989467
+      })
     )
 
     await store.send(.task).cancel()
@@ -618,16 +494,15 @@
     func testScopeCancellation() async throws {
       let neverEndingTask = Task<Void, Error> { try await Task.never() }
 
-<<<<<<< HEAD
-      let store = Store(
-        initialState: (),
-        reducer: Reduce<Void, Void> { _, _ in
-          .fireAndForget {
-            try await neverEndingTask.value
-          }
+    let store = Store(
+      initialState: (),
+      reducer: Reduce<Void, Void>({ _, _ in
+        .fireAndForget {
+          try await neverEndingTask.value
         }
-      )
-      let scopedStore = store.scope(state: { $0 })
+      })
+    )
+    let scopedStore = store.scope(state: { $0 })
 
       let sendTask = scopedStore.send(())
       await Task.yield()
@@ -637,23 +512,4 @@
       XCTAssertEqual(scopedStore.effectCancellables.count, 0)
     }
   #endif
-=======
-    let store = Store(
-      initialState: (),
-      reducer: Reduce<Void, Void>({ _, _ in
-        .fireAndForget {
-          try await neverEndingTask.value
-        }
-      })
-    )
-    let scopedStore = store.scope(state: { $0 })
-
-    let sendTask = scopedStore.send(())
-    await Task.yield()
-    neverEndingTask.cancel()
-    try await XCTUnwrap(sendTask).value
-    XCTAssertEqual(store.effectCancellables.count, 0)
-    XCTAssertEqual(scopedStore.effectCancellables.count, 0)
-  }
->>>>>>> 92989467
 }
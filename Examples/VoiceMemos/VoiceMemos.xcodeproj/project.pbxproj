--- conflicted
+++ resolved
@@ -521,17 +521,6 @@
 			isa = XCSwiftPackageProductDependency;
 			productName = ComposableArchitecture;
 		};
-<<<<<<< HEAD
-		DC5BDF3024589267009C65A3 /* ComposableArchitectureTestSupport */ = {
-			isa = XCSwiftPackageProductDependency;
-			productName = ComposableArchitectureTestSupport;
-		};
-		DCFC51452466F42900A0B8CF /* ComposableArchitecture */ = {
-			isa = XCSwiftPackageProductDependency;
-			productName = ComposableArchitecture;
-		};
-=======
->>>>>>> a429d9d3
 /* End XCSwiftPackageProductDependency section */
 	};
 	rootObject = DC5BDCA224589177009C65A3 /* Project object */;

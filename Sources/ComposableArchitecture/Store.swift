--- conflicted
+++ resolved
@@ -423,8 +423,7 @@
               defer { isCompleted = true }
             #endif
             await operation(
-<<<<<<< HEAD
-              Send {
+              EffectTask<Action>.Send {
                 #if DEBUG
                   if isCompleted {
                     runtimeWarn(
@@ -447,9 +446,6 @@
                     )
                   }
                 #endif
-=======
-              EffectTask<Action>.Send {
->>>>>>> df928417
                 if let task = self.send($0, originatingFrom: action) {
                   tasks.wrappedValue.append(task)
                 }

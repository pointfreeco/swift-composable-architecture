--- conflicted
+++ resolved
@@ -23,25 +23,7 @@
     }
   }
   @Dependency(\.dismiss) var dismiss
-<<<<<<< HEAD
-  func reduce(into state: inout State, action: Action) -> Effect<Action> {
-    switch action {
-    case .decrementButtonTapped:
-      state.count -= 1
-      return .none
-    case .dismissButtonTapped:
-      return .fireAndForget { await self.dismiss() }
-    case .incrementButtonTapped:
-      state.count += 1
-      return .none
-    case .popToRootButtonTapped:
-      return .none
-    case .runButtonTapped:
-      return .run { [count = state.count] send in
-        try await Task.sleep(for: .seconds(2))
-        await send(.response(count + 1))
-=======
-  var body: some ReducerProtocolOf<Self> {
+  var body: some ReducerOf<Self> {
     Reduce { state, action in
       switch action {
       case .alert:
@@ -78,7 +60,6 @@
           }
         }
         return .none
->>>>>>> 8ef521d1
       }
     }
     .ifLet(\.$alert, action: /Action.alert)

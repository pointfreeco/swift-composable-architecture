--- conflicted
+++ resolved
@@ -2,21 +2,7 @@
 import Dependencies
 import Foundation
 
-<<<<<<< HEAD
-#if canImport(AppKit)
-  import AppKit
-#endif
-#if canImport(UIKit)
-  import UIKit
-#endif
-#if canImport(WatchKit)
-  import WatchKit
-#endif
-
 extension PersistenceReaderKey {
-=======
-extension PersistenceKey {
->>>>>>> dcef7e0d
   /// Creates a persistence key that can read and write to a `Codable` value to the file system.
   ///
   /// - Parameter url: The file URL from which to read and write the value.

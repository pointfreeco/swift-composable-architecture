@Tutorial(time: 10) {
  @Intro(title: "Lists of sync-ups") {
    We will begin building the SyncUps app from scratch by implementing the feature that powers the
    list of sync-ups. It starts out as a simple feature, but it will become increasingly complex as
    the app evolves.
  }
  
  @Section(title: "Domain models") {
    @ContentAndMedia {
      In order to build a view that shows a list of sync-ups we need to first have some data models
      that represent a `SyncUp`. So, let's get some models into place.
    }
    
    @Steps {
      @Step {
        Create a Models.swift file where we will house all of the models the app needs to do its
        job.
        
        @Code(name: "Models.swift", file: ListsOfSyncUps-01-code-0001.swift)
      }
      
      @Step {
        Copy and paste the following models into Models.swift. This code comes mostly verbatim from
        Apple's Scrumdinger project.
        
        The `SyncUp` type represents a recurring meeting for a set of attendees. The `Meeting` type
        represents a past recorded meeting, and includes a transcript if we were able to transcribe
        the meeting.
        
        @Code(name: "Models.swift", file: ListsOfSyncUps-01-code-0002.swift)
      }
      
      While these models would work well enough in our SyncUps application, we can do better. First
      it is not ideal to hold onto plain arrays in our domain. This leads us to a situation of 
      referring to attendees and meetings by their positional index in the array, rather than their
      inherent ID, as given by the `Identifiable` protocol. This becomes especially problematic when
      performing asynchronous effects in which the position of a value can change while the effect
      is being performed, making it possible to refer to the wrong value, leading to bugs, or a
      nonexistent value, leading to crashes.
      
      For this reason we recommend using our [`IdentifiedArray`][identified-array-gh] type, which
      behaves like an array, but allows you to refer to elements by their ID rather than their
      positional index in the collection.
      
      [identified-array-gh]: http://github.com/pointfreeco/swift-identified-collections
      
      @Step {
        Replace all plain arrays with an `IdentifiedArray`. This type comes from our 
        [IdentifiedCollections][identified-array-gh] library, which is automatically included with
        the Composable Architecture.        
        
        [identified-array-gh]: http://github.com/pointfreeco/swift-identified-collections
        
        @Code(name: "Models.swift", file: ListsOfSyncUps-01-code-0003.swift)
      }
      
      <!--
      NB: Removing the Tagged discussion for now because it was too confusing for readers.
      
      There's another improvement that can be made to our domain models, but this one is completely
      optional.
      
      Right now all of the IDs of our models are `UUID`. This means it is technically possible to
      do something non-sensical like check if a `syncUp.id` is equal to an `attendee.id`. That is
      never a valid thing to do, and so it would be ideal if we could detect that at _compile time_,
      rather than runtime.
      
      We can do this by leveraging one of our other libraries, [Tagged][tagged-gh]. This library
      does not automatically come with the Composable Architecture, and so you will need to add it,
      and these next steps are completely optional for the purpose of this tutorial.
      
      [tagged-gh]: http://github.com/pointfreeco/swift-tagged
      
      @Step {
        Add the `Tagged` library to your project by navigating to the build settings, and then to
        the package dependencies tab, and input the GitHub URL:
        [https://github.com/pointfreeco/swift-tagged](https://github.com/pointfreeco/swift-tagged).
        
        @Image(source: syncups-02-package-dependencies-tagged.png)
      }
      
      @Step {
        Go back to Models.swift, and import the `Tagged` library, and upgrade all usages of a plain
        `UUID` to be a tagged `UUID`.
        
        > Note: The tag can even just be `Self`, but you can also have multiple tagged values in a
        > model by created dedicated tagged types. See the [Tagged repo][tag-collisions-gh] for more
        > information.
        
        [tag-collisions-gh]: https://github.com/pointfreeco/swift-tagged#handling-tag-collisions
        
        @Code(name: "Models.swift", file: ListsOfSyncUps-01-code-0004.swift)
      }
<<<<<<< HEAD
      -->
=======
      
      > Important: To keep things simple for the rest of this tutorial we will _not_ assume that
      you have implemented the `Tagged` type into your domain. If you choose to use `Tagged` then
      you will need to do some extra work to construct tagged values that is not covered in
      the tutorial. For example, once we get to using dependencies to control UUIDs, you will need
      to write `Attendee.ID(uuid())` instead of just `uuid()`.
>>>>>>> 48b57d45
    }
  }
    
  @Section(title: "SyncUpsList feature") {
    @ContentAndMedia {
      Now that the core domain types are added to the project we can start building out our first
      feature: the SyncUps list. This is the feature that displays a list of all the sync-ups, and 
      eventually it will contain quite a bit of functionality, such as creating new sync-ups and
      drilling down to existing sync-ups.
      
      But for now we will concentrate on just two very basic forms of functionality: displaying the
      list, and allowing the user to swipe to delete a sync-up.
      
      @Image(source: "ListsOfSyncUps-cover.png")
    }
    
    @Steps {
      @Step {
        Create a new file for the feature called SyncUpsList.swift. We will also preemptively import
        the Composable Architecture and SwiftUI since we know we will need access to those
        libraries.
        
        @Code(name: "SyncUpsList.swift", file: ListsOfSyncUps-02-code-0001.swift)
      }
      
      We will start with implementing the reducer for the feature. This isn't always necessary or
      even preferred. It can also work well to start by sketching out the view hierarchy for your
      view, and then implementing the reducer.
      
      @Step {
        Add a struct called `SyncUpsList` and annotate it with the 
        ``ComposableArchitecture/Reducer()`` macro. This type will encapsulate the domain of the 
        feature and implement its logic and behavior.
        
        @Code(name: "SyncUpsList.swift", file: ListsOfSyncUps-02-code-0002.swift)
      }
      
      @Step {
        Add an inner `State` type to represent the data the feature needs to do its job. Right now
        that can just be the collection of `SyncUp`s in the list. We will also mark the `State`
        type with the ``ComposableArchitecture/ObservableState`` macro so that the view can 
        automatically observe changes to state.
        
        > Note: We are preemptively making `State` conform to `Equatable` because it will be useful
        > for tests later in this tutorial.
        
        @Code(name: "SyncUpsList.swift", file: ListsOfSyncUps-02-code-0003.swift)
      }
      
      Next we add an `Action` enum to represent all of the actions the user can perform in the UI.
      Right now there are only 3 actions: they can tap the "+" button in the top-right of the
      navigation toolbar, they can tap a sync-up in the list, or they can swipe-to-delete on a row.
      
      @Step {
        Add an `Action` enum with a case for each action the user can perform in the UI.
        
        > Important: As we saw in <doc:MeetComposableArchitecture>, we prefer to name our actions
        > after exactly what happens in the view rather than what logic we want to execute. So we
        > prefer `addSyncUpButtonTapped` over something like `showAddSheet`.
        
        @Code(name: "SyncUpsList.swift", file: ListsOfSyncUps-02-code-0004.swift)
      }
      
      @Step {
        Implement the ``ComposableArchitecture/Reducer/body-8lumc`` of the reducer by using the 
        ``ComposableArchitecture/Reduce`` type to implement each action. We will leave the 
        `addSyncUpButtonTapped` and `syncUpTapped` actions unimplemented for now since it requires
        more work to present a sheet and drill down to a sync-up.
        
        > Note: Due to a bug in the Swift compiler it can often happen that you lose type inference
        > inside `Reduce`. If that happens you can specify the generics to restore inference and
        > autocomplete: `Reduce<State, Action>`.
        
        @Code(name: "SyncUpsList.swift", file: ListsOfSyncUps-02-code-0005.swift)
      }
      
      That is all that is necessary for the `SyncUpsList` reducer for now. Later we will compose
      more reducers into this body to handle more functionality.
      
      Next, let's implement the view that will be powered by the `SyncUpsList` reducer. We will
      need some helpers to break down the list view since it's quite complex, and most of these
      helpers we will be taking directly from Apple's Scrumdinger code with few modifications.
      
      @Step {
        Add a `CardView` that represents a single row in the list of sync-ups.  
        
        > Note: We are omitting the implementation of the `SyncUpsList` reducer to keep the code
        > snippet short. You are also free to put the reducer and view in separate files, but we
        > like to keep them in the same file until it becomes untenable.
        
        @Code(name: "SyncUpsList.swift", file: ListsOfSyncUps-02-code-0006.swift, previousFile: ListsOfSyncUps-02-code-0006-previous.swift)
      }
      
      @Step {
        Add a `SyncUpsListView` that holds onto a ``ComposableArchitecture/Store`` of the 
        `SyncUpsList` domain.
        
        @Code(name: "SyncUpsList.swift", file: ListsOfSyncUps-02-code-0007.swift)
      }
      
      @Step {
        Implement the `body` of the view as a `List` with a `ForEach` that iterates over the
        collection of sync-ups. We will also add a button to the toolbar that will eventually
        present a sheet for adding a new sync-up. Since we marked the `State` type with the
        ``ComposableArchitecture/ObservableState`` macro we can access state directly in the
        `store` and send actions to it.
        
        > Note: In order to get the colors for each `Theme` value you will need to copy the 
        > [Assets.xcassets][assets] from the completed demo project into your project.
        
        [assets]: https://github.com/pointfreeco/swift-composable-architecture/tree/main/Examples/SyncUps/SyncUps/Assets.xcassets
        
        @Code(name: "SyncUpsList.swift", file: ListsOfSyncUps-02-code-0008.swift)
      }
      
      @Step {
        With that done we can set up a preview. Add a `#Preview` down at the bottom of the file.
        To construct a `SyncUpsListView` you need to construct a ``ComposableArchitecture/Store`` 
        of the `SyncUpsList` feature. This is done by providing the initial state of the feature,
        and we can even pre-populate it with a `SyncUp` in the array, as well as specifying the 
        reducer that will power the feature.
        
        @Code(name: "SyncUpsList.swift", file: ListsOfSyncUps-02-code-0009.swift)
      }
      
      @Step {
        Run the preview to see that the list of sync-ups shows with one single sync-up already 
        populated in the list. You can also swipe on the row to delete it.
        
        @Video(source: ListsOfSyncUps-02-code-0010.mp4)
      }
    }
  }
  
  @Section(title: "A handy debugging tool") {
    @ContentAndMedia {
      With this little bit of work done we can already demonstrate a powerful debugging tool of the
      Composable Architecture. It is possible to print a nicely formatted diff of your features'
      state whenever it is mutated.
    }
    
    @Steps {
      @Step {
        At the bottom of the file, where the `#Preview` is constructed, apply the `_printChanges()`
        reducer operator to `SyncUpsList`. 
        
        @Code(name: "SyncUpsList.swift", file: ListsOfSyncUps-03-code-0001.swift, previousFile: ListsOfSyncUps-03-code-0001-previous.swift)
      }
      
      @Step {
        Run the preview again and delete the row. View the logs in the console to see that a nicely
        formatted message has been printed to the console to show what action was sent and how the
        state changed.
        
        @Code(name: "console-output.diff", file: ListsOfSyncUps-03-code-0002.diff)
      }
    }
  }
}<|MERGE_RESOLUTION|>--- conflicted
+++ resolved
@@ -91,16 +91,12 @@
         
         @Code(name: "Models.swift", file: ListsOfSyncUps-01-code-0004.swift)
       }
-<<<<<<< HEAD
-      -->
-=======
-      
       > Important: To keep things simple for the rest of this tutorial we will _not_ assume that
       you have implemented the `Tagged` type into your domain. If you choose to use `Tagged` then
       you will need to do some extra work to construct tagged values that is not covered in
       the tutorial. For example, once we get to using dependencies to control UUIDs, you will need
       to write `Attendee.ID(uuid())` instead of just `uuid()`.
->>>>>>> 48b57d45
+      -->
     }
   }
     

import SwiftUI

extension View {
  @_spi(Presentation)
  public func presentation<State, Action, Content: View>(
    store: Store<PresentationState<State>, PresentationAction<Action>>,
    @ViewBuilder body: @escaping (
      _ content: Self,
      _ isPresented: Binding<Bool>,
      _ destination: DestinationContent<State, Action>
    ) -> Content
  ) -> some View {
    self.presentation(store: store) { `self`, $item, destination in
      body(self, $item.isPresent(), destination)
    }
  }

  @_disfavoredOverload
  @_spi(Presentation)
  public func presentation<State, Action, Content: View>(
    store: Store<PresentationState<State>, PresentationAction<Action>>,
    @ViewBuilder body: @escaping (
      _ content: Self,
      _ item: Binding<AnyIdentifiable?>,
      _ destination: DestinationContent<State, Action>
    ) -> Content
  ) -> some View {
    self.presentation(
      store: store,
      state: { $0 },
      id: { $0.wrappedValue.map { _ in ObjectIdentifier(State.self) } },
      action: { $0 },
      body: body
    )
  }

  @_spi(Presentation)
  public func presentation<
    State,
    Action,
    DestinationState,
    DestinationAction,
    Content: View
  >(
    store: Store<PresentationState<State>, PresentationAction<Action>>,
    state toDestinationState: @escaping (State) -> DestinationState?,
    action fromDestinationAction: @escaping (DestinationAction) -> Action,
    @ViewBuilder body: @escaping (
      _ content: Self,
      _ isPresented: Binding<Bool>,
      _ destination: DestinationContent<DestinationState, DestinationAction>
    ) -> Content
  ) -> some View {
    self.presentation(
      store: store, state: toDestinationState, action: fromDestinationAction
    ) { `self`, $item, destination in
      body(self, $item.isPresent(), destination)
    }
  }

  @_disfavoredOverload
  @_spi(Presentation)
  public func presentation<
    State,
    Action,
    DestinationState,
    DestinationAction,
    Content: View
  >(
    store: Store<PresentationState<State>, PresentationAction<Action>>,
    state toDestinationState: @escaping (State) -> DestinationState?,
    action fromDestinationAction: @escaping (DestinationAction) -> Action,
    @ViewBuilder body: @escaping (
      _ content: Self,
      _ item: Binding<AnyIdentifiable?>,
      _ destination: DestinationContent<DestinationState, DestinationAction>
    ) -> Content
  ) -> some View {
    self.presentation(
      store: store,
      state: toDestinationState,
      id: { $0.id },
      action: fromDestinationAction,
      body: body
    )
  }

  @ViewBuilder
  private func presentation<
    State,
    Action,
    DestinationState,
    DestinationAction,
    Content: View
  >(
    store: Store<PresentationState<State>, PresentationAction<Action>>,
    state toDestinationState: @escaping (State) -> DestinationState?,
    id toID: @escaping (PresentationState<State>) -> AnyHashable?,
    action fromDestinationAction: @escaping (DestinationAction) -> Action,
    @ViewBuilder body: @escaping (
      Self,
      Binding<AnyIdentifiable?>,
      DestinationContent<DestinationState, DestinationAction>
    ) -> Content
  ) -> some View {
    PresentationStore(
      store, state: toDestinationState, id: toID, action: fromDestinationAction
    ) { $item, destination in
      body(self, $item, destination)
    }
  }
}

@_spi(Presentation)
public struct PresentationStore<
  State, Action, DestinationState, DestinationAction, Content: View
>: View {
  let store: Store<PresentationState<State>, PresentationAction<Action>>
  let toDestinationState: (State) -> DestinationState?
  let toID: (PresentationState<State>) -> AnyHashable?
  let fromDestinationAction: (DestinationAction) -> Action
  let content: (
    Binding<AnyIdentifiable?>,
    DestinationContent<DestinationState, DestinationAction>
  ) -> Content

  @ObservedObject var viewStore: ViewStore<PresentationState<State>, PresentationAction<Action>>

  public init(
    _ store: Store<PresentationState<State>, PresentationAction<Action>>,
    @ViewBuilder content: @escaping (
      _ isPresented: Binding<Bool>,
      _ destination: DestinationContent<DestinationState, DestinationAction>
    ) -> Content
  ) where State == DestinationState, Action == DestinationAction {
    self.init(store) { $item, destination in
      content($item.isPresent(), destination)
    }
  }

  @_disfavoredOverload
  public init(
    _ store: Store<PresentationState<State>, PresentationAction<Action>>,
    @ViewBuilder content: @escaping (
      _ item: Binding<AnyIdentifiable?>,
      _ destination: DestinationContent<DestinationState, DestinationAction>
    ) -> Content
  ) where State == DestinationState, Action == DestinationAction {
    self.init(
      store,
      state: { $0 },
      action: { $0 },
      content: content
    )
  }

  public init(
    _ store: Store<PresentationState<State>, PresentationAction<Action>>,
    state toDestinationState: @escaping (State) -> DestinationState?,
    action fromDestinationAction: @escaping (DestinationAction) -> Action,
    @ViewBuilder content: @escaping (
      _ isPresented: Binding<Bool>,
      _ destination: DestinationContent<DestinationState, DestinationAction>
    ) -> Content
  ) {
    self.init(
      store, state: toDestinationState, action: fromDestinationAction
    ) { $item, destination in
      content($item.isPresent(), destination)
    }
  }

  @_disfavoredOverload
  public init(
    _ store: Store<PresentationState<State>, PresentationAction<Action>>,
    state toDestinationState: @escaping (State) -> DestinationState?,
    action fromDestinationAction: @escaping (DestinationAction) -> Action,
    @ViewBuilder content: @escaping (
      _ item: Binding<AnyIdentifiable?>,
      _ destination: DestinationContent<DestinationState, DestinationAction>
    ) -> Content
  ) {
    self.init(
      store,
      state: toDestinationState,
      id: { $0.id },
      action: fromDestinationAction,
      content: content
    )
  }

  fileprivate init<ID: Hashable>(
    _ store: Store<PresentationState<State>, PresentationAction<Action>>,
    state toDestinationState: @escaping (State) -> DestinationState?,
    id toID: @escaping (PresentationState<State>) -> ID?,
    action fromDestinationAction: @escaping (DestinationAction) -> Action,
    content: @escaping (
      _ item: Binding<AnyIdentifiable?>,
      _ destination: DestinationContent<DestinationState, DestinationAction>
    ) -> Content
  ) {
    let store = store.invalidate { $0.wrappedValue.flatMap(toDestinationState) == nil }
<<<<<<< HEAD
    WithViewStore(store, observe: { $0 }, removeDuplicates: { toID($0) == toID($1) }) { viewStore in
      let id = toID(viewStore.state)
      body(
        self,
        viewStore.binding(
          get: {
            $0.wrappedValue.flatMap(toDestinationState) != nil
              ? toID($0).map { AnyIdentifiable(Identified($0) { $0 }) }
              : nil
          },
          compactSend: {
            $0 == nil && toID(viewStore.state) == id ? .dismiss : nil
          }
        ),
        DestinationContent(
          store: store.scope(
            state: { $0.wrappedValue.flatMap(toDestinationState) },
            action: { .presented(fromDestinationAction($0)) }
          )
=======
    let viewStore = ViewStore(store, removeDuplicates: { toID($0) == toID($1) })

    self.store = store
    self.toDestinationState = toDestinationState
    self.toID = toID
    self.fromDestinationAction = fromDestinationAction
    self.content = content
    self.viewStore = viewStore
  }

  public var body: some View {
    let id = self.toID(self.viewStore.state)
    self.content(
      self.viewStore.binding(
        get: {
          $0.wrappedValue.flatMap(toDestinationState) != nil
            ? toID($0).map { AnyIdentifiable(Identified($0) { $0 }) }
            : nil
        },
        compactSend: {
          $0 == nil && self.toID(self.viewStore.state) == id ? .dismiss : nil
        }
      ),
      DestinationContent(
        store: self.store.scope(
          state: { $0.wrappedValue.flatMap(self.toDestinationState) },
          action: { .presented(fromDestinationAction($0)) }
>>>>>>> f48bb95a
        )
      )
    )
  }
}

@_spi(Presentation)
public struct AnyIdentifiable: Identifiable {
  public let id: AnyHashable

  public init<Base: Identifiable>(_ base: Base) {
    self.id = base.id
  }
}

@_spi(Presentation)
public struct DestinationContent<State, Action> {
  let store: Store<State?, Action>

  public func callAsFunction<Content: View>(
    @ViewBuilder _ body: @escaping (Store<State, Action>) -> Content
  ) -> some View {
    IfLetStore(
      self.store.scope(state: returningLastNonNilValue { $0 }, action: { $0 }), then: body
    )
  }
}<|MERGE_RESOLUTION|>--- conflicted
+++ resolved
@@ -200,28 +200,7 @@
     ) -> Content
   ) {
     let store = store.invalidate { $0.wrappedValue.flatMap(toDestinationState) == nil }
-<<<<<<< HEAD
-    WithViewStore(store, observe: { $0 }, removeDuplicates: { toID($0) == toID($1) }) { viewStore in
-      let id = toID(viewStore.state)
-      body(
-        self,
-        viewStore.binding(
-          get: {
-            $0.wrappedValue.flatMap(toDestinationState) != nil
-              ? toID($0).map { AnyIdentifiable(Identified($0) { $0 }) }
-              : nil
-          },
-          compactSend: {
-            $0 == nil && toID(viewStore.state) == id ? .dismiss : nil
-          }
-        ),
-        DestinationContent(
-          store: store.scope(
-            state: { $0.wrappedValue.flatMap(toDestinationState) },
-            action: { .presented(fromDestinationAction($0)) }
-          )
-=======
-    let viewStore = ViewStore(store, removeDuplicates: { toID($0) == toID($1) })
+    let viewStore = ViewStore(store, observe: { $0 }, removeDuplicates: { toID($0) == toID($1) })
 
     self.store = store
     self.toDestinationState = toDestinationState
@@ -248,7 +227,6 @@
         store: self.store.scope(
           state: { $0.wrappedValue.flatMap(self.toDestinationState) },
           action: { .presented(fromDestinationAction($0)) }
->>>>>>> f48bb95a
         )
       )
     )

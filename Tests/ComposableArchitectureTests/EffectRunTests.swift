--- conflicted
+++ resolved
@@ -25,7 +25,6 @@
   func testRunCatch() async {
     struct State: Equatable {}
     enum Action: Equatable { case tapped, response }
-<<<<<<< HEAD
     let store = TestStore(initialState: State()) {
       Reduce<State, Action> { state, action in
         switch action {
@@ -33,21 +32,11 @@
           return .run { _ in
             struct Failure: Error {}
             throw Failure()
-          } catch: { @Sendable _, send in  // NB: Explicit '@Sendable' required in 5.5.2
+          } catch: { _, send in
             await send(.response)
           }
         case .response:
           return .none
-=======
-    let reducer = Reduce<State, Action> { state, action in
-      switch action {
-      case .tapped:
-        return .run { _ in
-          struct Failure: Error {}
-          throw Failure()
-        } catch: { _, send in
-          await send(.response)
->>>>>>> c096892c
         }
       }
     }
@@ -95,33 +84,19 @@
     enum CancelID { case response }
     struct State: Equatable {}
     enum Action: Equatable { case tapped, response }
-<<<<<<< HEAD
     let store = TestStore(initialState: State()) {
       Reduce<State, Action> { state, action in
         switch action {
         case .tapped:
           return .run { send in
-            Task.cancel(id: CancelID.self)
+            Task.cancel(id: CancelID.response)
             try Task.checkCancellation()
             await send(.response)
           }
-          .cancellable(id: CancelID.self)
+          .cancellable(id: CancelID.response)
         case .response:
           return .none
         }
-=======
-    let reducer = Reduce<State, Action> { state, action in
-      switch action {
-      case .tapped:
-        return .run { send in
-          Task.cancel(id: CancelID.response)
-          try Task.checkCancellation()
-          await send(.response)
-        }
-        .cancellable(id: CancelID.response)
-      case .response:
-        return .none
->>>>>>> c096892c
       }
     }
     await store.send(.tapped).finish()
@@ -131,37 +106,21 @@
     enum CancelID { case responseA }
     struct State: Equatable {}
     enum Action: Equatable { case tapped, responseA, responseB }
-<<<<<<< HEAD
     let store = TestStore(initialState: State()) {
       Reduce<State, Action> { state, action in
         switch action {
         case .tapped:
           return .run { send in
-            Task.cancel(id: CancelID.self)
+            Task.cancel(id: CancelID.responseA)
             try Task.checkCancellation()
             await send(.responseA)
-          } catch: { @Sendable _, send in  // NB: Explicit '@Sendable' required in 5.5.2
+          } catch: { _, send in
             await send(.responseB)
           }
-          .cancellable(id: CancelID.self)
+          .cancellable(id: CancelID.responseA)
         case .responseA, .responseB:
           return .none
         }
-=======
-    let reducer = Reduce<State, Action> { state, action in
-      switch action {
-      case .tapped:
-        return .run { send in
-          Task.cancel(id: CancelID.responseA)
-          try Task.checkCancellation()
-          await send(.responseA)
-        } catch: { _, send in
-          await send(.responseB)
-        }
-        .cancellable(id: CancelID.responseA)
-      case .responseA, .responseB:
-        return .none
->>>>>>> c096892c
       }
     }
     await store.send(.tapped).finish()
@@ -169,11 +128,7 @@
 
   #if DEBUG
     func testRunEscapeFailure() async {
-<<<<<<< HEAD
-      await _withMainSerialExecutor {
-=======
       await withMainSerialExecutor {
->>>>>>> c096892c
         XCTExpectFailure {
           $0.compactDescription == """
             An action was sent from a completed effect:

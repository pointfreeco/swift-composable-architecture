--- conflicted
+++ resolved
@@ -32,13 +32,8 @@
       "kind" : "remoteSourceControl",
       "location" : "https://github.com/pointfreeco/swift-case-paths",
       "state" : {
-<<<<<<< HEAD
-        "revision" : "b871e5ed11a23e52c2896a92ce2c829982ff8619",
-        "version" : "1.4.2"
-=======
         "revision" : "b9ad2661b6e8fb411fef6a441c9955c3413afac0",
         "version" : "1.5.0"
->>>>>>> a996565d
       }
     },
     {
@@ -82,13 +77,8 @@
       "kind" : "remoteSourceControl",
       "location" : "https://github.com/pointfreeco/swift-dependencies",
       "state" : {
-<<<<<<< HEAD
-        "revision" : "00bc30ca03f98881329fab7f1bebef8eba472596",
-        "version" : "1.3.1"
-=======
         "revision" : "9085501f168b08f5205b68f1b8a0d56bb52b8c1a",
         "version" : "1.3.2"
->>>>>>> a996565d
       }
     },
     {
@@ -123,13 +113,8 @@
       "kind" : "remoteSourceControl",
       "location" : "https://github.com/pointfreeco/swift-macro-testing",
       "state" : {
-<<<<<<< HEAD
-        "revision" : "c25f4f740ccab74665c4dc3f02e6e3adf5f38002",
-        "version" : "0.5.0"
-=======
         "revision" : "a35257b7e9ce44e92636447003a8eeefb77b145c",
         "version" : "0.5.1"
->>>>>>> a996565d
       }
     },
     {
@@ -137,13 +122,8 @@
       "kind" : "remoteSourceControl",
       "location" : "https://github.com/pointfreeco/swift-perception",
       "state" : {
-<<<<<<< HEAD
-        "revision" : "6357dd17b6f31393b8e4afe25e7a9906956f2c18",
-        "version" : "1.3.0"
-=======
         "revision" : "68901eac31c13c7d1ffef8e1bd8c3870ca2eaa95",
         "version" : "1.3.2"
->>>>>>> a996565d
       }
     },
     {
@@ -151,13 +131,8 @@
       "kind" : "remoteSourceControl",
       "location" : "https://github.com/pointfreeco/swift-snapshot-testing",
       "state" : {
-<<<<<<< HEAD
-        "revision" : "63d3b45dd249878a41c56274a748ca2c1c9c5230",
-        "version" : "1.17.1"
-=======
         "revision" : "c097f955b4e724690f0fc8ffb7a6d4b881c9c4e3",
         "version" : "1.17.2"
->>>>>>> a996565d
       }
     },
     {

--- conflicted
+++ resolved
@@ -62,26 +62,11 @@
 }
 
 struct LoadThenNavigateView: View {
-  let store: Store<LoadThenNavigate.State, LoadThenNavigate.Action>
+  let store: StoreOf<LoadThenNavigate>
 
   var body: some View {
     WithViewStore(self.store) { viewStore in
       Form {
-<<<<<<< HEAD
-        Section(header: Text(readMe)) {
-          NavigationLink(
-            destination: IfLetStore(
-              self.store.scope(
-                state: \.optionalCounter,
-                action: LoadThenNavigate.Action.optionalCounter
-              )
-            ) {
-              CounterView(store: $0)
-            },
-            isActive: viewStore.binding(
-              get: \.isNavigationActive,
-              send: LoadThenNavigate.Action.setNavigation(isActive:)
-=======
         Section {
           AboutView(readMe: readMe)
         }
@@ -89,15 +74,14 @@
           destination: IfLetStore(
             self.store.scope(
               state: \.optionalCounter,
-              action: LoadThenNavigateAction.optionalCounter
->>>>>>> ba08c378
+              action: LoadThenNavigate.Action.optionalCounter
             )
           ) {
             CounterView(store: $0)
           },
           isActive: viewStore.binding(
             get: \.isNavigationActive,
-            send: LoadThenNavigateAction.setNavigation(isActive:)
+            send: LoadThenNavigate.Action.setNavigation(isActive:)
           )
         ) {
           HStack {

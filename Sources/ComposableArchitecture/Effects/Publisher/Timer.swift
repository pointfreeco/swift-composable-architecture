--- conflicted
+++ resolved
@@ -1,11 +1,7 @@
 import Combine
 import CombineSchedulers
-<<<<<<< HEAD
-extension Effect where Failure == Never {
-=======
 
 extension EffectPublisher where Failure == Never {
->>>>>>> cc535c3e
   /// Returns an effect that repeatedly emits the current time of the given scheduler on the given
   /// interval.
   ///
@@ -93,25 +89,11 @@
   ///   - tolerance: The allowed timing variance when emitting events. Defaults to `nil`, which
   ///     allows any variance.
   ///   - options: Scheduler options passed to the timer. Defaults to `nil`.
-<<<<<<< HEAD
   @available(iOS, deprecated: 9999.0, message: "Use 'clock.timer' in an 'Effect.run', instead.")
   @available(macOS, deprecated: 9999.0, message: "Use 'clock.timer' in an 'Effect.run', instead.")
   @available(tvOS, deprecated: 9999.0, message: "Use 'clock.timer' in an 'Effect.run', instead.")
   @available(
     watchOS, deprecated: 9999.0, message: "Use 'clock.timer' in an 'Effect.run', instead."
-=======
-  @available(
-    iOS, deprecated: 9999.0, message: "Use 'scheduler.timer' in 'EffectTask.run', instead."
-  )
-  @available(
-    macOS, deprecated: 9999.0, message: "Use 'scheduler.timer' in 'EffectTask.run', instead."
-  )
-  @available(
-    tvOS, deprecated: 9999.0, message: "Use 'scheduler.timer' in 'EffectTask.run', instead."
-  )
-  @available(
-    watchOS, deprecated: 9999.0, message: "Use 'scheduler.timer' in 'EffectTask.run', instead."
->>>>>>> cc535c3e
   )
   public static func timer<S: Scheduler>(
     id: AnyHashable,
@@ -141,25 +123,11 @@
   ///   - tolerance: The allowed timing variance when emitting events. Defaults to `nil`, which
   ///     allows any variance.
   ///   - options: Scheduler options passed to the timer. Defaults to `nil`.
-<<<<<<< HEAD
   @available(iOS, deprecated: 9999.0, message: "Use 'clock.timer' in an 'Effect.run', instead.")
   @available(macOS, deprecated: 9999.0, message: "Use 'clock.timer' in an 'Effect.run', instead.")
   @available(tvOS, deprecated: 9999.0, message: "Use 'clock.timer' in an 'Effect.run', instead.")
   @available(
     watchOS, deprecated: 9999.0, message: "Use 'clock.timer' in an 'Effect.run', instead."
-=======
-  @available(
-    iOS, deprecated: 9999.0, message: "Use 'scheduler.timer' in 'EffectTask.run', instead."
-  )
-  @available(
-    macOS, deprecated: 9999.0, message: "Use 'scheduler.timer' in 'EffectTask.run', instead."
-  )
-  @available(
-    tvOS, deprecated: 9999.0, message: "Use 'scheduler.timer' in 'EffectTask.run', instead."
-  )
-  @available(
-    watchOS, deprecated: 9999.0, message: "Use 'scheduler.timer' in 'EffectTask.run', instead."
->>>>>>> cc535c3e
   )
   public static func timer<S: Scheduler>(
     id: Any.Type,

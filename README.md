# The Composable Architecture

[![CI](https://github.com/pointfreeco/swift-composable-architecture/workflows/CI/badge.svg)](https://github.com/pointfreeco/swift-composable-architecture/actions?query=workflow%3ACI)
[![](https://img.shields.io/endpoint?url=https%3A%2F%2Fswiftpackageindex.com%2Fapi%2Fpackages%2Fpointfreeco%2Fswift-composable-architecture%2Fbadge%3Ftype%3Dswift-versions)](https://swiftpackageindex.com/pointfreeco/swift-composable-architecture)
[![](https://img.shields.io/endpoint?url=https%3A%2F%2Fswiftpackageindex.com%2Fapi%2Fpackages%2Fpointfreeco%2Fswift-composable-architecture%2Fbadge%3Ftype%3Dplatforms)](https://swiftpackageindex.com/pointfreeco/swift-composable-architecture)

The Composable Architecture (TCA, for short) is a library for building applications in a consistent and understandable way, with composition, testing, and ergonomics in mind. It can be used in SwiftUI, UIKit, and more, and on any Apple platform (iOS, macOS, tvOS, and watchOS).

* [What is the Composable Architecture?](#what-is-the-composable-architecture)
* [Learn more](#learn-more)
* [Examples](#examples)
* [Basic usage](#basic-usage)
* [Documentation](#documentation)
* [Installation](#installation)
* [Help](#help)
* [Translations](#translations)

## What is the Composable Architecture?

This library provides a few core tools that can be used to build applications of varying purpose and complexity. It provides compelling stories that you can follow to solve many problems you encounter day-to-day when building applications, such as:

* **State management**
  <br> How to manage the state of your application using simple value types, and share state across many screens so that mutations in one screen can be immediately observed in another screen.

* **Composition**
  <br> How to break down large features into smaller components that can be extracted to their own, isolated modules and be easily glued back together to form the feature.

* **Side effects**
  <br> How to let certain parts of the application talk to the outside world in the most testable and understandable way possible.

* **Testing**
  <br> How to not only test a feature built in the architecture, but also write integration tests for features that have been composed of many parts, and write end-to-end tests to understand how side effects influence your application. This allows you to make strong guarantees that your business logic is running in the way you expect.

* **Ergonomics**
  <br> How to accomplish all of the above in a simple API with as few concepts and moving parts as possible.

## Learn More

The Composable Architecture was designed over the course of many episodes on [Point-Free][pointfreeco], a video series exploring functional programming and the Swift language, hosted by [Brandon Williams][mbrandonw] and [Stephen Celis][stephencelis].

You can watch all of the episodes [here][tca-episode-collection], as well as a dedicated, [multipart tour][tca-tour] of the architecture from scratch.

<a href="https://www.pointfree.co/collections/composable-architecture">
  <img alt="video poster image" src="https://i.vimeocdn.com/video/1492464398-1f5189a415136097aabf5b0b4845928bbb5d425a149069e4e0a848b67618a6f3-d?mw=1900&mh=1069&q=70" width="600">
</a>

## Examples

[![Screen shots of example applications](https://d3rccdn33rt8ze.cloudfront.net/composable-architecture/demos.png)](./Examples)

This repo comes with _lots_ of examples to demonstrate how to solve common and complex problems with the Composable Architecture. Check out [this](./Examples) directory to see them all, including:

* [Case Studies](./Examples/CaseStudies)
  * Getting started
  * Effects
  * Navigation
  * Higher-order reducers
  * Reusable components
* [Location manager](https://github.com/pointfreeco/composable-core-location/tree/main/Examples/LocationManager)
* [Motion manager](https://github.com/pointfreeco/composable-core-motion/tree/main/Examples/MotionManager)
* [Search](./Examples/Search)
* [Speech Recognition](./Examples/SpeechRecognition)
* [Tic-Tac-Toe](./Examples/TicTacToe)
* [Todos](./Examples/Todos)
* [Voice memos](./Examples/VoiceMemos)

Looking for something more substantial? Check out the source code for [isowords][gh-isowords], an iOS word search game built in SwiftUI and the Composable Architecture.

## Basic Usage

To build a feature using the Composable Architecture you define some types and values that model your domain:

* **State**: A type that describes the data your feature needs to perform its logic and render its UI.
* **Action**: A type that represents all of the actions that can happen in your feature, such as user actions, notifications, event sources and more.
* **Reducer**: A function that describes how to evolve the current state of the app to the next state given an action. The reducer is also responsible for returning any effects that should be run, such as API requests, which can be done by returning an `Effect` value.
* **Store**: The runtime that actually drives your feature. You send all user actions to the store so that the store can run the reducer and effects, and you can observe state changes in the store so that you can update UI.

The benefits of doing this are that you will instantly unlock testability of your feature, and you will be able to break large, complex features into smaller domains that can be glued together.

As a basic example, consider a UI that shows a number along with "+" and "−" buttons that increment and decrement the number. To make things interesting, suppose there is also a button that when tapped makes an API request to fetch a random fact about that number and then displays the fact in an alert.

To implement this feature we create a new type that will house the domain and behavior of the feature by conforming to `ReducerProtocol`:

```swift
struct Feature: ReducerProtocol {
}
```

In here we need to define a type for the feature's state, which consists of an integer for the current count, as well as an optional string that represents the title of the alert we want to show (optional because `nil` represents not showing an alert):

```swift
struct Feature: ReducerProtocol {
  struct State: Equatable {
    var count = 0
    var numberFactAlert: String?
  }
}
```

We also need to define a type for the feature's actions. There are the obvious actions, such as tapping the decrement button, increment button, or fact button. But there are also some slightly non-obvious ones, such as the action of the user dismissing the alert, and the action that occurs when we receive a response from the fact API request:

```swift
struct Feature: ReducerProtocol {
  struct State: Equatable { … }
  enum Action: Equatable {
    case factAlertDismissed
    case decrementButtonTapped
    case incrementButtonTapped
    case numberFactButtonTapped
    case numberFactResponse(TaskResult<String>)
  }
}
```

And then we implement the `reduce` method which is responsible for handling the actual logic and behavior for the feature. It describes how to change the current state to the next state, and describes what effects need to be executed. Some actions don't need to execute effects, and they can return `.none` to represent that:

```swift
struct Feature: ReducerProtocol {
  struct State: Equatable { … }
  enum Action: Equatable { … }
  
  func reduce(into state: inout State, action: Action) -> Effect<Action, Never> {
    switch action {
      case .factAlertDismissed:
        state.numberFactAlert = nil
        return .none

      case .decrementButtonTapped:
        state.count -= 1
        return .none

      case .incrementButtonTapped:
        state.count += 1
        return .none

      case .numberFactButtonTapped:
        return .task { [count = state.count] in 
          await .numberFactResponse(
            TaskResult { 
              String(
                decoding: try await URLSession.shared
                  .data(from: URL(string: "http://numbersapi.com/\(number)/trivia")!).0,
                using: UTF8.self
              )
            }
          )
        }

      case let .numberFactResponse(.success(fact)):
        state.numberFactAlert = fact
        return .none

      case .numberFactResponse(.failure):
        state.numberFactAlert = "Could not load a number fact :("
        return .none
      } 
    }
  }
}
```

And then finally we define the view that displays the feature. It holds onto a `StoreOf<Feature>` so that it can observe all changes to the state and re-render, and we can send all user actions to the store so that state changes. We must also introduce a struct wrapper around the fact alert to make it `Identifiable`, which the `.alert` view modifier requires:

```swift
struct FeatureView: View {
  let store: StoreOf<Feature>

  var body: some View {
    WithViewStore(self.store, observe: { $0 }) { viewStore in
      VStack {
        HStack {
          Button("−") { viewStore.send(.decrementButtonTapped) }
          Text("\(viewStore.count)")
          Button("+") { viewStore.send(.incrementButtonTapped) }
        }

        Button("Number fact") { viewStore.send(.numberFactButtonTapped) }
      }
      .alert(
        item: viewStore.binding(
          get: { $0.numberFactAlert.map(FactAlert.init(title:)) },
          send: .factAlertDismissed
        ),
        content: { Alert(title: Text($0.title)) }
      )
    }
  }
}

struct FactAlert: Identifiable {
  var title: String
  var id: String { self.title }
}
```

It is also straightforward to have a UIKit controller driven off of this store. You subscribe to the store in `viewDidLoad` in order to update the UI and show alerts. The code is a bit longer than the SwiftUI version, so we have collapsed it here:

<details>
  <summary>Click to expand!</summary>

  ```swift
  class FeatureViewController: UIViewController {
    let viewStore: ViewStoreOf<Feature>
    var cancellables: Set<AnyCancellable> = []

    init(store: StoreOf<Feature>) {
      self.viewStore = ViewStore(store)
      super.init(nibName: nil, bundle: nil)
    }

    required init?(coder: NSCoder) {
      fatalError("init(coder:) has not been implemented")
    }

    override func viewDidLoad() {
      super.viewDidLoad()

      let countLabel = UILabel()
      let incrementButton = UIButton()
      let decrementButton = UIButton()
      let factButton = UIButton()

      // Omitted: Add subviews and set up constraints...

      self.viewStore.publisher
        .map { "\($0.count)" }
        .assign(to: \.text, on: countLabel)
        .store(in: &self.cancellables)

      self.viewStore.publisher.numberFactAlert
        .sink { [weak self] numberFactAlert in
          let alertController = UIAlertController(
            title: numberFactAlert, message: nil, preferredStyle: .alert
          )
          alertController.addAction(
            UIAlertAction(
              title: "Ok",
              style: .default,
              handler: { _ in self?.viewStore.send(.factAlertDismissed) }
            )
          )
          self?.present(alertController, animated: true, completion: nil)
        }
        .store(in: &self.cancellables)
    }

    @objc private func incrementButtonTapped() {
      self.viewStore.send(.incrementButtonTapped)
    }
    @objc private func decrementButtonTapped() {
      self.viewStore.send(.decrementButtonTapped)
    }
    @objc private func factButtonTapped() {
      self.viewStore.send(.numberFactButtonTapped)
    }
  }
  ```
</details>

<<<<<<< HEAD
Once we are ready to display this view, for example in the app's entry point, we can construct a store. This can be done by specify the initial state to start the application in, as well as the reducer that will power the application:
=======
Once we are ready to display this view, for example in the app's entry point, we can construct a store. This can be done by specifying the initial state to start the application in, as well as the reducer that will power the application:
>>>>>>> 92989467

```swift
@main
struct MyApp: App {
  var body: some Scene {
    FeatureView(
      store: Store(
        initialState: Feature.State(),
        reducer: Feature()
      )
    )
  }
}
```

And that is enough to get something on the screen to play around with. It's definitely a few more steps than if you were to do this in a vanilla SwiftUI way, but there are a few benefits. It gives us a consistent manner to apply state mutations, instead of scattering logic in some observable objects and in various action closures of UI components. It also gives us a concise way of expressing side effects. And we can immediately test this logic, including the effects, without doing much additional work.

### Testing

<<<<<<< HEAD
=======
> For more in-depth information on testing, see the dedicated [testing][testing-article] article. 

>>>>>>> 92989467
To test use a `TestStore`, which can be created with the same information as the `Store`, but it does extra work to allow you to assert how your feature evolves as actions are sent:

```swift
@MainActor
func testFeature() async {
  let store = TestStore(
    initialState: Feature.State(),
    reducer: Feature()
  )
}
```

Once the test store is created we can use it to make an assertion of an entire user flow of steps. Each step of the way we need to prove that state changed how we expect. For example, we can simulate the user flow of tapping on the increment and decrement buttons:

```swift
// Test that tapping on the increment/decrement buttons changes the count
await store.send(.incrementButtonTapped) {
  $0.count = 1
}
await store.send(.decrementButtonTapped) {
  $0.count = 0
}
```

Further, if a step causes an effect to be executed, which feeds data back into the store, we must assert on that. For example, if we simulate the user tapping on the fact button we expect to receive a fact response back with the fact, which then causes the alert to show:
<<<<<<< HEAD

```swift
await store.send(.numberFactButtonTapped)

await store.receive(.numberFactResponse(.success("???"))) {
  $0.numberFactAlert = "???"
}
```

However, how do we know what fact is going to be sent back to us?

Currently our reducer is using an effect that reaches out into the real world to hit an API server, and that means we have no way to control its behavior. We are at the whims of our internet connectivity and the availabilty of the API server in order to write this test.

It would be better for this dependency to be passed to the reducer so that we can use a live dependency when running the application on a device, but use a mocked dependency for tests. We can do this by adding a property to the `Feature` reducer:

```swift
struct Feature: ReducerProtocol {
  let numberFact: (Int) async throws -> String
  …
}
```

Then we can use it in the `reduce` implementation:

```swift
case .numberFactButtonTapped:
  return .task { [count = state.count] in 
    await .numberFactResponse(TaskResult { try wait self.numberFact(count) })
  }
```

And in the entry point of the application we can provide a version of the dependency that actually interacts with the real world API server:

```swift
@main
struct MyApp: App {
  var body: some Scene {
    FeatureView(
      store: Store(
        initialState: Feature.State(),
        reducer: Feature(
          numberFact: {
            let (data, _) = try await URLSession.shared
              .data(from: .init(string: "http://numbersapi.com/\(number)")!)
            return String(decoding: data, using: UTF8.self)
          }
        )
      )
    )
  }
}
```

But in tests we can use a mock dependency that immediately returns a determinstic, predictable fact: 

```swift
@MainActor
func testFeature() async {
  let store = TestStore(
    initialState: Feature.State(),
    reducer: Feature(
      numberFact: { "\($0) is a good number Brent" }
    )
  )
}
```

With that little bit of upfront work we can finish the test by simulating the user tapping on the fact button, receiving the response from the dependency to trigger the alert, and then dismissing the alert:
=======
>>>>>>> 92989467

```swift
await store.send(.numberFactButtonTapped)

await store.receive(.numberFactResponse(.success(???))) {
  $0.numberFactAlert = ???
}
```

<<<<<<< HEAD
await store.send(.factAlertDismissed) {
  $0.numberFactAlert = nil
}
```

We can also improve the ergonomics of using the `numberFact` dependency in our application. Over time the application may evolve into many features, and some of those features may also want access to `numberFact`, and explicitly passing it through all layers can get annoying. There is a process you can follow to “register” dependencies with the library, making them instantly available to any layer in the application.

We can start by wrapping the number fact functionality in a new type:

```swift
struct NumberFactClient {
  var fetch: (Int) async throws -> String
}
```

And then registering that type with the dependency management system, which is quite similar to how SwiftUI's environment values works, except you specify the live implementation of the dependency to be used by default:

```swift
private enum NumberFactClientKey: DependencyKey {
  static let liveValue = NumberFactClient(
    fetch: {
      let (data, _) = try await URLSession.shared
        .data(from: .init(string: "http://numbersapi.com/\(number)")!)
      return String(decoding: data, using: UTF8.self)
    }
  )
}

extension DependencyValues {
  var numberFact: NumberFactClient {
    get { self[NumberFactClientKey.self] }
    set { self[NumberFactClientKey.self] = newValue }
  }
}
```

With that little bit of upfront work done you can instantly start making use of the dependency in any feature:

```swift
struct Feature: ReducerProtocol {
  struct State { … }
  enum Action { … }
  @Dependency(\.numberFact) var numberFact
  …
}
```

This code works exactly as it did before, but you no longer have to explicitly pass the dependency when constructing the feature's reducer. When running the app in previews, the simulator or on a device, the live dependency will be provided to the reducer, and in tests the test dependency will be provided.

This means the entry point to the application no longer needs to construct dependencies:

```swift
@main
struct MyApp: App {
  var body: some Scene {
    FeatureView(
      store: Store(
        initialState: Feature.State(),
        reducer: Feature()
      )
    )
  }
}
```

And the test store can be constructed without specifying any dependencies, but you can still override any dependency you need to for the purpose of the test:

```swift
let store = TestStore(
  initialState: Feature.State(),
  reducer: Feature()
)

store.dependencies.numberFact.fetch = { "\($0) is a good number Brent" }

…
```

That is the basics of building and testing a feature in the Composable Architecture. There are _a lot_ more things to be explored, such as composition, modularity, adaptability, and complex effects. The [Examples](./Examples) directory has a bunch of projects to explore to see more advanced usages.
=======
However, how do we know what fact is going to be sent back to us?

Currently our reducer is using an effect that reaches out into the real world to hit an API server, and that means we have no way to control its behavior. We are at the whims of our internet connectivity and the availability of the API server in order to write this test.

It would be better for this dependency to be passed to the reducer so that we can use a live dependency when running the application on a device, but use a mocked dependency for tests. We can do this by adding a property to the `Feature` reducer:

```swift
struct Feature: ReducerProtocol {
  let numberFact: (Int) async throws -> String
  …
}
```

Then we can use it in the `reduce` implementation:
>>>>>>> 92989467

```swift
case .numberFactButtonTapped:
  return .task { [count = state.count] in 
    await .numberFactResponse(TaskResult { try await self.numberFact(count) })
  }
```

And in the entry point of the application we can provide a version of the dependency that actually interacts with the real world API server:

<<<<<<< HEAD
* `.debug()` enhances a reducer with debug-printing that describes every action the reducer receives and every mutation it makes to state.

    ``` diff
    received action:
      AppAction.todoCheckboxTapped(id: UUID(5834811A-83B4-4E5E-BCD3-8A38F6BDCA90))
      Todos.State(
        todos: [
          Todo(
    -       isComplete: false,
    +       isComplete: true,
            description: "Milk",
            id: 5834811A-83B4-4E5E-BCD3-8A38F6BDCA90
          ),
          … (2 unchanged)
        ]
      )
    ```

* `.signpost()` instruments a reducer with signposts so that you can gain insight into how long actions take to execute, and when effects are running.
=======
```swift
@main
struct MyApp: App {
  var body: some Scene {
    FeatureView(
      store: Store(
        initialState: Feature.State(),
        reducer: Feature(
          numberFact: { number in
            let (data, _) = try await URLSession.shared
              .data(from: .init(string: "http://numbersapi.com/\(number)")!)
            return String(decoding: data, using: UTF8.self)
          }
        )
      )
    )
  }
}
```

But in tests we can use a mock dependency that immediately returns a deterministic, predictable fact: 

```swift
@MainActor
func testFeature() async {
  let store = TestStore(
    initialState: Feature.State(),
    reducer: Feature(
      numberFact: { "\($0) is a good number Brent" }
    )
  )
}
```
>>>>>>> 92989467

With that little bit of upfront work we can finish the test by simulating the user tapping on the fact button, receiving the response from the dependency to trigger the alert, and then dismissing the alert:

<<<<<<< HEAD
=======
```swift
await store.send(.numberFactButtonTapped)

await store.receive(.numberFactResponse(.success("0 is a good number Brent"))) {
  $0.numberFactAlert = "0 is a good number Brent"
}

await store.send(.factAlertDismissed) {
  $0.numberFactAlert = nil
}
```

We can also improve the ergonomics of using the `numberFact` dependency in our application. Over time the application may evolve into many features, and some of those features may also want access to `numberFact`, and explicitly passing it through all layers can get annoying. There is a process you can follow to “register” dependencies with the library, making them instantly available to any layer in the application.

> For more in-depth information on dependency management, see the dedicated [dependencies][dependencies-article] article. 

We can start by wrapping the number fact functionality in a new type:

```swift
struct NumberFactClient {
  var fetch: (Int) async throws -> String
}
```

And then registering that type with the dependency management system by conforming the client to
the `DependencyKey` protocol, which requires you to specify the live value to use when running the
application in simulators or devices:

```swift
extension NumberFactClient: DependencyKey {
  static let liveValue = Self(
    fetch: { number in
      let (data, _) = try await URLSession.shared
        .data(from: .init(string: "http://numbersapi.com/\(number)")!)
      return String(decoding: data, as: UTF8.self)
    }
  )
}

extension DependencyValues {
  var numberFact: NumberFactClient {
    get { self[NumberFactClient.self] }
    set { self[NumberFactClient.self] = newValue }
  }
}
```

With that little bit of upfront work done you can instantly start making use of the dependency in any feature:

```swift
struct Feature: ReducerProtocol {
  struct State { … }
  enum Action { … }
  @Dependency(\.numberFact) var numberFact
  …
}
```

This code works exactly as it did before, but you no longer have to explicitly pass the dependency when constructing the feature's reducer. When running the app in previews, the simulator or on a device, the live dependency will be provided to the reducer, and in tests the test dependency will be provided.

This means the entry point to the application no longer needs to construct dependencies:

```swift
@main
struct MyApp: App {
  var body: some Scene {
    FeatureView(
      store: Store(
        initialState: Feature.State(),
        reducer: Feature()
      )
    )
  }
}
```

And the test store can be constructed without specifying any dependencies, but you can still override any dependency you need to for the purpose of the test:

```swift
let store = TestStore(
  initialState: Feature.State(),
  reducer: Feature()
)

store.dependencies.numberFact.fetch = { "\($0) is a good number Brent" }

…
```

That is the basics of building and testing a feature in the Composable Architecture. There are _a lot_ more things to be explored, such as composition, modularity, adaptability, and complex effects. The [Examples](./Examples) directory has a bunch of projects to explore to see more advanced usages.

>>>>>>> 92989467
## Documentation

The documentation for releases and `main` are available here:

* [`main`](https://pointfreeco.github.io/swift-composable-architecture/main/documentation/composablearchitecture)
<<<<<<< HEAD
* [0.41.0](https://pointfreeco.github.io/swift-composable-architecture/0.41.0/documentation/composablearchitecture/)
=======
* [0.42.0](https://pointfreeco.github.io/swift-composable-architecture/0.42.0/documentation/composablearchitecture/)
>>>>>>> 92989467
<details>
  <summary>
  Other versions
  </summary>

<<<<<<< HEAD
  * [0.40.2](https://pointfreeco.github.io/swift-composable-architecture/0.40.2/documentation/composablearchitecture/)
  * [0.39.0](https://pointfreeco.github.io/swift-composable-architecture/0.39.0/documentation/composablearchitecture/)
  * [0.38.0](https://pointfreeco.github.io/swift-composable-architecture/0.38.0/documentation/composablearchitecture/)
  * [0.37.0](https://pointfreeco.github.io/swift-composable-architecture/0.37.0/documentation/composablearchitecture)
  * [0.36.0](https://pointfreeco.github.io/swift-composable-architecture/0.36.0/documentation/composablearchitecture)
  * [0.35.0](https://pointfreeco.github.io/swift-composable-architecture/0.35.0/documentation/composablearchitecture)
  * [0.34.0](https://pointfreeco.github.io/swift-composable-architecture/0.34.0/documentation/composablearchitecture)
  * [0.33.1](https://pointfreeco.github.io/swift-composable-architecture/0.33.1/documentation/composablearchitecture)
  * [0.32.0](https://pointfreeco.github.io/swift-composable-architecture/0.32.0/documentation/composablearchitecture)
  * [0.31.0](https://pointfreeco.github.io/swift-composable-architecture/0.31.0/documentation/composablearchitecture)
  * [0.30.0](https://pointfreeco.github.io/swift-composable-architecture/0.30.0/documentation/composablearchitecture)
  * [0.29.0](https://pointfreeco.github.io/swift-composable-architecture/0.29.0/documentation/composablearchitecture)
  * [0.28.1](https://pointfreeco.github.io/swift-composable-architecture/0.28.1/documentation/composablearchitecture)
  * [0.27.1](https://pointfreeco.github.io/swift-composable-architecture/0.27.1/documentation/composablearchitecture)
  * [0.26.0](https://pointfreeco.github.io/swift-composable-architecture/0.26.0/documentation/composablearchitecture)
  * [0.25.1](https://pointfreeco.github.io/swift-composable-architecture/0.25.1/documentation/composablearchitecture)
  * [0.24.0](https://pointfreeco.github.io/swift-composable-architecture/0.24.0/documentation/composablearchitecture)
  * [0.23.0](https://pointfreeco.github.io/swift-composable-architecture/0.23.0/documentation/composablearchitecture)
  * [0.22.0](https://pointfreeco.github.io/swift-composable-architecture/0.22.0/documentation/composablearchitecture)
  * [0.21.0](https://pointfreeco.github.io/swift-composable-architecture/0.21.0/documentation/composablearchitecture)
  * [0.20.0](https://pointfreeco.github.io/swift-composable-architecture/0.20.0/documentation/composablearchitecture)
  * [0.19.0](https://pointfreeco.github.io/swift-composable-architecture/0.19.0/documentation/composablearchitecture)
  * [0.18.0](https://pointfreeco.github.io/swift-composable-architecture/0.18.0/documentation/composablearchitecture)
  * [0.17.0](https://pointfreeco.github.io/swift-composable-architecture/0.17.0/documentation/composablearchitecture)
  * [0.16.0](https://pointfreeco.github.io/swift-composable-architecture/0.16.0/documentation/composablearchitecture)
  * [0.15.0](https://pointfreeco.github.io/swift-composable-architecture/0.15.0/documentation/composablearchitecture)
  * [0.14.0](https://pointfreeco.github.io/swift-composable-architecture/0.14.0/documentation/composablearchitecture)
  * [0.13.0](https://pointfreeco.github.io/swift-composable-architecture/0.13.0/documentation/composablearchitecture)
  * [0.12.0](https://pointfreeco.github.io/swift-composable-architecture/0.12.0/documentation/composablearchitecture)
  * [0.11.0](https://pointfreeco.github.io/swift-composable-architecture/0.11.0/documentation/composablearchitecture)
  * [0.10.0](https://pointfreeco.github.io/swift-composable-architecture/0.10.0/documentation/composablearchitecture)
  * [0.9.0](https://pointfreeco.github.io/swift-composable-architecture/0.9.0/documentation/composablearchitecture)
  * [0.8.0](https://pointfreeco.github.io/swift-composable-architecture/0.8.0/documentation/composablearchitecture)
  * [0.7.0](https://pointfreeco.github.io/swift-composable-architecture/0.7.0/documentation/composablearchitecture)
  * [0.6.0](https://pointfreeco.github.io/swift-composable-architecture/0.6.0/documentation/composablearchitecture)
  * [0.5.0](https://pointfreeco.github.io/swift-composable-architecture/0.5.0/documentation/composablearchitecture)
  * [0.4.0](https://pointfreeco.github.io/swift-composable-architecture/0.4.0/documentation/composablearchitecture)
  * [0.3.0](https://pointfreeco.github.io/swift-composable-architecture/0.3.0/documentation/composablearchitecture)
  * [0.2.0](https://pointfreeco.github.io/swift-composable-architecture/0.2.0/documentation/composablearchitecture)
  * [0.1.5](https://pointfreeco.github.io/swift-composable-architecture/0.1.5/documentation/composablearchitecture)
</details>

=======
  * [0.41.2](https://pointfreeco.github.io/swift-composable-architecture/0.41.0/documentation/composablearchitecture/)
  * [0.40.2](https://pointfreeco.github.io/swift-composable-architecture/0.40.0/documentation/composablearchitecture/)
  * [0.39.0](https://pointfreeco.github.io/swift-composable-architecture/0.39.0/documentation/composablearchitecture/)
  * [0.38.0](https://pointfreeco.github.io/swift-composable-architecture/0.38.0/documentation/composablearchitecture/)
</details>

<br>

There are a number of articles in the documentation that you may find helpful as you become more comfortable with the library:

* [Getting started][getting-started-article]
* [Dependency management][dependencies-article]
* [Testing][testing-article]
* [Performance][performance-article]
* [Concurrency][concurrency-article]
* [Bindings][bindings-article]
* [Migrating to the reducer protocol][migrating-article]

>>>>>>> 92989467
## Installation

You can add ComposableArchitecture to an Xcode project by adding it as a package dependency.

  1. From the **File** menu, select **Add Packages...**
  2. Enter "https://github.com/pointfreeco/swift-composable-architecture" into the package repository URL text field
  3. Depending on how your project is structured:
      - If you have a single application target that needs access to the library, then add **ComposableArchitecture** directly to your application.
<<<<<<< HEAD
      - If you want to use this library from multiple Xcode targets, or mixing Xcode targets and SPM targets, you must create a shared framework that depends on **ComposableArchitecture** and then depend on that framework in all of your targets. For an example of this, check out the [Tic-Tac-Toe](./Examples/TicTacToe) demo application, which splits lots of features into modules and consumes the static library in this fashion using the **tic-tac-toe** Swift package.
=======
      - If you want to use this library from multiple Xcode targets, or mix Xcode targets and SPM targets, you must create a shared framework that depends on **ComposableArchitecture** and then depend on that framework in all of your targets. For an example of this, check out the [Tic-Tac-Toe](./Examples/TicTacToe) demo application, which splits lots of features into modules and consumes the static library in this fashion using the **tic-tac-toe** Swift package.
>>>>>>> 92989467

## Help

If you want to discuss the Composable Architecture or have a question about how to use it to solve a particular problem, you can start a topic in the [discussions][gh-discussions] tab of this repo, or ask around on [its Swift forum][swift-forum].

## Translations

The following translations of this README have been contributed by members of the community:

* [Arabic](https://gist.github.com/NorhanBoghdadi/1b98d55c02b683ddef7e05c2ebcccd47)
* [French](https://gist.github.com/nikitamounier/0e93eb832cf389db12f9a69da030a2dc)
* [Indonesian](https://gist.github.com/wendyliga/792ea9ac5cc887f59de70a9e39cc7343)
* [Italian](https://gist.github.com/Bellaposa/5114e6d4d55fdb1388e8186886d48958)
* [Japanese](https://gist.github.com/kalupas226/bdf577e4a7066377ea0a8aaeebcad428)
* [Korean](https://gist.github.com/pilgwon/ea05e2207ab68bdd1f49dff97b293b17)
* [Portuguese](https://gist.github.com/SevioCorrea/2bbf337cd084a58c89f2f7f370626dc8)
* [Simplified Chinese](https://gist.github.com/sh3l6orrr/10c8f7c634a892a9c37214f3211242ad)
* [Spanish](https://gist.github.com/pitt500/f5e32fccb575ce112ffea2827c7bf942)

If you'd like to contribute a translation, please [open a PR](https://github.com/pointfreeco/swift-composable-architecture/edit/main/README.md) with a link to a [Gist](https://gist.github.com)!

## FAQ

* How does the Composable Architecture compare to Elm, Redux, and others?
  <details>
    <summary>Expand to see answer</summary>
    The Composable Architecture (TCA) is built on a foundation of ideas popularized by the Elm Architecture (TEA) and Redux, but made to feel at home in the Swift language and on Apple's platforms.

    In some ways TCA is a little more opinionated than the other libraries. For example, Redux is not prescriptive with how one executes side effects, but TCA requires all side effects to be modeled in the `Effect` type and returned from the reducer.

    In other ways TCA is a little more lax than the other libraries. For example, Elm controls what kinds of effects can be created via the `Cmd` type, but TCA allows an escape hatch to any kind of effect since `Effect` conforms to the Combine `Publisher` protocol.

    And then there are certain things that TCA prioritizes highly that are not points of focus for Redux, Elm, or most other libraries. For example, composition is very important aspect of TCA, which is the process of breaking down large features into smaller units that can be glued together. This is accomplished with the `pullback` and `combine` operators on reducers, and it aids in handling complex features as well as modularization for a better-isolated code base and improved compile times.
  </details>

## Credits and thanks

The following people gave feedback on the library at its early stages and helped make the library what it is today:

Paul Colton, Kaan Dedeoglu, Matt Diephouse, Josef Doležal, Eimantas, Matthew Johnson, George Kaimakas, Nikita Leonov, Christopher Liscio, Jeffrey Macko, Alejandro Martinez, Shai Mishali, Willis Plummer, Simon-Pierre Roy, Justin Price, Sven A. Schmidt, Kyle Sherman, Petr Šíma, Jasdev Singh, Maxim Smirnov, Ryan Stone, Daniel Hollis Tavares, and all of the [Point-Free][pointfreeco] subscribers 😁.

Special thanks to [Chris Liscio](https://twitter.com/liscio) who helped us work through many strange SwiftUI quirks and helped refine the final API.

And thanks to [Shai Mishali](https://github.com/freak4pc) and the [CombineCommunity](https://github.com/CombineCommunity/CombineExt/) project, from which we took their implementation of `Publishers.Create`, which we use in `Effect` to help bridge delegate and callback-based APIs, making it much easier to interface with 3rd party frameworks.

## Other libraries

The Composable Architecture was built on a foundation of ideas started by other libraries, in particular [Elm](https://elm-lang.org) and [Redux](https://redux.js.org/).

There are also many architecture libraries in the Swift and iOS community. Each one of these has their own set of priorities and trade-offs that differ from the Composable Architecture.

* [RIBs](https://github.com/uber/RIBs)
* [Loop](https://github.com/ReactiveCocoa/Loop)
* [ReSwift](https://github.com/ReSwift/ReSwift)
* [Workflow](https://github.com/square/workflow)
* [ReactorKit](https://github.com/ReactorKit/ReactorKit)
* [RxFeedback](https://github.com/NoTests/RxFeedback.swift)
* [Mobius.swift](https://github.com/spotify/mobius.swift)
* <details>
  <summary>And more</summary>

  * [Fluxor](https://github.com/FluxorOrg/Fluxor)
  * [PromisedArchitectureKit](https://github.com/RPallas92/PromisedArchitectureKit)
  </details>

## License

This library is released under the MIT license. See [LICENSE](LICENSE) for details.

[pointfreeco]: https://www.pointfree.co
[mbrandonw]: https://twitter.com/mbrandonw
[stephencelis]: https://twitter.com/stephencelis
[tca-episode-collection]: https://www.pointfree.co/collections/composable-architecture
[tca-tour]: https://www.pointfree.co/collections/tours/composable-architecture
[gh-isowords]: https://github.com/pointfreeco/isowords
[gh-discussions]: https://github.com/pointfreeco/swift-composable-architecture/discussions
[swift-forum]: https://forums.swift.org/c/related-projects/swift-composable-architecture
[testing-article]: https://pointfreeco.github.io/swift-composable-architecture/main/documentation/composablearchitecture/testing
[dependencies-article]: https://pointfreeco.github.io/swift-composable-architecture/main/documentation/composablearchitecture/dependencymanagement
[getting-started-article]: https://pointfreeco.github.io/swift-composable-architecture/main/documentation/composablearchitecture/gettingstarted
[performance-article]: https://pointfreeco.github.io/swift-composable-architecture/main/documentation/composablearchitecture/performance
[concurrency-article]: https://pointfreeco.github.io/swift-composable-architecture/main/documentation/composablearchitecture/swiftconcurrency
[bindings-article]: https://pointfreeco.github.io/swift-composable-architecture/main/documentation/composablearchitecture/bindings
[migrating-article]: https://pointfreeco.github.io/swift-composable-architecture/main/documentation/composablearchitecture/migratingtothereducerprotocol<|MERGE_RESOLUTION|>--- conflicted
+++ resolved
@@ -257,11 +257,7 @@
   ```
 </details>
 
-<<<<<<< HEAD
-Once we are ready to display this view, for example in the app's entry point, we can construct a store. This can be done by specify the initial state to start the application in, as well as the reducer that will power the application:
-=======
 Once we are ready to display this view, for example in the app's entry point, we can construct a store. This can be done by specifying the initial state to start the application in, as well as the reducer that will power the application:
->>>>>>> 92989467
 
 ```swift
 @main
@@ -281,11 +277,8 @@
 
 ### Testing
 
-<<<<<<< HEAD
-=======
 > For more in-depth information on testing, see the dedicated [testing][testing-article] article. 
 
->>>>>>> 92989467
 To test use a `TestStore`, which can be created with the same information as the `Store`, but it does extra work to allow you to assert how your feature evolves as actions are sent:
 
 ```swift
@@ -311,19 +304,18 @@
 ```
 
 Further, if a step causes an effect to be executed, which feeds data back into the store, we must assert on that. For example, if we simulate the user tapping on the fact button we expect to receive a fact response back with the fact, which then causes the alert to show:
-<<<<<<< HEAD
 
 ```swift
 await store.send(.numberFactButtonTapped)
 
-await store.receive(.numberFactResponse(.success("???"))) {
-  $0.numberFactAlert = "???"
+await store.receive(.numberFactResponse(.success(???))) {
+  $0.numberFactAlert = ???
 }
 ```
 
 However, how do we know what fact is going to be sent back to us?
 
-Currently our reducer is using an effect that reaches out into the real world to hit an API server, and that means we have no way to control its behavior. We are at the whims of our internet connectivity and the availabilty of the API server in order to write this test.
+Currently our reducer is using an effect that reaches out into the real world to hit an API server, and that means we have no way to control its behavior. We are at the whims of our internet connectivity and the availability of the API server in order to write this test.
 
 It would be better for this dependency to be passed to the reducer so that we can use a live dependency when running the application on a device, but use a mocked dependency for tests. We can do this by adding a property to the `Feature` reducer:
 
@@ -339,185 +331,12 @@
 ```swift
 case .numberFactButtonTapped:
   return .task { [count = state.count] in 
-    await .numberFactResponse(TaskResult { try wait self.numberFact(count) })
+    await .numberFactResponse(TaskResult { try await self.numberFact(count) })
   }
 ```
 
 And in the entry point of the application we can provide a version of the dependency that actually interacts with the real world API server:
 
-```swift
-@main
-struct MyApp: App {
-  var body: some Scene {
-    FeatureView(
-      store: Store(
-        initialState: Feature.State(),
-        reducer: Feature(
-          numberFact: {
-            let (data, _) = try await URLSession.shared
-              .data(from: .init(string: "http://numbersapi.com/\(number)")!)
-            return String(decoding: data, using: UTF8.self)
-          }
-        )
-      )
-    )
-  }
-}
-```
-
-But in tests we can use a mock dependency that immediately returns a determinstic, predictable fact: 
-
-```swift
-@MainActor
-func testFeature() async {
-  let store = TestStore(
-    initialState: Feature.State(),
-    reducer: Feature(
-      numberFact: { "\($0) is a good number Brent" }
-    )
-  )
-}
-```
-
-With that little bit of upfront work we can finish the test by simulating the user tapping on the fact button, receiving the response from the dependency to trigger the alert, and then dismissing the alert:
-=======
->>>>>>> 92989467
-
-```swift
-await store.send(.numberFactButtonTapped)
-
-await store.receive(.numberFactResponse(.success(???))) {
-  $0.numberFactAlert = ???
-}
-```
-
-<<<<<<< HEAD
-await store.send(.factAlertDismissed) {
-  $0.numberFactAlert = nil
-}
-```
-
-We can also improve the ergonomics of using the `numberFact` dependency in our application. Over time the application may evolve into many features, and some of those features may also want access to `numberFact`, and explicitly passing it through all layers can get annoying. There is a process you can follow to “register” dependencies with the library, making them instantly available to any layer in the application.
-
-We can start by wrapping the number fact functionality in a new type:
-
-```swift
-struct NumberFactClient {
-  var fetch: (Int) async throws -> String
-}
-```
-
-And then registering that type with the dependency management system, which is quite similar to how SwiftUI's environment values works, except you specify the live implementation of the dependency to be used by default:
-
-```swift
-private enum NumberFactClientKey: DependencyKey {
-  static let liveValue = NumberFactClient(
-    fetch: {
-      let (data, _) = try await URLSession.shared
-        .data(from: .init(string: "http://numbersapi.com/\(number)")!)
-      return String(decoding: data, using: UTF8.self)
-    }
-  )
-}
-
-extension DependencyValues {
-  var numberFact: NumberFactClient {
-    get { self[NumberFactClientKey.self] }
-    set { self[NumberFactClientKey.self] = newValue }
-  }
-}
-```
-
-With that little bit of upfront work done you can instantly start making use of the dependency in any feature:
-
-```swift
-struct Feature: ReducerProtocol {
-  struct State { … }
-  enum Action { … }
-  @Dependency(\.numberFact) var numberFact
-  …
-}
-```
-
-This code works exactly as it did before, but you no longer have to explicitly pass the dependency when constructing the feature's reducer. When running the app in previews, the simulator or on a device, the live dependency will be provided to the reducer, and in tests the test dependency will be provided.
-
-This means the entry point to the application no longer needs to construct dependencies:
-
-```swift
-@main
-struct MyApp: App {
-  var body: some Scene {
-    FeatureView(
-      store: Store(
-        initialState: Feature.State(),
-        reducer: Feature()
-      )
-    )
-  }
-}
-```
-
-And the test store can be constructed without specifying any dependencies, but you can still override any dependency you need to for the purpose of the test:
-
-```swift
-let store = TestStore(
-  initialState: Feature.State(),
-  reducer: Feature()
-)
-
-store.dependencies.numberFact.fetch = { "\($0) is a good number Brent" }
-
-…
-```
-
-That is the basics of building and testing a feature in the Composable Architecture. There are _a lot_ more things to be explored, such as composition, modularity, adaptability, and complex effects. The [Examples](./Examples) directory has a bunch of projects to explore to see more advanced usages.
-=======
-However, how do we know what fact is going to be sent back to us?
-
-Currently our reducer is using an effect that reaches out into the real world to hit an API server, and that means we have no way to control its behavior. We are at the whims of our internet connectivity and the availability of the API server in order to write this test.
-
-It would be better for this dependency to be passed to the reducer so that we can use a live dependency when running the application on a device, but use a mocked dependency for tests. We can do this by adding a property to the `Feature` reducer:
-
-```swift
-struct Feature: ReducerProtocol {
-  let numberFact: (Int) async throws -> String
-  …
-}
-```
-
-Then we can use it in the `reduce` implementation:
->>>>>>> 92989467
-
-```swift
-case .numberFactButtonTapped:
-  return .task { [count = state.count] in 
-    await .numberFactResponse(TaskResult { try await self.numberFact(count) })
-  }
-```
-
-And in the entry point of the application we can provide a version of the dependency that actually interacts with the real world API server:
-
-<<<<<<< HEAD
-* `.debug()` enhances a reducer with debug-printing that describes every action the reducer receives and every mutation it makes to state.
-
-    ``` diff
-    received action:
-      AppAction.todoCheckboxTapped(id: UUID(5834811A-83B4-4E5E-BCD3-8A38F6BDCA90))
-      Todos.State(
-        todos: [
-          Todo(
-    -       isComplete: false,
-    +       isComplete: true,
-            description: "Milk",
-            id: 5834811A-83B4-4E5E-BCD3-8A38F6BDCA90
-          ),
-          … (2 unchanged)
-        ]
-      )
-    ```
-
-* `.signpost()` instruments a reducer with signposts so that you can gain insight into how long actions take to execute, and when effects are running.
-=======
 ```swift
 @main
 struct MyApp: App {
@@ -551,12 +370,9 @@
   )
 }
 ```
->>>>>>> 92989467
 
 With that little bit of upfront work we can finish the test by simulating the user tapping on the fact button, receiving the response from the dependency to trigger the alert, and then dismissing the alert:
 
-<<<<<<< HEAD
-=======
 ```swift
 await store.send(.numberFactButtonTapped)
 
@@ -648,66 +464,17 @@
 
 That is the basics of building and testing a feature in the Composable Architecture. There are _a lot_ more things to be explored, such as composition, modularity, adaptability, and complex effects. The [Examples](./Examples) directory has a bunch of projects to explore to see more advanced usages.
 
->>>>>>> 92989467
 ## Documentation
 
 The documentation for releases and `main` are available here:
 
 * [`main`](https://pointfreeco.github.io/swift-composable-architecture/main/documentation/composablearchitecture)
-<<<<<<< HEAD
-* [0.41.0](https://pointfreeco.github.io/swift-composable-architecture/0.41.0/documentation/composablearchitecture/)
-=======
 * [0.42.0](https://pointfreeco.github.io/swift-composable-architecture/0.42.0/documentation/composablearchitecture/)
->>>>>>> 92989467
 <details>
   <summary>
   Other versions
   </summary>
 
-<<<<<<< HEAD
-  * [0.40.2](https://pointfreeco.github.io/swift-composable-architecture/0.40.2/documentation/composablearchitecture/)
-  * [0.39.0](https://pointfreeco.github.io/swift-composable-architecture/0.39.0/documentation/composablearchitecture/)
-  * [0.38.0](https://pointfreeco.github.io/swift-composable-architecture/0.38.0/documentation/composablearchitecture/)
-  * [0.37.0](https://pointfreeco.github.io/swift-composable-architecture/0.37.0/documentation/composablearchitecture)
-  * [0.36.0](https://pointfreeco.github.io/swift-composable-architecture/0.36.0/documentation/composablearchitecture)
-  * [0.35.0](https://pointfreeco.github.io/swift-composable-architecture/0.35.0/documentation/composablearchitecture)
-  * [0.34.0](https://pointfreeco.github.io/swift-composable-architecture/0.34.0/documentation/composablearchitecture)
-  * [0.33.1](https://pointfreeco.github.io/swift-composable-architecture/0.33.1/documentation/composablearchitecture)
-  * [0.32.0](https://pointfreeco.github.io/swift-composable-architecture/0.32.0/documentation/composablearchitecture)
-  * [0.31.0](https://pointfreeco.github.io/swift-composable-architecture/0.31.0/documentation/composablearchitecture)
-  * [0.30.0](https://pointfreeco.github.io/swift-composable-architecture/0.30.0/documentation/composablearchitecture)
-  * [0.29.0](https://pointfreeco.github.io/swift-composable-architecture/0.29.0/documentation/composablearchitecture)
-  * [0.28.1](https://pointfreeco.github.io/swift-composable-architecture/0.28.1/documentation/composablearchitecture)
-  * [0.27.1](https://pointfreeco.github.io/swift-composable-architecture/0.27.1/documentation/composablearchitecture)
-  * [0.26.0](https://pointfreeco.github.io/swift-composable-architecture/0.26.0/documentation/composablearchitecture)
-  * [0.25.1](https://pointfreeco.github.io/swift-composable-architecture/0.25.1/documentation/composablearchitecture)
-  * [0.24.0](https://pointfreeco.github.io/swift-composable-architecture/0.24.0/documentation/composablearchitecture)
-  * [0.23.0](https://pointfreeco.github.io/swift-composable-architecture/0.23.0/documentation/composablearchitecture)
-  * [0.22.0](https://pointfreeco.github.io/swift-composable-architecture/0.22.0/documentation/composablearchitecture)
-  * [0.21.0](https://pointfreeco.github.io/swift-composable-architecture/0.21.0/documentation/composablearchitecture)
-  * [0.20.0](https://pointfreeco.github.io/swift-composable-architecture/0.20.0/documentation/composablearchitecture)
-  * [0.19.0](https://pointfreeco.github.io/swift-composable-architecture/0.19.0/documentation/composablearchitecture)
-  * [0.18.0](https://pointfreeco.github.io/swift-composable-architecture/0.18.0/documentation/composablearchitecture)
-  * [0.17.0](https://pointfreeco.github.io/swift-composable-architecture/0.17.0/documentation/composablearchitecture)
-  * [0.16.0](https://pointfreeco.github.io/swift-composable-architecture/0.16.0/documentation/composablearchitecture)
-  * [0.15.0](https://pointfreeco.github.io/swift-composable-architecture/0.15.0/documentation/composablearchitecture)
-  * [0.14.0](https://pointfreeco.github.io/swift-composable-architecture/0.14.0/documentation/composablearchitecture)
-  * [0.13.0](https://pointfreeco.github.io/swift-composable-architecture/0.13.0/documentation/composablearchitecture)
-  * [0.12.0](https://pointfreeco.github.io/swift-composable-architecture/0.12.0/documentation/composablearchitecture)
-  * [0.11.0](https://pointfreeco.github.io/swift-composable-architecture/0.11.0/documentation/composablearchitecture)
-  * [0.10.0](https://pointfreeco.github.io/swift-composable-architecture/0.10.0/documentation/composablearchitecture)
-  * [0.9.0](https://pointfreeco.github.io/swift-composable-architecture/0.9.0/documentation/composablearchitecture)
-  * [0.8.0](https://pointfreeco.github.io/swift-composable-architecture/0.8.0/documentation/composablearchitecture)
-  * [0.7.0](https://pointfreeco.github.io/swift-composable-architecture/0.7.0/documentation/composablearchitecture)
-  * [0.6.0](https://pointfreeco.github.io/swift-composable-architecture/0.6.0/documentation/composablearchitecture)
-  * [0.5.0](https://pointfreeco.github.io/swift-composable-architecture/0.5.0/documentation/composablearchitecture)
-  * [0.4.0](https://pointfreeco.github.io/swift-composable-architecture/0.4.0/documentation/composablearchitecture)
-  * [0.3.0](https://pointfreeco.github.io/swift-composable-architecture/0.3.0/documentation/composablearchitecture)
-  * [0.2.0](https://pointfreeco.github.io/swift-composable-architecture/0.2.0/documentation/composablearchitecture)
-  * [0.1.5](https://pointfreeco.github.io/swift-composable-architecture/0.1.5/documentation/composablearchitecture)
-</details>
-
-=======
   * [0.41.2](https://pointfreeco.github.io/swift-composable-architecture/0.41.0/documentation/composablearchitecture/)
   * [0.40.2](https://pointfreeco.github.io/swift-composable-architecture/0.40.0/documentation/composablearchitecture/)
   * [0.39.0](https://pointfreeco.github.io/swift-composable-architecture/0.39.0/documentation/composablearchitecture/)
@@ -726,7 +493,6 @@
 * [Bindings][bindings-article]
 * [Migrating to the reducer protocol][migrating-article]
 
->>>>>>> 92989467
 ## Installation
 
 You can add ComposableArchitecture to an Xcode project by adding it as a package dependency.
@@ -735,11 +501,7 @@
   2. Enter "https://github.com/pointfreeco/swift-composable-architecture" into the package repository URL text field
   3. Depending on how your project is structured:
       - If you have a single application target that needs access to the library, then add **ComposableArchitecture** directly to your application.
-<<<<<<< HEAD
-      - If you want to use this library from multiple Xcode targets, or mixing Xcode targets and SPM targets, you must create a shared framework that depends on **ComposableArchitecture** and then depend on that framework in all of your targets. For an example of this, check out the [Tic-Tac-Toe](./Examples/TicTacToe) demo application, which splits lots of features into modules and consumes the static library in this fashion using the **tic-tac-toe** Swift package.
-=======
       - If you want to use this library from multiple Xcode targets, or mix Xcode targets and SPM targets, you must create a shared framework that depends on **ComposableArchitecture** and then depend on that framework in all of your targets. For an example of this, check out the [Tic-Tac-Toe](./Examples/TicTacToe) demo application, which splits lots of features into modules and consumes the static library in this fashion using the **tic-tac-toe** Swift package.
->>>>>>> 92989467
 
 ## Help
 

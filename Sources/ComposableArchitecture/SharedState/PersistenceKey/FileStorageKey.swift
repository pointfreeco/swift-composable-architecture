--- conflicted
+++ resolved
@@ -5,44 +5,6 @@
 extension PersistenceReaderKey {
   /// Creates a persistence key that can read and write to a `Codable` value to the file system.
   ///
-<<<<<<< HEAD
-  /// Use ``PersistenceKey/fileStorage(_:)`` to create values of this type.
-  public final class FileStorageKey<Value: Codable & Sendable>: PersistenceKey, @unchecked Sendable
-  {
-    let storage: any FileStorage
-    let url: URL
-    var workItem: DispatchWorkItem?
-    var notificationListener: Any!
-
-    public init(url: URL) {
-      @Dependency(\.defaultFileStorage) var storage
-      self.storage = storage
-      self.url = url
-      #if canImport(AppKit) || canImport(UIKit)
-        self.notificationListener = NotificationCenter.default.addObserver(
-          forName: willResignNotificationName,
-          object: nil,
-          queue: nil
-        ) { [weak self] _ in
-          guard
-            let self,
-            let workItem = self.workItem
-          else { return }
-          self.storage.async(execute: workItem)
-          self.storage.async(
-            execute: DispatchWorkItem {
-              self.workItem?.cancel()
-              self.workItem = nil
-            }
-          )
-        }
-      #endif
-    }
-
-    deinit {
-      NotificationCenter.default.removeObserver(self.notificationListener!)
-    }
-=======
   /// - Parameter url: The file URL from which to read and write the value.
   /// - Returns: A file persistence key.
   public static func fileStorage<Value: Codable>(_ url: URL) -> Self
@@ -67,7 +29,6 @@
     self.storage = storage
     self.url = url
   }
->>>>>>> 1a1992d3
 
   public func load(initialValue: Value?) -> Value? {
     do {
@@ -96,26 +57,6 @@
     }
   }
 
-<<<<<<< HEAD
-    public func subscribe(didSet: @escaping (Value?) -> Void) -> Shared<Value>.Subscription {
-      // NB: Make sure there is a file to create a source for.
-      if !self.storage.fileExists(at: self.url) {
-        try? self.storage
-          .createDirectory(
-            at: self.url.deletingLastPathComponent(), withIntermediateDirectories: true)
-        try? self.storage.save(Data(), to: self.url)
-      }
-      // TODO: detect deletion separately and restart source
-      let cancellable = self.storage.fileSystemSource(
-        url: self.url,
-        eventMask: [.write, .delete, .rename]
-      ) {
-        if self.storage.isSetting() == true {
-          self.storage.setIsSetting(false)
-        } else {
-          didSet(self.load())
-        }
-=======
   public func subscribe(
     initialValue: Value?,
     didSet: @Sendable @escaping (_ newValue: Value?) -> Void
@@ -175,10 +116,6 @@
       }
       if let willTerminate {
         NotificationCenter.default.removeObserver(willTerminate)
->>>>>>> 1a1992d3
-      }
-      return Shared.Subscription {
-        cancellable.cancel()
       }
     }
   }
@@ -201,27 +138,6 @@
     lhs.url == rhs.url && lhs.storage === rhs.storage
   }
 
-<<<<<<< HEAD
-  // TODO: hide this thing from the public
-  /// A type that encapsulates saving and loading data from disk.
-  public protocol FileStorage: Sendable, AnyObject {
-    func async(execute workItem: DispatchWorkItem)
-    func asyncAfter(interval: DispatchTimeInterval, execute: DispatchWorkItem)
-    func createDirectory(
-      at url: URL,
-      withIntermediateDirectories createIntermediates: Bool
-    ) throws
-    func isSetting() -> Bool?
-    func fileExists(at url: URL) -> Bool
-    func fileSystemSource(
-      url: URL,
-      eventMask: DispatchSource.FileSystemEvent,
-      handler: @escaping () -> Void
-    ) -> AnyCancellable
-    func load(from url: URL) throws -> Data
-    func save(_ data: Data, to url: URL) throws
-    func setIsSetting(_ isSetting: Bool)
-=======
   public func hash(into hasher: inout Hasher) {
     hasher.combine(self.url)
     hasher.combine(ObjectIdentifier(self.storage))
@@ -258,7 +174,6 @@
   private let queue: DispatchQueue
   public init(queue: DispatchQueue) {
     self.queue = queue
->>>>>>> 1a1992d3
   }
 
   private static let isSettingKey = DispatchSpecificKey<Bool>()
@@ -281,45 +196,6 @@
     )
   }
 
-<<<<<<< HEAD
-    public func createDirectory(
-      at url: URL,
-      withIntermediateDirectories createIntermediates: Bool
-    ) throws {
-      try FileManager.default.createDirectory(
-        at: url,
-        withIntermediateDirectories: createIntermediates
-      )
-    }
-
-    public func isSetting() -> Bool? {
-      // TODO: Does this actually need to be a specific and be in the protocol, or could
-      //      FileStorageKey just hold onto this state?
-      self.queue.getSpecific(key: Self.isSettingKey)
-    }
-
-    public func fileExists(at url: URL) -> Bool {
-      FileManager.default.fileExists(atPath: url.path)
-    }
-
-    public func fileSystemSource(
-      url: URL,
-      eventMask: DispatchSource.FileSystemEvent,
-      handler: @escaping () -> Void
-    ) -> AnyCancellable {
-      let source = DispatchSource.makeFileSystemObjectSource(
-        fileDescriptor: open(url.path, O_EVTONLY),
-        eventMask: eventMask,
-        queue: self.queue
-      )
-      source.setEventHandler(handler: handler)
-      source.resume()
-      return AnyCancellable {
-        source.cancel()
-        close(source.handle)
-      }
-    }
-=======
   public func isSetting() -> Bool? {
     // TODO: Does this actually need to be a specific and be in the protocol, or could
     //      FileStorageKey just hold onto this state?
@@ -329,7 +205,6 @@
   public func fileExists(at url: URL) -> Bool {
     FileManager.default.fileExists(atPath: url.path)
   }
->>>>>>> 1a1992d3
 
   public func fileSystemSource(
     url: URL,
@@ -385,24 +260,6 @@
     }
   }
 
-<<<<<<< HEAD
-    public func async(execute workItem: DispatchWorkItem) {
-      self.scheduler.schedule(workItem.perform)
-    }
-
-    public func createDirectory(
-      at url: URL,
-      withIntermediateDirectories createIntermediates: Bool
-    ) throws {}
-
-    public func isSetting() -> Bool? {
-      self._isSetting.value
-    }
-
-    public func fileExists(at url: URL) -> Bool {
-      self.fileSystem.keys.contains(url)
-    }
-=======
   public func async(execute workItem: DispatchWorkItem) {
     self.scheduler.schedule(workItem.perform)
   }
@@ -411,7 +268,6 @@
     at url: URL,
     withIntermediateDirectories createIntermediates: Bool
   ) throws {}
->>>>>>> 1a1992d3
 
   public func isSetting() -> Bool? {
     self._isSetting.value

--- conflicted
+++ resolved
@@ -113,13 +113,8 @@
       "kind" : "remoteSourceControl",
       "location" : "https://github.com/pointfreeco/xctest-dynamic-overlay",
       "state" : {
-<<<<<<< HEAD
-        "revision" : "62041e6016a30f56952f5d7d3f12a3fd7029e1cd",
-        "version" : "0.8.3"
-=======
         "revision" : "ab8c9f45843694dd16be4297e6d44c0634fd9913",
         "version" : "0.8.4"
->>>>>>> 7b9759d7
       }
     }
   ],

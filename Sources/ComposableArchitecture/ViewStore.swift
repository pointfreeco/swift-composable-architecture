import Combine
import SwiftUI

/// A `ViewStore` is an object that can observe state changes and send actions. They are most
/// commonly used in views, such as SwiftUI views, UIView or UIViewController, but they can be used
/// anywhere it makes sense to observe state or send actions.
///
/// In SwiftUI applications, a `ViewStore` is accessed most commonly using the ``WithViewStore``
/// view. It can be initialized with a store and a closure that is handed a view store and returns a
/// view:
///
/// ```swift
/// var body: some View {
///   WithViewStore(self.store, observe: { $0 }) { viewStore in
///     VStack {
///       Text("Current count: \(viewStore.count)")
///       Button("Increment") { viewStore.send(.incrementButtonTapped) }
///     }
///   }
/// }
/// ```
///
/// View stores can also be observed directly by views, scenes, commands, and other contexts that
/// support the `@ObservedObject` property wrapper:
///
/// ```swift
/// @ObservedObject var viewStore: ViewStore<State, Action>
/// ```
///
/// > Tip: If you experience compile-time issues with views that use ``WithViewStore``, try
/// > observing the view store directly using the `@ObservedObject` property wrapper, instead, which
/// > is easier on the compiler.
///
/// In UIKit applications a `ViewStore` can be created from a ``Store`` and then subscribed to for
/// state updates:
///
/// ```swift
/// let store: Store<State, Action>
/// let viewStore: ViewStore<State, Action>
/// private var cancellables: Set<AnyCancellable> = []
///
/// init(store: Store<State, Action>) {
///   self.store = store
///   self.viewStore = ViewStore(store, observe: { $0 })
/// }
///
/// func viewDidLoad() {
///   super.viewDidLoad()
///
///   self.viewStore.publisher.count
///     .sink { [weak self] in self?.countLabel.text = $0 }
///     .store(in: &self.cancellables)
/// }
///
/// @objc func incrementButtonTapped() {
///   self.viewStore.send(.incrementButtonTapped)
/// }
/// ```
///
/// > Important: The `ViewStore` class is not thread-safe, and all interactions with it (and the
/// > store it was derived from) must happen on the same thread. Further, for SwiftUI applications,
/// > all interactions must happen on the _main_ thread. See the documentation of the ``Store``
/// > class for more information as to why this decision was made.
@dynamicMemberLookup
public final class ViewStore<ViewState, ViewAction>: ObservableObject {
  // N.B. `ViewStore` does not use a `@Published` property, so `objectWillChange`
  // won't be synthesized automatically. To work around issues on iOS 13 we explicitly declare it.
  public private(set) lazy var objectWillChange = ObservableObjectPublisher()

  let _isInvalidated: () -> Bool
  private let _send: (ViewAction) -> Task<Void, Never>?
  fileprivate let _state: CurrentValueRelay<ViewState>
  private var viewCancellable: AnyCancellable?

  /// Initializes a view store from a store which observes changes to state.
  ///
  /// It is recommended that the `observe` argument transform the store's state into the bare
  /// minimum of data needed for the feature to do its job in order to not hinder performance.
  /// This is especially true for root level features, and less important for leaf features.
  ///
  /// To read more about this performance technique, read the <doc:Performance> article.
  ///
  /// - Parameters:
  ///   - store: A store.
  ///   - toViewState: A transformation of `ViewState` to the state that will be observed for
  ///   changes.
  ///   - isDuplicate: A function to determine when two `State` values are equal. When values are
  ///   equal, repeat view computations are removed.
  public init<State>(
    _ store: Store<State, ViewAction>,
    observe toViewState: @escaping (_ state: State) -> ViewState,
    removeDuplicates isDuplicate: @escaping (_ lhs: ViewState, _ rhs: ViewState) -> Bool
  ) {
    self._send = { store.send($0, originatingFrom: nil) }
    self._state = CurrentValueRelay(toViewState(store.state.value))
    self._isInvalidated = store._isInvalidated
    self.viewCancellable = store.state
      .map(toViewState)
      .removeDuplicates(by: isDuplicate)
      .sink { [weak objectWillChange = self.objectWillChange, weak _state = self._state] in
        guard let objectWillChange = objectWillChange, let _state = _state else { return }
        objectWillChange.send()
        _state.value = $0
      }
  }

  /// Initializes a view store from a store which observes changes to state.
  ///
  /// It is recommended that the `observe` argument transform the store's state into the bare
  /// minimum of data needed for the feature to do its job in order to not hinder performance.
  /// This is especially true for root level features, and less important for leaf features.
  ///
  /// To read more about this performance technique, read the <doc:Performance> article.
  ///
  /// - Parameters:
  ///   - store: A store.
  ///   - toViewState: A transformation of `ViewState` to the state that will be observed for
  ///   changes.
  ///   - fromViewAction: A transformation of `ViewAction` that describes what actions can be sent.
  ///   - isDuplicate: A function to determine when two `State` values are equal. When values are
  ///   equal, repeat view computations are removed.
  public init<State, Action>(
    _ store: Store<State, Action>,
    observe toViewState: @escaping (_ state: State) -> ViewState,
    send fromViewAction: @escaping (_ viewAction: ViewAction) -> Action,
    removeDuplicates isDuplicate: @escaping (_ lhs: ViewState, _ rhs: ViewState) -> Bool
  ) {
    self._send = { store.send(fromViewAction($0), originatingFrom: nil) }
    self._state = CurrentValueRelay(toViewState(store.state.value))
    self._isInvalidated = store._isInvalidated
    self.viewCancellable = store.state
      .map(toViewState)
      .removeDuplicates(by: isDuplicate)
      .sink { [weak objectWillChange = self.objectWillChange, weak _state = self._state] in
        guard let objectWillChange = objectWillChange, let _state = _state else { return }
        objectWillChange.send()
        _state.value = $0
      }
  }

  init(_ viewStore: ViewStore<ViewState, ViewAction>) {
    self._send = viewStore._send
    self._state = viewStore._state
    self._isInvalidated = viewStore._isInvalidated
    self.objectWillChange = viewStore.objectWillChange
    self.viewCancellable = viewStore.viewCancellable
  }

  /// A publisher that emits when state changes.
  ///
  /// This publisher supports dynamic member lookup so that you can pluck out a specific field in
  /// the state:
  ///
  /// ```swift
  /// viewStore.publisher.alert
  ///   .sink { ... }
  /// ```
  ///
  /// When the emission happens the ``ViewStore``'s state has been updated, and so the following
  /// precondition will pass:
  ///
  /// ```swift
  /// viewStore.publisher
  ///   .sink { precondition($0 == viewStore.state) }
  /// ```
  ///
  /// This means you can either use the value passed to the closure or you can reach into
  /// `viewStore.state` directly.
  ///
  /// - Note: Due to a bug in Combine (or feature?), the order you `.sink` on a publisher has no
  ///   bearing on the order the `.sink` closures are called. This means the work performed inside
  ///   `viewStore.publisher.sink` closures should be completely independent of each other. Later
  ///   closures cannot assume that earlier ones have already run.
  public var publisher: StorePublisher<ViewState> {
    StorePublisher(store: self, upstream: self._state)
  }

  /// The current state.
  public var state: ViewState {
    self._state.value
  }

  /// Returns the resulting value of a given key path.
  public subscript<Value>(dynamicMember keyPath: KeyPath<ViewState, Value>) -> Value {
    self._state.value[keyPath: keyPath]
  }

  /// Sends an action to the store.
  ///
  /// This method returns a ``StoreTask``, which represents the lifecycle of the effect started
  /// from sending an action. You can use this value to tie the effect's lifecycle _and_
  /// cancellation to an asynchronous context, such as SwiftUI's `task` view modifier:
  ///
  /// ```swift
  /// .task { await viewStore.send(.task).finish() }
  /// ```
  ///
  /// > Important: ``ViewStore`` is not thread safe and you should only send actions to it from the
  /// > main thread. If you want to send actions on background threads due to the fact that the
  /// > reducer is performing computationally expensive work, then a better way to handle this is to
  /// > wrap that work in an ``Effect`` that is performed on a background thread so that the
  /// > result can be fed back into the store.
  ///
  /// - Parameter action: An action.
  /// - Returns: A ``StoreTask`` that represents the lifecycle of the effect executed when
  ///   sending the action.
  @discardableResult
  public func send(_ action: ViewAction) -> StoreTask {
    .init(rawValue: self._send(action))
  }

  /// Sends an action to the store with a given animation.
  ///
  /// See ``ViewStore/send(_:)`` for more info.
  ///
  /// - Parameters:
  ///   - action: An action.
  ///   - animation: An animation.
  @discardableResult
  public func send(_ action: ViewAction, animation: Animation?) -> StoreTask {
    send(action, transaction: Transaction(animation: animation))
  }

  /// Sends an action to the store with a given transaction.
  ///
  /// See ``ViewStore/send(_:)`` for more info.
  ///
  /// - Parameters:
  ///   - action: An action.
  ///   - transaction: A transaction.
  @discardableResult
  public func send(_ action: ViewAction, transaction: Transaction) -> StoreTask {
    withTransaction(transaction) {
      self.send(action)
    }
  }

  /// Sends an action into the store and then suspends while a piece of state is `true`.
  ///
  /// This method can be used to interact with async/await code, allowing you to suspend while work
  /// is being performed in an effect. One common example of this is using SwiftUI's `.refreshable`
  /// method, which shows a loading indicator on the screen while work is being performed.
  ///
  /// For example, suppose we wanted to load some data from the network when a pull-to-refresh
  /// gesture is performed on a list. The domain and logic for this feature can be modeled like so:
  ///
  /// ```swift
  /// struct Feature: Reducer {
  ///   struct State: Equatable {
  ///     var isLoading = false
  ///     var response: String?
  ///   }
  ///   enum Action {
  ///     case pulledToRefresh
  ///     case receivedResponse(TaskResult<String>)
  ///   }
  ///   @Dependency(\.fetch) var fetch
  ///
  ///   func reduce(into state: inout State, action: Action) -> Effect<Action> {
  ///     switch action {
  ///     case .pulledToRefresh:
  ///       state.isLoading = true
  ///       return .run { send in
  ///         await send(.receivedResponse(TaskResult { try await self.fetch() }))
  ///       }
  ///
  ///     case let .receivedResponse(result):
  ///       state.isLoading = false
  ///       state.response = try? result.value
  ///       return .none
  ///     }
  ///   }
  /// }
  /// ```
  ///
  /// Note that we keep track of an `isLoading` boolean in our state so that we know exactly when
  /// the network response is being performed.
  ///
  /// The view can show the fact in a `List`, if it's present, and we can use the `.refreshable`
  /// view modifier to enhance the list with pull-to-refresh capabilities:
  ///
  /// ```swift
  /// struct MyView: View {
  ///   let store: Store<State, Action>
  ///
  ///   var body: some View {
  ///     WithViewStore(self.store, observe: { $0 }) { viewStore in
  ///       List {
  ///         if let response = viewStore.response {
  ///           Text(response)
  ///         }
  ///       }
  ///       .refreshable {
  ///         await viewStore.send(.pulledToRefresh, while: \.isLoading)
  ///       }
  ///     }
  ///   }
  /// }
  /// ```
  ///
  /// Here we've used the ``send(_:while:)`` method to suspend while the `isLoading` state is
  /// `true`. Once that piece of state flips back to `false` the method will resume, signaling to
  /// `.refreshable` that the work has finished which will cause the loading indicator to disappear.
  ///
  /// - Parameters:
  ///   - action: An action.
  ///   - predicate: A predicate on `ViewState` that determines for how long this method should
  ///     suspend.
  @MainActor
  public func send(
    _ action: ViewAction,
    while predicate: @escaping (_ state: ViewState) -> Bool
  ) async {
    let task = self.send(action)
    await withTaskCancellationHandler {
      await self.yield(while: predicate)
    } onCancel: {
      task.rawValue?.cancel()
    }
  }

  /// Sends an action into the store and then suspends while a piece of state is `true`.
  ///
  /// See the documentation of ``send(_:while:)`` for more information.
  ///
  /// - Parameters:
  ///   - action: An action.
  ///   - animation: The animation to perform when the action is sent.
  ///   - predicate: A predicate on `ViewState` that determines for how long this method should
  ///     suspend.
  @MainActor
  public func send(
    _ action: ViewAction,
    animation: Animation?,
    while predicate: @escaping (_ state: ViewState) -> Bool
  ) async {
    let task = withAnimation(animation) { self.send(action) }
    await withTaskCancellationHandler {
      await self.yield(while: predicate)
    } onCancel: {
      task.rawValue?.cancel()
    }
  }

  /// Suspends the current task while a predicate on state is `true`.
  ///
  /// If you want to suspend at the same time you send an action to the view store, use
  /// ``send(_:while:)``.
  ///
  /// - Parameter predicate: A predicate on `ViewState` that determines for how long this method
  ///   should suspend.
  @MainActor
  public func yield(while predicate: @escaping (_ state: ViewState) -> Bool) async {
    if #available(iOS 15, macOS 12, tvOS 15, watchOS 8, *) {
      _ = await self.publisher
        .values
        .first(where: { !predicate($0) })
    } else {
      let cancellable = Box<AnyCancellable?>(wrappedValue: nil)
      try? await withTaskCancellationHandler {
        try Task.checkCancellation()
        try await withUnsafeThrowingContinuation {
          (continuation: UnsafeContinuation<Void, Error>) in
          guard !Task.isCancelled else {
            continuation.resume(throwing: CancellationError())
            return
          }
          cancellable.wrappedValue = self.publisher
            .filter { !predicate($0) }
            .prefix(1)
            .sink { _ in
              continuation.resume()
              _ = cancellable
            }
        }
      } onCancel: {
        cancellable.wrappedValue?.cancel()
      }
    }
  }

  /// Derives a binding from the store that prevents direct writes to state and instead sends
  /// actions to the store.
  ///
  /// The method is useful for dealing with SwiftUI components that work with two-way `Binding`s
  /// since the ``Store`` does not allow directly writing its state; it only allows reading state
  /// and sending actions.
  ///
  /// For example, a text field binding can be created like this:
  ///
  /// ```swift
  /// struct State { var name = "" }
  /// enum Action { case nameChanged(String) }
  ///
  /// TextField(
  ///   "Enter name",
  ///   text: viewStore.binding(
  ///     get: { $0.name },
  ///     send: { Action.nameChanged($0) }
  ///   )
  /// )
  /// ```
  ///
  /// - Parameters:
  ///   - get: A function to get the state for the binding from the view store's full state.
  ///   - valueToAction: A function that transforms the binding's value into an action that can be
  ///     sent to the store.
  /// - Returns: A binding.
  public func binding<Value>(
    get: @escaping (_ state: ViewState) -> Value,
    send valueToAction: @escaping (_ value: Value) -> ViewAction
  ) -> Binding<Value> {
    ObservedObject(wrappedValue: self)
      .projectedValue[get: .init(rawValue: get), send: .init(rawValue: valueToAction)]
  }

  @_disfavoredOverload
  func binding<Value>(
    get: @escaping (_ state: ViewState) -> Value,
    compactSend valueToAction: @escaping (_ value: Value) -> ViewAction?
  ) -> Binding<Value> {
    ObservedObject(wrappedValue: self)
      .projectedValue[get: .init(rawValue: get), send: .init(rawValue: valueToAction)]
  }

  /// Derives a binding from the store that prevents direct writes to state and instead sends
  /// actions to the store.
  ///
  /// The method is useful for dealing with SwiftUI components that work with two-way `Binding`s
  /// since the ``Store`` does not allow directly writing its state; it only allows reading state
  /// and sending actions.
  ///
  /// For example, an alert binding can be dealt with like this:
  ///
  /// ```swift
  /// struct State { var alert: String? }
  /// enum Action { case alertDismissed }
  ///
  /// .alert(
  ///   item: viewStore.binding(
  ///     get: { $0.alert },
  ///     send: .alertDismissed
  ///   )
  /// ) { alert in Alert(title: Text(alert.message)) }
  /// ```
  ///
  /// - Parameters:
  ///   - get: A function to get the state for the binding from the view store's full state.
  ///   - action: The action to send when the binding is written to.
  /// - Returns: A binding.
  public func binding<Value>(
    get: @escaping (_ state: ViewState) -> Value,
    send action: ViewAction
  ) -> Binding<Value> {
    self.binding(get: get, send: { _ in action })
  }

  /// Derives a binding from the store that prevents direct writes to state and instead sends
  /// actions to the store.
  ///
  /// The method is useful for dealing with SwiftUI components that work with two-way `Binding`s
  /// since the ``Store`` does not allow directly writing its state; it only allows reading state
  /// and sending actions.
  ///
  /// For example, a text field binding can be created like this:
  ///
  /// ```swift
  /// typealias State = String
  /// enum Action { case nameChanged(String) }
  ///
  /// TextField(
  ///   "Enter name",
  ///   text: viewStore.binding(
  ///     send: { Action.nameChanged($0) }
  ///   )
  /// )
  /// ```
  ///
  /// - Parameters:
  ///   - valueToAction: A function that transforms the binding's value into an action that can be
  ///     sent to the store.
  /// - Returns: A binding.
  public func binding(
    send valueToAction: @escaping (_ state: ViewState) -> ViewAction
  ) -> Binding<ViewState> {
    self.binding(get: { $0 }, send: valueToAction)
  }

  /// Derives a binding from the store that prevents direct writes to state and instead sends
  /// actions to the store.
  ///
  /// The method is useful for dealing with SwiftUI components that work with two-way `Binding`s
  /// since the ``Store`` does not allow directly writing its state; it only allows reading state
  /// and sending actions.
  ///
  /// For example, an alert binding can be dealt with like this:
  ///
  /// ```swift
  /// typealias State = String
  /// enum Action { case alertDismissed }
  ///
  /// .alert(
  ///   item: viewStore.binding(
  ///     send: .alertDismissed
  ///   )
  /// ) { title in Alert(title: Text(title)) }
  /// ```
  ///
  /// - Parameters:
  ///   - action: The action to send when the binding is written to.
  /// - Returns: A binding.
  public func binding(send action: ViewAction) -> Binding<ViewState> {
    self.binding(send: { _ in action })
  }

  private subscript<Value>(
    get fromState: HashableWrapper<(ViewState) -> Value>,
    send toAction: HashableWrapper<(Value) -> ViewAction?>
  ) -> Value {
    get { fromState.rawValue(self.state) }
    set {
      BindingLocal.$isActive.withValue(true) {
        if let action = toAction.rawValue(newValue) {
          self.send(action)
        }
      }
    }
  }
}

/// A convenience type alias for referring to a view store of a given reducer's domain.
///
/// Instead of specifying two generics:
///
/// ```swift
/// let viewStore: ViewStore<Feature.State, Feature.Action>
/// ```
///
/// You can specify a single generic:
///
/// ```swift
/// let viewStore: ViewStoreOf<Feature>
/// ```
public typealias ViewStoreOf<R: Reducer> = ViewStore<R.State, R.Action>

extension ViewStore where ViewState: Equatable {
  /// Initializes a view store from a store which observes changes to state.
  ///
  /// It is recommended that the `observe` argument transform the store's state into the bare
  /// minimum of data needed for the feature to do its job in order to not hinder performance.
  /// This is especially true for root level features, and less important for leaf features.
  ///
  /// To read more about this performance technique, read the <doc:Performance> article.
  ///
  /// - Parameters:
  ///   - store: A store.
  ///   - toViewState: A transformation of `ViewState` to the state that will be observed for
  ///   changes.
  public convenience init<State>(
    _ store: Store<State, ViewAction>,
    observe toViewState: @escaping (_ state: State) -> ViewState
  ) {
    self.init(store, observe: toViewState, removeDuplicates: ==)
  }

  /// Initializes a view store from a store which observes changes to state.
  ///
  /// It is recommended that the `observe` argument transform the store's state into the bare
  /// minimum of data needed for the feature to do its job in order to not hinder performance.
  /// This is especially true for root level features, and less important for leaf features.
  ///
  /// To read more about this performance technique, read the <doc:Performance> article.
  ///
  /// - Parameters:
  ///   - store: A store.
  ///   - toViewState: A transformation of `ViewState` to the state that will be observed for
  ///   changes.
  ///   - fromViewAction: A transformation of `ViewAction` that describes what actions can be sent.
  public convenience init<State, Action>(
    _ store: Store<State, Action>,
    observe toViewState: @escaping (_ state: State) -> ViewState,
    send fromViewAction: @escaping (_ viewAction: ViewAction) -> Action
  ) {
    self.init(store, observe: toViewState, send: fromViewAction, removeDuplicates: ==)
  }
}

<<<<<<< HEAD
/// A publisher of store state.
@dynamicMemberLookup
public struct StorePublisher<State>: Publisher {
  public typealias Output = State
  public typealias Failure = Never

  public let upstream: AnyPublisher<State, Never>
  public let viewStore: Any

  fileprivate init<Action>(viewStore: ViewStore<State, Action>) {
    self.viewStore = viewStore
    self.upstream = viewStore._state.eraseToAnyPublisher()
  }

  public func receive<S: Subscriber>(subscriber: S) where S.Input == Output, S.Failure == Failure {
    self.upstream.subscribe(
      AnySubscriber(
        receiveSubscription: subscriber.receive(subscription:),
        receiveValue: subscriber.receive(_:),
        receiveCompletion: { [viewStore = self.viewStore] in
          subscriber.receive(completion: $0)
          _ = viewStore
        }
      )
    )
  }

  private init<P: Publisher>(
    upstream: P,
    viewStore: Any
  ) where P.Output == Output, P.Failure == Failure {
    self.upstream = upstream.eraseToAnyPublisher()
    self.viewStore = viewStore
  }

  /// Returns the resulting publisher of a given key path.
  public subscript<Value: Equatable>(
    dynamicMember keyPath: KeyPath<State, Value>
  ) -> StorePublisher<Value> {
    .init(upstream: self.upstream.map(keyPath).removeDuplicates(), viewStore: self.viewStore)
  }
}

=======
extension ViewStore where ViewState == Void {
  @available(*, deprecated, message: "Send actions directly to 'store' instead.")
  public convenience init(_ store: Store<Void, ViewAction>) {
    self.init(store, observe: {}, removeDuplicates: ==)
  }
}

@available(*, deprecated, renamed: "StoreTask")
public typealias ViewStoreTask = StoreTask

>>>>>>> db2a55fd
private struct HashableWrapper<Value>: Hashable {
  let rawValue: Value
  static func == (lhs: Self, rhs: Self) -> Bool { false }
  func hash(into hasher: inout Hasher) {}
}

enum BindingLocal {
  @TaskLocal static var isActive = false
}<|MERGE_RESOLUTION|>--- conflicted
+++ resolved
@@ -585,62 +585,6 @@
   }
 }
 
-<<<<<<< HEAD
-/// A publisher of store state.
-@dynamicMemberLookup
-public struct StorePublisher<State>: Publisher {
-  public typealias Output = State
-  public typealias Failure = Never
-
-  public let upstream: AnyPublisher<State, Never>
-  public let viewStore: Any
-
-  fileprivate init<Action>(viewStore: ViewStore<State, Action>) {
-    self.viewStore = viewStore
-    self.upstream = viewStore._state.eraseToAnyPublisher()
-  }
-
-  public func receive<S: Subscriber>(subscriber: S) where S.Input == Output, S.Failure == Failure {
-    self.upstream.subscribe(
-      AnySubscriber(
-        receiveSubscription: subscriber.receive(subscription:),
-        receiveValue: subscriber.receive(_:),
-        receiveCompletion: { [viewStore = self.viewStore] in
-          subscriber.receive(completion: $0)
-          _ = viewStore
-        }
-      )
-    )
-  }
-
-  private init<P: Publisher>(
-    upstream: P,
-    viewStore: Any
-  ) where P.Output == Output, P.Failure == Failure {
-    self.upstream = upstream.eraseToAnyPublisher()
-    self.viewStore = viewStore
-  }
-
-  /// Returns the resulting publisher of a given key path.
-  public subscript<Value: Equatable>(
-    dynamicMember keyPath: KeyPath<State, Value>
-  ) -> StorePublisher<Value> {
-    .init(upstream: self.upstream.map(keyPath).removeDuplicates(), viewStore: self.viewStore)
-  }
-}
-
-=======
-extension ViewStore where ViewState == Void {
-  @available(*, deprecated, message: "Send actions directly to 'store' instead.")
-  public convenience init(_ store: Store<Void, ViewAction>) {
-    self.init(store, observe: {}, removeDuplicates: ==)
-  }
-}
-
-@available(*, deprecated, renamed: "StoreTask")
-public typealias ViewStoreTask = StoreTask
-
->>>>>>> db2a55fd
 private struct HashableWrapper<Value>: Hashable {
   let rawValue: Value
   static func == (lhs: Self, rhs: Self) -> Bool { false }

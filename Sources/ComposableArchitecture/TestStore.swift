import Combine
import CustomDump
import Foundation
import XCTestDynamicOverlay

/// A testable runtime for a reducer.
///
/// This object aids in writing expressive and exhaustive tests for features built in the
/// Composable Architecture. It allows you to send a sequence of actions to the store, and each
/// step of the way you must assert exactly how state changed, and how effect emissions were fed
/// back into the system.
///
/// See the dedicated <doc:Testing> article for detailed information on testing.
///
/// ## Exhaustive testing
///
<<<<<<< HEAD
/// There are multiple ways the test store forces you to exhaustively assert on how your feature
/// behaves:
=======
/// By default, ``TestStore`` requires you to exhaustively prove how your feature evolves from
/// sending use actions and receiving actions from effects. There are multiple ways the test store
/// forces you to do this:
>>>>>>> 1fcd53fc
///
///   * After each action is sent you must describe precisely how the state changed from before
///     the action was sent to after it was sent.
///
///     If even the smallest piece of data differs the test will fail. This guarantees that you
///     are proving you know precisely how the state of the system changes.
///
///   * Sending an action can sometimes cause an effect to be executed, and if that effect sends
///     an action back into the system, you **must** explicitly assert that you expect to receive
///     that action from the effect, _and_ you must assert how state changed as a result.
///
///     If you try to send another action before you have handled all effect actions, the
///     test will fail. This guarantees that you do not accidentally forget about an effect
///     action, and that the sequence of steps you are describing will mimic how the application
///     behaves in reality.
///
<<<<<<< HEAD
///   * All effects must complete by the time the assertion has finished running the steps you
///     specify, and all effect actions must be asserted on.
=======
///   * All effects must complete by the time the test case has finished running, and all effect
///     actions must be asserted on.
>>>>>>> 1fcd53fc
///
///     If at the end of the assertion there is still an in-flight effect running or an unreceived
///     action, the assertion will fail. This helps exhaustively prove that you know what effects
///     are in flight and forces you to prove that effects will not cause any future changes to
///     your state.
///
/// For example, given a simple counter reducer:
///
/// ```swift
/// struct Counter: ReducerProtocol {
///   struct State: Equatable {
///     var count = 0
///   }
///
///   enum Action {
///     case decrementButtonTapped
///     case incrementButtonTapped
///   }
///
///   func reduce(
///     into state: inout State, action: Action
///   ) -> EffectTask<Action> {
///     switch action {
///     case .decrementButtonTapped:
///       state.count -= 1
///       return .none
///
///     case .incrementButtonTapped:
///       state.count += 1
///       return .none
///     }
///   }
/// }
/// ```
///
/// One can assert against its behavior over time:
///
/// ```swift
/// @MainActor
/// class CounterTests: XCTestCase {
///   func testCounter() async {
///     let store = TestStore(
///       // Given: a counter state of 0
///       initialState: Counter.State(count: 0),
///       reducer: Counter()
///     )
///
///     // When: the increment button is tapped
///     await store.send(.incrementButtonTapped) {
///       // Then: the count should be 1
///       $0.count = 1
///     }
///   }
/// }
/// ```
///
/// Note that in the trailing closure of `.send(.incrementButtonTapped)` we are given a single
/// mutable value of the state before the action was sent, and it is our job to mutate the value
/// to match the state after the action was sent. In this case the `count` field changes to `1`.
///
/// If the change made in the closure does not reflect reality, you will get a test failure with
/// a nicely formatted failure message letting you know exactly what went wrong:
///
/// ```swift
/// await store.send(.incrementButtonTapped) {
///   $0.count = 42
/// }
/// ```
///
/// ```
/// 🛑 A state change does not match expectation: …
///
///      TestStoreFailureTests.State(
///     −   count: 42
///     +   count: 1
///      )
///
/// (Expected: −, Actual: +)
/// ```
///
/// For a more complex example, consider the following bare-bones search feature that uses a
/// clock and cancel token to debounce requests:
///
/// ```swift
/// struct Search: ReducerProtocol {
///   struct State: Equatable {
///     var query = ""
///     var results: [String] = []
///   }
///
///   enum Action: Equatable {
///     case queryChanged(String)
///     case searchResponse(TaskResult<[String]>)
///   }
///
///   @Dependency(\.apiClient) var apiClient
///   @Dependency(\.continuousClock) var clock
///   private enum SearchID {}
///
///   func reduce(
///     into state: inout State, action: Action
///   ) -> EffectTask<Action> {
///     switch action {
///     case let .queryChanged(query):
///       state.query = query
///       return .run { send in
///         try await self.clock.sleep(for: 0.5)
///
///         guard let results = try? await self.apiClient.search(query)
///         else { return }
///
///         await send(.response(results))
///       }
<<<<<<< HEAD
=======
///       .cancellable(id: SearchID.self)
>>>>>>> 1fcd53fc
///
///     case let .searchResponse(.success(results)):
///       state.results = results
///       return .none
///
///     case .searchResponse(.failure):
///       // Do error handling here.
///       return .none
///     }
///   }
/// }
/// ```
///
/// It can be fully tested by overriding the `apiClient` and `continuousClock` dependencies with
/// values that are fully controlled and deterministic:
///
/// ```swift
/// let store = TestStore(
///   initialState: Search.State(),
///   reducer: Search()
/// )
///
/// // Simulate a search response with one item
/// store.dependencies.dependencies.apiClient.search = { _ in
///   ["Composable Architecture"]
/// }
///
/// // Create a test clock to control the timing of effects
/// let clock = TestClock()
/// store.dependencies.continuousClock = clock
///
/// // Change the query
/// await store.send(.searchFieldChanged("c") {
///   // Assert that state updates accordingly
///   $0.query = "c"
/// }
///
/// // Advance the clock by enough to get past the debounce
/// await clock.advance(by: 0.5)
///
/// // Assert that the expected response is received
/// await store.receive(.searchResponse(.success(["Composable Architecture"]))) {
///   $0.results = ["Composable Architecture"]
/// }
/// ```
///
/// This test is proving that when the search query changes some search responses are delivered and
/// state updates accordingly.
///
/// If we did not assert that the `searchResponse` action was received, we would get the following
/// test failure:
///
/// ```
/// 🛑 The store received 1 unexpected action after this one: …
///
///     Unhandled actions: [
///       [0]: Search.Action.searchResponse
///     ]
/// ```
///
/// This helpfully lets us know that we have no asserted on everything that happened in the feature,
/// which could be hiding a bug from us.
///
/// Or if we had sent another action before handling the effect's action we would have also gotten
/// a test failure:
///
/// ```
/// 🛑 Must handle 1 received action before sending an action: …
///
///     Unhandled actions: [
///       [0]: Search.Action.searchResponse
///     ]
/// ```
///
/// All of these types of failures help you prove that you know exactly how your feature evolves
/// as actions are sent into the system. If the library did not produce a test failure in these
/// situations it could be hiding subtle bugs in your code. For example, when the user clears the
/// search query you probably expect that the results are cleared and no search request is executed
/// since there is no query. This can be done like so:
///
/// ```swift
/// await store.send(.queryChanged("")) {
///   $0.query = ""
///   $0.results = []
/// }
///
/// // No need to perform `store.receive` since we do not expect a search
/// // effect to execute.
/// ```
///
/// But, if in the future a bug is introduced causing a search request to be executed even when the
/// query is empty, you will get a test failure because a new effect is being created that is
/// not being asserted on. This is the power of exhaustive testing.
///
/// ## Non-exhaustive testing
///
/// While exhaustive testing can be powerful, it can also be a nuisance, especially when testing
/// how many features integrate together. This is why sometimes you may want to selectively test
/// in a non-exhaustive style.
///
/// > Tip: The concept of "non-exhaustive test store" was first introduced by
/// [Krzysztof Zabłocki][merowing.info] in a [blog post][exhaustive-testing-in-tca] and
/// [conference talk][Composable-Architecture-at-Scale], and then later became integrated into the
/// core library.
///
/// Test stores are exhaustive by default, which means you must assert on every state change, and
/// how ever effect feeds data back into the system, and you must make sure that all effects
<<<<<<< HEAD
/// complete before the test is finished. To turn of exhaustivity you can set ``exhaustivity``
/// to ``Exhaustivity/none``. When that is done the ``TestStore``'s behavior changes:
=======
/// complete before the test is finished. To turn off exhaustivity you can set ``exhaustivity``
/// to ``Exhaustivity/off``. When that is done the ``TestStore``'s behavior changes:
>>>>>>> 1fcd53fc
///
/// * The trailing closures of ``send(_:assert:file:line:)-1ax61`` and
///   ``receive(_:timeout:assert:file:line:)-1rwdd`` no longer need to assert on all state changes.
///   They can assert on any subset of changes, and only if they make an incorrect mutation will a
///   test failure be reported.
/// * The ``send(_:assert:file:line:)-1ax61`` and ``receive(_:timeout:assert:file:line:)-1rwdd``
///   methods are allowed to be called even when actions have been received from effects that have
///   not been asserted on yet. Any pending actions will be cleared.
<<<<<<< HEAD
/// * Tests are allowed to finish with unasserted, received actions and inflight effects. No test
///   failures will be reported.
///
/// There is also a third option between full and no exhaustivity called ``Exhaustivity/partial``.
/// When it is set the test store behaves like when ``Exhaustivity/none`` is set, but with the added
/// behavior that any unasserted change causes a grey, informational box to appear next to each
/// assertion detailing the changes that were not asserted against. This allows you to see what
=======
/// * Tests are allowed to finish with unasserted, received actions and in-flight effects. No test
///   failures will be reported.
///
/// Non-exhaustive stores can be configured to report skipped assertions by configuring
/// ``Exhaustivity/off(showSkippedAssertions:)``. When set to `true` the test store will have the
/// added behavior that any unasserted change causes a grey, informational box to appear next to
/// each assertion detailing the changes that were not asserted against. This allows you to see what
>>>>>>> 1fcd53fc
/// information you are choosing to ignore without causing a test failure. It can be useful in
/// tracking down bugs that happen in production but that aren't currently detected in tests.
///
/// This style of testing is most useful for testing the integration of multiple features where you
/// want to focus on just a certain slice of the behavior. Exhaustive testing can still be important
/// to use for leaf node features, where you truly do want to assert on everything happening inside
/// the feature.
///
/// For example, suppose you have a tab-based application where the 3rd tab is a login screen. The
/// user can fill in some data on the screen, then tap the "Submit" button, and then a series of
/// events happens to  log the user in. Once the user is logged in, the 3rd tab switches from a
/// login screen to a profile screen, _and_ the selected tab switches to the first tab, which is an
/// activity screen.
///
/// When writing tests for the login feature we will want to do that in the exhaustive style so that
/// we can prove exactly how the feature would behave in production. But, suppose we wanted to write
/// an integration test that proves after the user taps the "Login" button that ultimately the
/// selected tab switches to the first tab.
///
/// In order to test such a complex flow we must test the integration of multiple features, which
/// means dealing with complex, nested state and effects. We can emulate this flow in a test by
/// sending actions that mimic the user logging in, and then eventually assert that the selected
/// tab switched to activity:
///
/// ```swift
/// let store = TestStore(
///   initialState: App.State(),
///   reducer: App()
/// )
///
/// // 1️⃣ Emulate user tapping on submit button.
/// await store.send(.login(.submitButtonTapped)) {
<<<<<<< HEAD
///   $0.login?.isLoading = true
///   // 2️⃣ Assert how state changes in the login feature
=======
///   // 2️⃣ Assert how all state changes in the login feature
///   $0.login?.isLoading = true
>>>>>>> 1fcd53fc
///   …
/// }
///
/// // 3️⃣ Login feature performs API request to login, and
/// //    sends response back into system.
/// await store.receive(.login(.loginResponse(.success))) {
<<<<<<< HEAD
///   $0.login?.isLoading = false
///   // 4️⃣ Assert how state changes in the login feature
=======
/// // 4️⃣ Assert how all state changes in the login feature
///   $0.login?.isLoading = false
>>>>>>> 1fcd53fc
///   …
/// }
///
/// // 5️⃣ Login feature sends a delegate action to let parent
/// //    feature know it has successfully logged in.
/// await store.receive(.login(.delegate(.didLogin))) {
<<<<<<< HEAD
///   $0.authenticatedTab = .loggedIn(
///     Profile.State(...)
///   )
///   // 6️⃣ Assert how all of app state changes due to that action.
=======
/// // 6️⃣ Assert how all of app state changes due to that action.
///   $0.authenticatedTab = .loggedIn(
///     Profile.State(...)
///   )
>>>>>>> 1fcd53fc
///   …
///   // 7️⃣ *Finally* assert that the selected tab switches to activity.
///   $0.selectedTab = .activity
/// }
/// ```
///
/// Doing this with exhaustive testing is verbose, and there are a few problems with this:
///
/// * We need to be intimately knowledgeable in how the login feature works so that we can assert
/// on how its state changes and how its effects feed data back into the system.
/// * If the login feature were to change its logic we may get test failures here even though the
/// logic we are actually trying to test doesn't really care about those changes.
/// * This test is very long, and so if there are other similar but slightly different flows we
/// want to test we will be tempted to copy-and-paste the whole thing, leading to lots of
/// duplicated, fragile tests.
///
/// Non-exhaustive testing allows us to test the high-level flow that we are concerned with, that of
/// login causing the selected tab to switch to activity, without having to worry about what is
/// happening inside the login feature. To do this, we can turn off ``TestStore/exhaustivity`` in
/// the test store, and then just assert on what we are interested in:
///
/// ```swift
/// let store = TestStore(
///   initialState: App.State(),
///   reducer: App()
/// )
<<<<<<< HEAD
/// store.exhaustivity = .none // ⬅️
=======
/// store.exhaustivity = .off // ⬅️
>>>>>>> 1fcd53fc
///
/// await store.send(.login(.submitButtonTapped))
/// await store.receive(.login(.delegate(.didLogin))) {
///   $0.selectedTab = .activity
/// }
/// ```
///
/// In particular, we did not assert on how the login's state changed or how the login's effects fed
/// data back into the system. We just assert that when the "Submit" button is tapped that
/// eventually we get the `didLogin` delegate action and that causes the selected tab to flip to
/// activity. Now the login feature is free to make any change it wants to make without affecting
/// this integration test.
///
<<<<<<< HEAD
/// Using ``Exhaustivity/none`` for ``TestStore/exhaustivity`` causes all un-asserted changes to
/// pass without any notification. If you would like to see what test failures are being suppressed
/// without actually causing a failure, you can use ``Exhaustivity/partial``:
=======
/// Using ``Exhaustivity/off`` for ``TestStore/exhaustivity`` causes all un-asserted changes to
/// pass without any notification. If you would like to see what test failures are being suppressed
/// without actually causing a failure, you can use ``Exhaustivity/off(showSkippedAssertions:)``:
>>>>>>> 1fcd53fc
///
/// ```swift
/// let store = TestStore(
///   initialState: App.State(),
///   reducer: App()
/// )
<<<<<<< HEAD
/// store.exhaustivity = .partial // ⬅️
=======
/// store.exhaustivity = .off(showSkippedAssertions: true) // ⬅️
>>>>>>> 1fcd53fc
///
/// await store.send(.login(.submitButtonTapped))
/// await store.receive(.login(.delegate(.didLogin))) {
///   $0.selectedTab = .profile
/// }
/// ```
///
/// When this is run you will get grey, informational boxes on each assertion where some change
/// wasn't fully asserted on:
///
/// ```
/// ◽️ A state change does not match expectation: …
///
///      App.State(
///        authenticatedTab: .loggedOut(
///          Login.State(
///    −       isLoading: false
///    +       isLoading: true,
///            …
///          )
///        )
///      )
///
///    (Expected: −, Actual: +)
///
/// ◽️ Skipped receiving .login(.loginResponse(.success))
///
/// ◽️ A state change does not match expectation: …
///
///      App.State(
///    −   authenticatedTab: .loggedOut(…)
///    +   authenticatedTab: .loggedIn(
///    +     Profile.State(…)
///    +   ),
///        …
///      )
///
///    (Expected: −, Actual: +)
/// ```
///
/// The test still passes, and none of these notifications are test failures. They just let you know
/// what things you are not explicitly asserting against, and can be useful to see when tracking
/// down bugs that happen in production but that aren't currently detected in tests.
<<<<<<< HEAD
open class TestStore<State, Action, ScopedState, ScopedAction, Environment> {

  /// The current dependencies.
=======
///
/// [merowing.info]: https://www.merowing.info
/// [exhaustive-testing-in-tca]: https://www.merowing.info/exhaustive-testing-in-tca/
/// [Composable-Architecture-at-Scale]: https://vimeo.com/751173570
open class TestStore<State, Action, ScopedState, ScopedAction, Environment> {

  /// The current dependencies of the test store.
>>>>>>> 1fcd53fc
  ///
  /// The dependencies define the execution context that your feature runs in. They can be
  /// modified throughout the test store's lifecycle in order to influence how your feature
  /// produces effects.
  ///
  /// Typically you will override certain dependencies immediately after constructing the test
  /// store. For example, if your feature need access to the current date and an API client to
  /// do its job, you can override those dependencies like so:
  ///
  /// ```swift
  /// let store = TestStore(/* ... */)
  ///
  /// store.dependencies.apiClient = .mock
  /// store.dependencies.date = .constant(Date(timeIntervalSinceReferenceDate: 1234567890))
  ///
  /// // Store assertions here
  /// ```
  ///
  /// You can also override dependencies in the middle of the test in order to simulate how the
  /// dependency changes as the user performs action. For example, to test the flow of an API
  /// request failing at first but then later succeeding, you can do the following:
  ///
  /// ```swift
  /// store.dependencies.apiClient = .failing
  ///
<<<<<<< HEAD
  /// // Store assertions with failing API client
  ///
  /// store.dependencies.apiClient = .mock
  ///
  /// // Store assertions with succeeding API client
=======
  /// store.send(.buttonTapped) { /* ... */ }
  /// store.receive(.searchResponse(.failure)) { /* ... */ }
  ///
  /// store.dependencies.apiClient = .mock
  ///
  /// store.send(.buttonTapped) { /* ... */ }
  /// store.receive(.searchResponse(.success)) { /* ... */ }
>>>>>>> 1fcd53fc
  /// ```
  public var dependencies: DependencyValues {
    _read { yield self.reducer.dependencies }
    _modify { yield &self.reducer.dependencies }
  }

  /// The current exhaustivity level of the test store.
<<<<<<< HEAD
  public var exhaustivity: Exhaustivity = .exhaustive
=======
  public var exhaustivity: Exhaustivity = .on
>>>>>>> 1fcd53fc

  /// The current environment.
  ///
  /// The environment can be modified throughout a test store's lifecycle in order to influence
  /// how it produces effects. This can be handy for testing flows that require a dependency to
  /// start in a failing state and then later change into a succeeding state:
  ///
  /// ```swift
  /// // Start dependency endpoint in a failing state
  /// store.environment.client.fetch = { _ in throw FetchError() }
  /// await store.send(.buttonTapped)
  /// await store.receive(.response(.failure(FetchError())) {
  ///   …
  /// }
  ///
  /// // Change dependency endpoint into a succeeding state
  /// await store.environment.client.fetch = { "Hello \($0)!" }
  /// await store.send(.buttonTapped)
  /// await store.receive(.response(.success("Hello Blob!"))) {
  ///   …
  /// }
  /// ```
  @available(
    iOS,
    deprecated: 9999,
    message:
      """
      'Reducer' and `Environment` have been deprecated in favor of 'ReducerProtocol' and 'DependencyValues'.

      See the migration guide for more information: https://pointfreeco.github.io/swift-composable-architecture/main/documentation/composablearchitecture/reducerprotocol
      """
  )
  @available(
    macOS,
    deprecated: 9999,
    message:
      """
      'Reducer' and `Environment` have been deprecated in favor of 'ReducerProtocol' and 'DependencyValues'.

      See the migration guide for more information: https://pointfreeco.github.io/swift-composable-architecture/main/documentation/composablearchitecture/reducerprotocol
      """
  )
  @available(
    tvOS,
    deprecated: 9999,
    message:
      """
      'Reducer' and `Environment` have been deprecated in favor of 'ReducerProtocol' and 'DependencyValues'.

      See the migration guide for more information: https://pointfreeco.github.io/swift-composable-architecture/main/documentation/composablearchitecture/reducerprotocol
      """
  )
  @available(
    watchOS,
    deprecated: 9999,
    message:
      """
      'Reducer' and `Environment` have been deprecated in favor of 'ReducerProtocol' and 'DependencyValues'.

      See the migration guide for more information: https://pointfreeco.github.io/swift-composable-architecture/main/documentation/composablearchitecture/reducerprotocol
      """
  )
  public var environment: Environment {
    _read { yield self._environment.wrappedValue }
    _modify { yield &self._environment.wrappedValue }
  }

  /// The current state of the test store.
  ///
  /// When read from a trailing closure assertion in ``send(_:assert:file:line:)-1ax61`` or
  /// ``receive(_:timeout:assert:file:line:)-1rwdd``, it will equal the `inout` state passed to the
  /// closure.
  public var state: State {
    self.reducer.state
  }

  /// The default timeout used in all methods that take an optional timeout.
  ///
  /// This is the default timeout used in all methods that take an optional timeout, such as
<<<<<<< HEAD
  /// ``receive(_:timeout:assert:file:line:)-1rwdd`` and ``finish(timeout:file:line:)``.
=======
  /// ``receive(_:timeout:assert:file:line:)-332q2`` and ``finish(timeout:file:line:)-7pmv3``.
>>>>>>> 1fcd53fc
  public var timeout: UInt64

  private var _environment: Box<Environment>
  private let file: StaticString
  private let fromScopedAction: (ScopedAction) -> Action
  private var line: UInt
  let reducer: TestReducer<State, Action>
  private let store: Store<State, TestReducer<State, Action>.TestAction>
  private let toScopedState: (State) -> ScopedState

  /// Creates a test store with an initial state and a reducer powering it's runtime.
  ///
  /// See <doc:Testing> and the documentation of ``TestStore`` for more information on how to best
  /// use a test store.
  ///
  /// - Parameters:
  ///   - initialState: The state the feature starts in.
  ///   - reducer: The reducer that powers the runtime of the feature.
  public init<Reducer: ReducerProtocol>(
    initialState: State,
    reducer: Reducer,
    file: StaticString = #file,
    line: UInt = #line
  )
  where
    Reducer.State == State,
    Reducer.Action == Action,
    State == ScopedState,
    Action == ScopedAction,
    Environment == Void
  {
    let reducer = TestReducer(Reduce(reducer), initialState: initialState)
    self._environment = .init(wrappedValue: ())
    self.file = file
    self.fromScopedAction = { $0 }
    self.line = line
    self.reducer = reducer
    self.store = Store(initialState: initialState, reducer: reducer)
    self.timeout = 100 * NSEC_PER_MSEC
    self.toScopedState = { $0 }
  }

  @available(
    iOS,
    deprecated: 9999,
    message:
      """
      'Reducer' has been deprecated in favor of 'ReducerProtocol'.

      See the migration guide for more information: https://pointfreeco.github.io/swift-composable-architecture/main/documentation/composablearchitecture/reducerprotocol
      """
  )
  @available(
    macOS,
    deprecated: 9999,
    message:
      """
      'Reducer' has been deprecated in favor of 'ReducerProtocol'.

      See the migration guide for more information: https://pointfreeco.github.io/swift-composable-architecture/main/documentation/composablearchitecture/reducerprotocol
      """
  )
  @available(
    tvOS,
    deprecated: 9999,
    message:
      """
      'Reducer' has been deprecated in favor of 'ReducerProtocol'.

      See the migration guide for more information: https://pointfreeco.github.io/swift-composable-architecture/main/documentation/composablearchitecture/reducerprotocol
      """
  )
  @available(
    watchOS,
    deprecated: 9999,
    message:
      """
      'Reducer' has been deprecated in favor of 'ReducerProtocol'.

      See the migration guide for more information: https://pointfreeco.github.io/swift-composable-architecture/main/documentation/composablearchitecture/reducerprotocol
      """
  )
  public init(
    initialState: ScopedState,
    reducer: AnyReducer<ScopedState, ScopedAction, Environment>,
    environment: Environment,
    file: StaticString = #file,
    line: UInt = #line
  )
  where State == ScopedState, Action == ScopedAction {
    let environment = Box(wrappedValue: environment)
    let reducer = TestReducer(
      Reduce(
        reducer.pullback(state: \.self, action: .self, environment: { $0.wrappedValue }),
        environment: environment
      ),
      initialState: initialState
    )
    self._environment = environment
    self.file = file
    self.fromScopedAction = { $0 }
    self.line = line
    self.reducer = reducer
    self.store = Store(initialState: initialState, reducer: reducer)
    self.timeout = 100 * NSEC_PER_MSEC
    self.toScopedState = { $0 }
  }

  init(
    _environment: Box<Environment>,
    file: StaticString,
    fromScopedAction: @escaping (ScopedAction) -> Action,
    line: UInt,
    reducer: TestReducer<State, Action>,
    store: Store<State, TestReducer<State, Action>.Action>,
    timeout: UInt64 = 100 * NSEC_PER_MSEC,
    toScopedState: @escaping (State) -> ScopedState
  ) {
    self._environment = _environment
    self.file = file
    self.fromScopedAction = fromScopedAction
    self.line = line
    self.reducer = reducer
    self.store = store
    self.timeout = timeout
    self.toScopedState = toScopedState
  }

  // NB: Only needed until Xcode ships a macOS SDK that uses the 5.7 standard library.
  // See: https://forums.swift.org/t/xcode-14-rc-cannot-specialize-protocol-type/60171/15
  #if swift(>=5.7) && !os(macOS) && !targetEnvironment(macCatalyst)
    /// Suspends until all in-flight effects have finished, or until it times out.
    ///
    /// Can be used to assert that all effects have finished.
    ///
    /// - Parameter duration: The amount of time to wait before asserting.
    @available(iOS 16, macOS 13, tvOS 16, watchOS 9, *)
    @MainActor
    public func finish(
      timeout duration: Duration,
      file: StaticString = #file,
      line: UInt = #line
    ) async {
      await self.finish(timeout: duration.nanoseconds, file: file, line: line)
    }
  #endif

  /// Suspends until all in-flight effects have finished, or until it times out.
  ///
  /// Can be used to assert that all effects have finished.
  ///
  /// - Parameter nanoseconds: The amount of time to wait before asserting.
  @_disfavoredOverload
  @MainActor
  public func finish(
    timeout nanoseconds: UInt64? = nil,
    file: StaticString = #file,
    line: UInt = #line
  ) async {
    let nanoseconds = nanoseconds ?? self.timeout
    let start = DispatchTime.now().uptimeNanoseconds
    await Task.megaYield()
    while !self.reducer.inFlightEffects.isEmpty {
      guard start.distance(to: DispatchTime.now().uptimeNanoseconds) < nanoseconds
      else {
        let timeoutMessage =
          nanoseconds != self.self.timeout
          ? #"try increasing the duration of this assertion's "timeout""#
          : #"configure this assertion with an explicit "timeout""#
        let suggestion = """
          There are effects in-flight. If the effect that delivers this action uses a \
          clock/scheduler (via "receive(on:)", "delay", "debounce", etc.), make sure that you wait \
          enough time for it to perform the effect. If you are using a test \
          clock/scheduler, advance it so that the effects may complete, or consider using \
          an immediate clock/scheduler to immediately perform the effect instead.

          If you are not yet using a clock/scheduler, or can not use a clock/scheduler, \
          \(timeoutMessage).
          """

        XCTFailHelper(
          """
          Expected effects to finish, but there are still effects in-flight\
          \(nanoseconds > 0 ? " after \(Double(nanoseconds)/Double(NSEC_PER_SEC)) seconds" : "").

          \(suggestion)
          """,
          file: file,
          line: line
        )
        return
      }
      await Task.yield()
    }
  }

  deinit {
    self.completed()
  }

  func completed() {
    if !self.reducer.receivedActions.isEmpty {
      var actions = ""
      customDump(self.reducer.receivedActions.map(\.action), to: &actions)
      XCTFailHelper(
        """
        The store received \(self.reducer.receivedActions.count) unexpected \
        action\(self.reducer.receivedActions.count == 1 ? "" : "s") after this one: …

        Unhandled actions: \(actions)
        """,
        file: self.file,
        line: self.line
      )
    }
    for effect in self.reducer.inFlightEffects {
      XCTFailHelper(
        """
        An effect returned for this action is still running. It must complete before the end of \
        the test. …

        To fix, inspect any effects the reducer returns for this action and ensure that all of \
        them complete by the end of the test. There are a few reasons why an effect may not have \
        completed:

        • If using async/await in your effect, it may need a little bit of time to properly \
        finish. To fix you can simply perform "await store.finish()" at the end of your test.

        • If an effect uses a clock/scheduler (via "receive(on:)", "delay", "debounce", etc.), \
        make sure that you wait enough time for it to perform the effect. If you are using \
        a test clock/scheduler, advance it so that the effects may complete, or consider \
        using an immediate clock/scheduler to immediately perform the effect instead.

        • If you are returning a long-living effect (timers, notifications, subjects, etc.), \
        then make sure those effects are torn down by marking the effect ".cancellable" and \
        returning a corresponding cancellation effect ("Effect.cancel") from another action, or, \
        if your effect is driven by a Combine subject, send it a completion.
        """,
        file: effect.action.file,
        line: effect.action.line
      )
    }
  }
}

extension TestStore where ScopedState: Equatable {
  /// Sends an action to the store and asserts when state changes.
  ///
  /// To assert on how state changes you can provide a trailing closure, and that closure is handed
  /// a mutable variable that represents the feature's state _before_ the action was sent. You need
  /// to mutate that variable so that it is equal to the feature's state _after_ the action is sent:
  ///
  /// ```swift
  /// await store.send(.incrementButtonTapped) {
  ///   $0.count = 1
  /// }
  /// await store.send(.decrementButtonTapped) {
  ///   $0.count = 0
  /// }
  /// ```
  ///
  /// This method suspends in order to allow any effects to start. For example, if you
  /// track an analytics event in a ``EffectPublisher/fireAndForget(priority:_:)`` when an action is
  /// sent, you can assert on that behavior immediately after awaiting `store.send`:
  ///
  /// ```swift
  /// @MainActor
  /// func testAnalytics() async {
  ///   let events = ActorIsolated<[String]>([])
  ///   let analytics = AnalyticsClient(
  ///     track: { event in
  ///       await events.withValue { $0.append(event) }
  ///     }
  ///   )
  ///
  ///   let store = TestStore(
  ///     initialState: State(),
  ///     reducer: reducer,
  ///     environment: Environment(analytics: analytics)
  ///   )
  ///
  ///   await store.send(.buttonTapped)
  ///
  ///   await events.withValue { XCTAssertEqual($0, ["Button Tapped"]) }
  /// }
  /// ```
  ///
  /// This method suspends only for the duration until the effect _starts_ from sending the
  /// action. It does _not_ suspend for the duration of the effect.
  ///
  /// In order to suspend for the duration of the effect you can use its return value, a
  /// ``TestStoreTask``, which represents the lifecycle of the effect started from sending an
  /// action. You can use this value to suspend until the effect finishes, or to force the
  /// cancellation of the effect, which is helpful for effects that are tied to a view's lifecycle
  /// and not torn down when an action is sent, such as actions sent in SwiftUI's `task` view
  /// modifier.
  ///
  /// For example, if your feature kicks off a long-living effect when the view appears by using
  /// SwiftUI's `task` view modifier, then you can write a test for such a feature by explicitly
  /// canceling the effect's task after you make all assertions:
  ///
  /// ```swift
  /// let store = TestStore(/* ... */)
  ///
  /// // Emulate the view appearing
  /// let task = await store.send(.task)
  ///
  /// // Assertions
  ///
  /// // Emulate the view disappearing
  /// await task.cancel()
  /// ```
  ///
  /// - Parameters:
  ///   - action: An action.
  ///   - updateStateToExpectedResult: A closure that asserts state changed by sending the action to
  ///     the store. The mutable state sent to this closure must be modified to match the state of
  ///     the store after processing the given action. Do not provide a closure if no change is
  ///     expected.
  /// - Returns: A ``TestStoreTask`` that represents the lifecycle of the effect executed when
  ///   sending the action.
  @MainActor
  @discardableResult
  public func send(
    _ action: ScopedAction,
    assert updateStateToExpectedResult: ((inout ScopedState) throws -> Void)? = nil,
    file: StaticString = #file,
    line: UInt = #line
  ) async -> TestStoreTask {
    if !self.reducer.receivedActions.isEmpty {
      var actions = ""
      customDump(self.reducer.receivedActions.map(\.action), to: &actions)
      XCTFailHelper(
        """
        Must handle \(self.reducer.receivedActions.count) received \
        action\(self.reducer.receivedActions.count == 1 ? "" : "s") before sending an action: …

        Unhandled actions: \(actions)
        """,
        file: file,
        line: line
      )
    }

    switch self.exhaustivity {
<<<<<<< HEAD
    case .exhaustive:
      break
    case .partial:
      await self.skipReceivedActions(strict: false)
    case .none:
=======
    case .on:
      break
    case .off(showSkippedAssertions: true):
      await self.skipReceivedActions(strict: false)
    case .off(showSkippedAssertions: false):
>>>>>>> 1fcd53fc
      self.reducer.receivedActions = []
    }

    let expectedState = self.toScopedState(self.state)
    let previousState = self.reducer.state
    let task = self.store
      .send(.init(origin: .send(self.fromScopedAction(action)), file: file, line: line))
    await self.reducer.effectDidSubscribe.stream.first(where: { _ in true })
    do {
      let currentState = self.state
      self.reducer.state = previousState
      defer { self.reducer.state = currentState }

      try self.expectedStateShouldMatch(
        expected: expectedState,
        actual: self.toScopedState(currentState),
        updateStateToExpectedResult: updateStateToExpectedResult,
        file: file,
        line: line
      )
    } catch {
      XCTFail("Threw error: \(error)", file: file, line: line)
    }
    if "\(self.file)" == "\(file)" {
      self.line = line
    }
    // NB: Give concurrency runtime more time to kick off effects so users don't need to manually
    //     instrument their effects.
    await Task.megaYield(count: 20)
    return .init(rawValue: task, timeout: self.timeout)
  }

  /// Sends an action to the store and asserts when state changes.
  ///
  /// This method returns a ``TestStoreTask``, which represents the lifecycle of the effect
  /// started from sending an action. You can use this value to force the cancellation of the
  /// effect, which is helpful for effects that are tied to a view's lifecycle and not torn
  /// down when an action is sent, such as actions sent in SwiftUI's `task` view modifier.
  ///
  /// For example, if your feature kicks off a long-living effect when the view appears by using
  /// SwiftUI's `task` view modifier, then you can write a test for such a feature by explicitly
  /// canceling the effect's task after you make all assertions:
  ///
  /// ```swift
  /// let store = TestStore(/* ... */)
  ///
  /// // emulate the view appearing
  /// let task = await store.send(.task)
  ///
  /// // assertions
  ///
  /// // emulate the view disappearing
  /// await task.cancel()
  /// ```
  ///
  /// - Parameters:
  ///   - action: An action.
  ///   - updateStateToExpectedResult: A closure that asserts state changed by sending the action to
  ///     the store. The mutable state sent to this closure must be modified to match the state of
  ///     the store after processing the given action. Do not provide a closure if no change is
  ///     expected.
  /// - Returns: A ``TestStoreTask`` that represents the lifecycle of the effect executed when
  ///   sending the action.
  @available(iOS, deprecated: 9999, message: "Call the async-friendly 'send' instead.")
  @available(macOS, deprecated: 9999, message: "Call the async-friendly 'send' instead.")
  @available(tvOS, deprecated: 9999, message: "Call the async-friendly 'send' instead.")
  @available(watchOS, deprecated: 9999, message: "Call the async-friendly 'send' instead.")
  @discardableResult
  public func send(
    _ action: ScopedAction,
    assert updateStateToExpectedResult: ((inout ScopedState) throws -> Void)? = nil,
    file: StaticString = #file,
    line: UInt = #line
  ) -> TestStoreTask {
    if !self.reducer.receivedActions.isEmpty {
      var actions = ""
      customDump(self.reducer.receivedActions.map(\.action), to: &actions)
      XCTFailHelper(
        """
        Must handle \(self.reducer.receivedActions.count) received \
        action\(self.reducer.receivedActions.count == 1 ? "" : "s") before sending an action: …

        Unhandled actions: \(actions)
        """,
        file: file,
        line: line
      )
    }

    switch self.exhaustivity {
<<<<<<< HEAD
    case .exhaustive:
      break
    case .partial:
      self.skipReceivedActions(strict: false)
    case .none:
=======
    case .on:
      break
    case .off(showSkippedAssertions: true):
      self.skipReceivedActions(strict: false)
    case .off(showSkippedAssertions: false):
>>>>>>> 1fcd53fc
      self.reducer.receivedActions = []
    }

    let expectedState = self.toScopedState(self.state)
    let previousState = self.state
    let task = self.store
      .send(.init(origin: .send(self.fromScopedAction(action)), file: file, line: line))
    do {
      let currentState = self.state
      self.reducer.state = previousState
      defer { self.reducer.state = currentState }

      try self.expectedStateShouldMatch(
        expected: expectedState,
        actual: self.toScopedState(currentState),
        updateStateToExpectedResult: updateStateToExpectedResult,
        file: file,
        line: line
      )
    } catch {
      XCTFail("Threw error: \(error)", file: file, line: line)
    }
    if "\(self.file)" == "\(file)" {
      self.line = line
    }

    return .init(rawValue: task, timeout: self.timeout)
  }

  private func expectedStateShouldMatch(
    expected: ScopedState,
    actual: ScopedState,
    updateStateToExpectedResult: ((inout ScopedState) throws -> Void)? = nil,
    file: StaticString,
    line: UInt
  ) throws {
    let current = expected
    var expected = expected

    switch self.exhaustivity {
<<<<<<< HEAD
    case .exhaustive:
=======
    case .on:
>>>>>>> 1fcd53fc
      var expectedWhenGivenPreviousState = expected
      if let updateStateToExpectedResult = updateStateToExpectedResult {
        try updateStateToExpectedResult(&expectedWhenGivenPreviousState)
      }
      expected = expectedWhenGivenPreviousState

      if expectedWhenGivenPreviousState != actual {
        expectationFailure(expected: expectedWhenGivenPreviousState)
      } else {
        tryUnnecessaryModifyFailure()
      }

<<<<<<< HEAD
    case .none, .partial:
=======
    case .off:
>>>>>>> 1fcd53fc
      var expectedWhenGivenActualState = actual
      if let updateStateToExpectedResult = updateStateToExpectedResult {
        try updateStateToExpectedResult(&expectedWhenGivenActualState)
      }
      expected = expectedWhenGivenActualState

      if expectedWhenGivenActualState != actual {
<<<<<<< HEAD
        self.withExhaustivity(.exhaustive) {
          expectationFailure(expected: expectedWhenGivenActualState)
        }
      } else if self.exhaustivity.isPartial && expectedWhenGivenActualState == actual {
=======
        self.withExhaustivity(.on) {
          expectationFailure(expected: expectedWhenGivenActualState)
        }
      } else if self.exhaustivity == .off(showSkippedAssertions: true)
        && expectedWhenGivenActualState == actual
      {
>>>>>>> 1fcd53fc
        var expectedWhenGivenPreviousState = current
        if let modify = updateStateToExpectedResult {
          _XCTExpectFailure(strict: false) {
            do {
              try modify(&expectedWhenGivenPreviousState)
            } catch {
              XCTFail(
<<<<<<< HEAD
                "\(self.exhaustivity.prefix ?? "") Threw error: \(error)",
=======
                """
                Skipped assertions: …

                Threw error: \(error)
                """,
>>>>>>> 1fcd53fc
                file: file,
                line: line
              )
            }
          }
        }
        expected = expectedWhenGivenPreviousState
        if expectedWhenGivenPreviousState != actual {
          expectationFailure(expected: expectedWhenGivenPreviousState)
        } else {
          tryUnnecessaryModifyFailure()
        }
      } else {
        tryUnnecessaryModifyFailure()
      }
    }

    func expectationFailure(expected: ScopedState) {
      let difference =
        diff(expected, actual, format: .proportional)
        .map { "\($0.indent(by: 4))\n\n(Expected: −, Actual: +)" }
        ?? """
        Expected:
        \(String(describing: expected).indent(by: 2))

        Actual:
        \(String(describing: actual).indent(by: 2))
        """
      let messageHeading =
        updateStateToExpectedResult != nil
        ? "A state change does not match expectation"
        : "State was not expected to change, but a change occurred"
      XCTFailHelper(
        """
        \(messageHeading): …

        \(difference)
        """,
        file: file,
        line: line
      )
    }

    func tryUnnecessaryModifyFailure() {
      guard expected == current && updateStateToExpectedResult != nil
      else { return }

      XCTFailHelper(
        """
        Expected state to change, but no change occurred.

        The trailing closure made no observable modifications to state. If no change to state is \
        expected, omit the trailing closure.
        """,
        file: file,
        line: line
      )
    }
  }

  private func withExhaustivity(_ exhaustivity: Exhaustivity, operation: () -> Void) {
    let previous = self.exhaustivity
    self.exhaustivity = exhaustivity
    operation()
    self.exhaustivity = previous
  }
}

extension TestStore where ScopedState: Equatable, Action: Equatable {
  /// Asserts an action was received from an effect and asserts when state changes.
  ///
  /// See ``receive(_:timeout:assert:file:line:)-332q2`` for more information of how to use this
  /// method.
  ///
  /// - Parameters:
  ///   - expectedAction: An action expected from an effect.
  ///   - updateStateToExpectedResult: A closure that asserts state changed by sending the action to
  ///     the store. The mutable state sent to this closure must be modified to match the state of
  ///     the store after processing the given action. Do not provide a closure if no change is
  ///     expected.
  @available(iOS, deprecated: 9999, message: "Call the async-friendly 'receive' instead.")
  @available(macOS, deprecated: 9999, message: "Call the async-friendly 'receive' instead.")
  @available(tvOS, deprecated: 9999, message: "Call the async-friendly 'receive' instead.")
  @available(watchOS, deprecated: 9999, message: "Call the async-friendly 'receive' instead.")
  public func receive(
    _ expectedAction: Action,
    assert updateStateToExpectedResult: ((inout ScopedState) throws -> Void)? = nil,
    file: StaticString = #file,
    line: UInt = #line
  ) {
    self.receiveAction(
      matching: { expectedAction == $0 },
      failureMessage: "Expected to receive an action \(expectedAction), but didn't get one.",
      onReceive: { receivedAction in
        if expectedAction != receivedAction {
          let difference = TaskResultDebugging.$emitRuntimeWarnings.withValue(false) {
            diff(expectedAction, receivedAction, format: .proportional)
              .map { "\($0.indent(by: 4))\n\n(Expected: −, Received: +)" }
              ?? """
              Expected:
              \(String(describing: expectedAction).indent(by: 2))

              Received:
              \(String(describing: receivedAction).indent(by: 2))
              """
          }

          XCTFailHelper(
            """
            Received unexpected action: …
<<<<<<< HEAD

            \(difference)
            """,
            file: file,
            line: line
          )
        }
      },
      updateStateToExpectedResult,
      file: file,
      line: line
    )
  }

  /// Asserts a matching action was received from an effect and asserts how the state changes.
  ///
  /// See ``receive(_:timeout:assert:file:line:)-85x5z`` for more information of how to use this
  /// method.
  ///
  /// - Parameters:
  ///   - matchingAction: A closure that attempts to extract a value from an action. If it returns
  ///     `nil`, a test failure is reported.
  ///   - nanoseconds: The amount of time to wait for the expected action.
  ///   - updateStateToExpectedResult: A closure that asserts state changed by sending the action to
  ///     the store. The mutable state sent to this closure must be modified to match the state of
  ///     the store after processing the given action. Do not provide a closure if no change is
  ///     expected.
  @available(iOS, deprecated: 9999, message: "Call the async-friendly 'receive' instead.")
  @available(macOS, deprecated: 9999, message: "Call the async-friendly 'receive' instead.")
  @available(tvOS, deprecated: 9999, message: "Call the async-friendly 'receive' instead.")
  @available(watchOS, deprecated: 9999, message: "Call the async-friendly 'receive' instead.")
  public func receive(
    _ matching: (Action) -> Bool,
    assert updateStateToExpectedResult: ((inout ScopedState) throws -> Void)? = nil,
    file: StaticString = #file,
    line: UInt = #line
  ) {
    self.receiveAction(
      matching: matching,
      failureMessage: "Expected to receive a matching action, but didn't get one.",
      onReceive: { receivedAction in
        var action = ""
        customDump(receivedAction, to: &action, indent: 2)
        XCTFailHelper(
          """
          Received action without asserting on payload:

          \(action)
          """,
          overrideExhaustivity: self.exhaustivity == .exhaustive
            ? .partial
            : self.exhaustivity,
          file: file,
          line: line
        )
      },
      updateStateToExpectedResult,
      file: file,
      line: line
    )
  }

  @available(iOS, deprecated: 9999, message: "Call the async-friendly 'receive' instead.")
  @available(macOS, deprecated: 9999, message: "Call the async-friendly 'receive' instead.")
  @available(tvOS, deprecated: 9999, message: "Call the async-friendly 'receive' instead.")
  @available(watchOS, deprecated: 9999, message: "Call the async-friendly 'receive' instead.")
  public func receive<Value>(
    _ casePath: CasePath<Action, Value>,
    assert updateStateToExpectedResult: ((inout ScopedState) throws -> Void)? = nil,
    file: StaticString = #file,
    line: UInt = #line
  ) {
    self.receiveAction(
      matching: { casePath.extract(from: $0) != nil },
      failureMessage: "Expected to receive a matching action, but didn't get one.",
      onReceive: { receivedAction in
        var action = ""
        customDump(receivedAction, to: &action, indent: 2)
        XCTFailHelper(
          """
          Received action without asserting on payload:

          \(action)
          """,
          overrideExhaustivity: self.exhaustivity == .exhaustive
          ? .partial
          : self.exhaustivity,
          file: file,
          line: line
        )
=======

            \(difference)
            """,
            file: file,
            line: line
          )
        }
>>>>>>> 1fcd53fc
      },
      updateStateToExpectedResult,
      file: file,
      line: line
    )
  }

<<<<<<< HEAD
=======
  /// Asserts a matching action was received from an effect and asserts how the state changes.
  ///
  /// See ``receive(_:timeout:assert:file:line:)-6b3xi`` for more information of how to use this
  /// method.
  ///
  /// - Parameters:
  ///   - matchingAction: A closure that attempts to extract a value from an action. If it returns
  ///     `nil`, a test failure is reported.
  ///   - nanoseconds: The amount of time to wait for the expected action.
  ///   - updateStateToExpectedResult: A closure that asserts state changed by sending the action to
  ///     the store. The mutable state sent to this closure must be modified to match the state of
  ///     the store after processing the given action. Do not provide a closure if no change is
  ///     expected.
  @available(iOS, deprecated: 9999, message: "Call the async-friendly 'receive' instead.")
  @available(macOS, deprecated: 9999, message: "Call the async-friendly 'receive' instead.")
  @available(tvOS, deprecated: 9999, message: "Call the async-friendly 'receive' instead.")
  @available(watchOS, deprecated: 9999, message: "Call the async-friendly 'receive' instead.")
  public func receive(
    _ matching: (Action) -> Bool,
    assert updateStateToExpectedResult: ((inout ScopedState) throws -> Void)? = nil,
    file: StaticString = #file,
    line: UInt = #line
  ) {
    self.receiveAction(
      matching: matching,
      failureMessage: "Expected to receive a matching action, but didn't get one.",
      onReceive: { receivedAction in
        var action = ""
        customDump(receivedAction, to: &action, indent: 2)
        XCTFailHelper(
          """
          Received action without asserting on payload:

          \(action)
          """,
          overrideExhaustivity: self.exhaustivity == .on
            ? .off(showSkippedAssertions: true)
            : self.exhaustivity,
          file: file,
          line: line
        )
      },
      updateStateToExpectedResult,
      file: file,
      line: line
    )
  }

  /// Asserts an action was received matching a case path and asserts how the state changes.
  ///
  /// See ``receive(_:timeout:assert:file:line:)-5n755`` for more information of how to use this
  /// method.
  ///
  /// - Parameters:
  ///   - casePath: A case path identifying the case of an action to enum to receive
  ///   - updateStateToExpectedResult: A closure that asserts state changed by sending the action to
  ///     the store. The mutable state sent to this closure must be modified to match the state of
  ///     the store after processing the given action. Do not provide a closure if no change is
  ///     expected.
  @available(iOS, deprecated: 9999, message: "Call the async-friendly 'receive' instead.")
  @available(macOS, deprecated: 9999, message: "Call the async-friendly 'receive' instead.")
  @available(tvOS, deprecated: 9999, message: "Call the async-friendly 'receive' instead.")
  @available(watchOS, deprecated: 9999, message: "Call the async-friendly 'receive' instead.")
  public func receive<Value>(
    _ casePath: CasePath<Action, Value>,
    assert updateStateToExpectedResult: ((inout ScopedState) throws -> Void)? = nil,
    file: StaticString = #file,
    line: UInt = #line
  ) {
    self.receiveAction(
      matching: { casePath.extract(from: $0) != nil },
      failureMessage: "Expected to receive a matching action, but didn't get one.",
      onReceive: { receivedAction in
        var action = ""
        customDump(receivedAction, to: &action, indent: 2)
        XCTFailHelper(
          """
          Received action without asserting on payload:

          \(action)
          """,
          overrideExhaustivity: self.exhaustivity == .on
            ? .off(showSkippedAssertions: true)
            : self.exhaustivity,
          file: file,
          line: line
        )
      },
      updateStateToExpectedResult,
      file: file,
      line: line
    )
  }

>>>>>>> 1fcd53fc
  // NB: Only needed until Xcode ships a macOS SDK that uses the 5.7 standard library.
  // See: https://forums.swift.org/t/xcode-14-rc-cannot-specialize-protocol-type/60171/15
  #if swift(>=5.7) && !os(macOS) && !targetEnvironment(macCatalyst)
    /// Asserts an action was received from an effect and asserts how the state changes.
    ///
<<<<<<< HEAD
=======
    /// When an effect is executed in your feature and sends an action back into the system, you
    /// can use this method to assert that fact, and further assert how state changes after the
    /// effect action is received:
    ///
    /// ```swift
    /// await store.send(.buttontTapped)
    /// await store.receive(.response(.success(42)) {
    ///   $0.count = 42
    /// }
    /// ```
    ///
    /// Due to the variability of concurrency in Swift, sometimes a small amount of time needs
    /// to pass before effects execute and send actions, and that is why this method suspends.
    /// The default time waited is very small, and typically it is enough so you should be
    /// controlling your dependencies so that they do not wait for real world time to pass (see
    /// <doc:DependencyManagement> for more information on how to do that).
    ///
    /// To change the amount of time this method waits for an action, pass an explicit `timeout`
    /// argument, or set the ``timeout`` on the ``TestStore``.
    ///
>>>>>>> 1fcd53fc
    /// - Parameters:
    ///   - expectedAction: An action expected from an effect.
    ///   - duration: The amount of time to wait for the expected action.
    ///   - updateStateToExpectedResult: A closure that asserts state changed by sending the action
    ///     to the store. The mutable state sent to this closure must be modified to match the state
    ///     of the store after processing the given action. Do not provide a closure if no change
    ///     is expected.
    @available(iOS 16, macOS 13, tvOS 16, watchOS 9, *)
    @MainActor
    public func receive(
      _ expectedAction: Action,
      timeout duration: Duration,
      assert updateStateToExpectedResult: ((inout ScopedState) throws -> Void)? = nil,
      file: StaticString = #file,
      line: UInt = #line
    ) async {
      await self.receive(
        expectedAction,
        timeout: duration.nanoseconds,
        assert: updateStateToExpectedResult,
        file: file,
        line: line
      )
    }

<<<<<<< HEAD
    /// Asserts a matching action was received from an effect and asserts how the state changes.
=======
    /// Asserts an action was received from an effect that matches a predicate, and asserts how
    /// the state changes.
    ///
    /// This method is similar to ``receive(_:timeout:assert:file:line:)-5n755``, except it allows
    /// you to assert that an action was received that matches a predicate without asserting
    /// on all the data in the action:
    ///
    /// ```swift
    /// await store.send(.buttonTapped)
    /// await store.receive {
    ///   guard case .response(.suceess) = $0 else { return false }
    ///   return true
    /// } assert: {
    ///   store.count = 42
    /// }
    /// ```
    ///
    /// When the store's ``exhaustivity`` is set to anything other than ``Exhaustivity/off``, a
    /// grey information box will show next to the `store.receive` line in Xcode letting you know
    /// what data was in the effect that you chose not to assert on.
    ///
    /// If you only want to check that a particular action case was received, then you might
    /// find the ``receive(_:timeout:assert:file:line:)-5n755`` overload of this method more
    /// useful.
>>>>>>> 1fcd53fc
    ///
    /// - Parameters:
    ///   - matchingAction: A closure that attempts to extract a value from an action. If it returns
    ///     `nil`, a test failure is reported.
    ///   - duration: The amount of time to wait for the expected action.
    ///   - updateStateToExpectedResult: A closure that asserts state changed by sending the action
    ///     to the store. The mutable state sent to this closure must be modified to match the state
    ///     of the store after processing the given action. Do not provide a closure if no change is
    ///     expected.
    @available(iOS 16, macOS 13, tvOS 16, watchOS 9, *)
    @MainActor
    @_disfavoredOverload
    public func receive(
      _ matching: (Action) -> Bool,
      timeout duration: Duration,
      assert updateStateToExpectedResult: ((inout ScopedState) throws -> Void)? = nil,
      file: StaticString = #file,
      line: UInt = #line
    ) async {
      await self.receive(
        matching,
        timeout: duration.nanoseconds,
        assert: updateStateToExpectedResult,
        file: file,
        line: line
      )
    }
  #endif

  /// Asserts an action was received from an effect and asserts how the state changes.
<<<<<<< HEAD
=======
  ///
  /// See ``receive(_:timeout:assert:file:line:)-332q2`` for more information on how to use this
  /// method.
>>>>>>> 1fcd53fc
  ///
  /// - Parameters:
  ///   - expectedAction: An action expected from an effect.
  ///   - nanoseconds: The amount of time to wait for the expected action.
  ///   - updateStateToExpectedResult: A closure that asserts state changed by sending the action to
  ///     the store. The mutable state sent to this closure must be modified to match the state of
  ///     the store after processing the given action. Do not provide a closure if no change is
  ///     expected.
  @MainActor
  @_disfavoredOverload
  public func receive(
    _ expectedAction: Action,
    timeout nanoseconds: UInt64? = nil,
    assert updateStateToExpectedResult: ((inout ScopedState) throws -> Void)? = nil,
    file: StaticString = #file,
    line: UInt = #line
  ) async {
    guard !self.reducer.inFlightEffects.isEmpty
    else {
      _ = {
        self.receive(expectedAction, assert: updateStateToExpectedResult, file: file, line: line)
      }()
      return
    }
    await self.receiveAction(timeout: nanoseconds, file: file, line: line)
    _ = {
      self.receive(expectedAction, assert: updateStateToExpectedResult, file: file, line: line)
    }()
    await Task.megaYield()
  }

  /// Asserts a matching action was received from an effect and asserts how the state changes.
  ///
<<<<<<< HEAD
=======
  /// See ``receive(_:timeout:assert:file:line:)-6b3xi`` for more information on how to use this
  /// method.
  ///
>>>>>>> 1fcd53fc
  /// - Parameters:
  ///   - matchingAction: A closure that attempts to extract a value from an action. If it returns
  ///     `nil`, a test failure is reported.
  ///   - nanoseconds: The amount of time to wait for the expected action.
  ///   - updateStateToExpectedResult: A closure that asserts state changed by sending the action to
  ///     the store. The mutable state sent to this closure must be modified to match the state of
  ///     the store after processing the given action. Do not provide a closure if no change is
  ///     expected.
  @MainActor
  @_disfavoredOverload
  public func receive(
    _ matching: (Action) -> Bool,
    timeout nanoseconds: UInt64? = nil,
    assert updateStateToExpectedResult: ((inout ScopedState) throws -> Void)? = nil,
    file: StaticString = #file,
    line: UInt = #line
  ) async {
    guard !self.reducer.inFlightEffects.isEmpty
    else {
      _ = {
        self.receive(matching, assert: updateStateToExpectedResult, file: file, line: line)
      }()
<<<<<<< HEAD
      return
    }
    await self.receiveAction(timeout: nanoseconds, file: file, line: line)
    _ = {
      self.receive(matching, assert: updateStateToExpectedResult, file: file, line: line)
    }()
    await Task.megaYield()
  }

  @MainActor
  @_disfavoredOverload
  public func receive<Value>(
    _ casePath: CasePath<Action, Value>,
    timeout nanoseconds: UInt64? = nil,
    assert updateStateToExpectedResult: ((inout ScopedState) throws -> Void)? = nil,
    file: StaticString = #file,
    line: UInt = #line
  ) async {
    guard !self.reducer.inFlightEffects.isEmpty
    else {
      _ = {
        self.receive(casePath, assert: updateStateToExpectedResult, file: file, line: line)
      }()
      return
    }
    await self.receiveAction(timeout: nanoseconds, file: file, line: line)
    _ = {
      self.receive(casePath, assert: updateStateToExpectedResult, file: file, line: line)
    }()
    await Task.megaYield()
  }

  private func receiveAction(
    matching predicate: (Action) -> Bool,
    failureMessage: @autoclosure () -> String,
    onReceive: (Action) -> Void,
    _ updateStateToExpectedResult: ((inout ScopedState) throws -> Void)?,
    file: StaticString,
    line: UInt
  ) {
    guard !self.reducer.receivedActions.isEmpty else {
      XCTFail(
        """
        Expected to receive an action, but received none.
        """,
        file: file,
        line: line
      )
=======
>>>>>>> 1fcd53fc
      return
    }
    await self.receiveAction(timeout: nanoseconds, file: file, line: line)
    _ = {
      self.receive(matching, assert: updateStateToExpectedResult, file: file, line: line)
    }()
    await Task.megaYield()
  }

  /// Asserts an action was received matching a case path and asserts how the state changes.
  ///
  /// See ``receive(_:timeout:assert:file:line:)-5n755`` for more information of how to use this
  /// method.
  ///
  /// - Parameters:
  ///   - casePath: A case path identifying the case of an action to enum to receive
  ///   - nanoseconds: The amount of time to wait for the expected action.
  ///   - updateStateToExpectedResult: A closure that asserts state changed by sending the action to
  ///     the store. The mutable state sent to this closure must be modified to match the state of
  ///     the store after processing the given action. Do not provide a closure if no change is
  ///     expected.
  @MainActor
  @_disfavoredOverload
  public func receive<Value>(
    _ casePath: CasePath<Action, Value>,
    timeout nanoseconds: UInt64? = nil,
    assert updateStateToExpectedResult: ((inout ScopedState) throws -> Void)? = nil,
    file: StaticString = #file,
    line: UInt = #line
  ) async {
    guard !self.reducer.inFlightEffects.isEmpty
    else {
      _ = {
        self.receive(casePath, assert: updateStateToExpectedResult, file: file, line: line)
      }()
      return
    }
    await self.receiveAction(timeout: nanoseconds, file: file, line: line)
    _ = {
      self.receive(casePath, assert: updateStateToExpectedResult, file: file, line: line)
    }()
    await Task.megaYield()
  }

  #if swift(>=5.7) && !os(macOS) && !targetEnvironment(macCatalyst)
    /// Asserts an action was received matching a case path and asserts how the state changes.
    ///
    /// This method is similar to ``receive(_:timeout:assert:file:line:)-5n755``, except it allows
    /// you to assert that an action was received that matches a particular case of the action
    /// enum without asserting on all the data in the action.
    ///
    /// It can be useful to assert that a particular action was received without asserting
    /// on the data inside the action. For example:
    ///
    /// ```swift
    /// await store.receive(/Search.Action.searchResponse) {
    ///   $0.results = [
    ///     "CasePaths",
    ///     "ComposableArchitecture",
    ///     "IdentifiedCollections",
    ///     "XCTestDynamicOverlay",
    ///   ]
    /// }
    /// ```
    ///
    /// When the store's ``exhaustivity`` is set to anything other than ``Exhaustivity/off``, a
    /// grey information box will show next to the `store.receive` line in Xcode letting you know
    /// what data was in the effect that you chose not to assert on.
    ///
    /// - Parameters:
    ///   - casePath: A case path identifying the case of an action to enum to receive
    ///   - duration: The amount of time to wait for the expected action.
    ///   - updateStateToExpectedResult: A closure that asserts state changed by sending the action
    ///     to the store. The mutable state sent to this closure must be modified to match the state
    ///     of the store after processing the given action. Do not provide a closure if no change is
    ///     expected.
    @MainActor
    @_disfavoredOverload
    @available(iOS 16, macOS 13, tvOS 16, watchOS 9, *)
    public func receive<Value>(
      _ casePath: CasePath<Action, Value>,
      timeout duration: Duration,
      assert updateStateToExpectedResult: ((inout ScopedState) throws -> Void)? = nil,
      file: StaticString = #file,
      line: UInt = #line
    ) async {
      guard !self.reducer.inFlightEffects.isEmpty
      else {
        _ = {
          self.receive(casePath, assert: updateStateToExpectedResult, file: file, line: line)
        }()
        return
      }
      await self.receiveAction(timeout: duration.nanoseconds, file: file, line: line)
      _ = {
        self.receive(casePath, assert: updateStateToExpectedResult, file: file, line: line)
      }()
      await Task.megaYield()
    }
  #endif

  private func receiveAction(
    matching predicate: (Action) -> Bool,
    failureMessage: @autoclosure () -> String,
    onReceive: (Action) -> Void,
    _ updateStateToExpectedResult: ((inout ScopedState) throws -> Void)?,
    file: StaticString,
    line: UInt
  ) {
    guard !self.reducer.receivedActions.isEmpty else {
      XCTFail(
        """
        Expected to receive an action, but received none.
        """,
        file: file,
        line: line
      )
      return
    }

    if self.exhaustivity != .on {
      guard self.reducer.receivedActions.contains(where: { predicate($0.action) }) else {
        XCTFail(
          failureMessage(),
          file: file,
          line: line
        )
        return
      }

      var actions: [Action] = []
      while let receivedAction = self.reducer.receivedActions.first,
        !predicate(receivedAction.action)
      {
        actions.append(receivedAction.action)
        self.withExhaustivity(.off) {
          self.receive(receivedAction.action, file: file, line: line)
        }
      }

      if !actions.isEmpty {
        var action = ""
        customDump(actions, to: &action)
        XCTFailHelper(
          """
          \(actions.count) received action\
          \(actions.count == 1 ? " was" : "s were") skipped:

          \(action)
          """,
          file: file,
          line: line
        )
      }
    }

    let (receivedAction, state) = self.reducer.receivedActions.removeFirst()
    onReceive(receivedAction)
    let expectedState = self.toScopedState(self.state)
    do {
      try self.expectedStateShouldMatch(
        expected: expectedState,
        actual: self.toScopedState(state),
        updateStateToExpectedResult: updateStateToExpectedResult,
        file: file,
        line: line
      )
    } catch {
      XCTFail("Threw error: \(error)", file: file, line: line)
    }
    self.reducer.state = state
    if "\(self.file)" == "\(file)" {
      self.line = line
    }
  }

  private func receiveAction(
    timeout nanoseconds: UInt64?,
    file: StaticString,
    line: UInt
  ) async {
    let nanoseconds = nanoseconds ?? self.timeout

    if self.exhaustivity != .exhaustive {
      guard self.reducer.receivedActions.contains(where: { predicate($0.action) }) else {
        XCTFail(
          failureMessage(),
          file: file,
          line: line
        )
        return
      }

      var actions: [Action] = []
      while let receivedAction = self.reducer.receivedActions.first,
        !predicate(receivedAction.action)
      {
        actions.append(receivedAction.action)
        self.withExhaustivity(.none) {
          self.receive(receivedAction.action, file: file, line: line)
        }
      }

      if !actions.isEmpty {
        var action = ""
        customDump(actions, to: &action)
        XCTFailHelper(
          """
          \(actions.count) received action\
          \(actions.count == 1 ? " was" : "s were") skipped:

          \(action)
          """,
          file: file,
          line: line
        )
      }
    }

    let (receivedAction, state) = self.reducer.receivedActions.removeFirst()
    onReceive(receivedAction)
    let expectedState = self.toScopedState(self.state)
    do {
      try self.expectedStateShouldMatch(
        expected: expectedState,
        actual: self.toScopedState(state),
        updateStateToExpectedResult: updateStateToExpectedResult,
        file: file,
        line: line
      )
    } catch {
      XCTFail("Threw error: \(error)", file: file, line: line)
    }
    self.reducer.state = state
    if "\(self.file)" == "\(file)" {
      self.line = line
    }
  }

  private func receiveAction(
    timeout nanoseconds: UInt64?,
    file: StaticString,
    line: UInt
  ) async {
    let nanoseconds = nanoseconds ?? self.timeout

    await Task.megaYield()
    let start = DispatchTime.now().uptimeNanoseconds
    while !Task.isCancelled {
      await Task.detached(priority: .background) { await Task.yield() }.value

      guard self.reducer.receivedActions.isEmpty
      else { break }

      guard start.distance(to: DispatchTime.now().uptimeNanoseconds) < nanoseconds
      else {
        let suggestion: String
        if self.reducer.inFlightEffects.isEmpty {
          suggestion = """
            There are no in-flight effects that could deliver this action. Could the effect you \
            expected to deliver this action have been cancelled?
            """
        } else {
          let timeoutMessage =
            nanoseconds != self.timeout
            ? #"try increasing the duration of this assertion's "timeout""#
            : #"configure this assertion with an explicit "timeout""#
          suggestion = """
            There are effects in-flight. If the effect that delivers this action uses a \
            clock/scheduler (via "receive(on:)", "delay", "debounce", etc.), make sure that you \
            wait enough time for it to perform the effect. If you are using a test \
            clock/scheduler, advance it so that the effects may complete, or consider using \
            an immediate clock/scheduler to immediately perform the effect instead.

            If you are not yet using a scheduler, or can not use a scheduler, \(timeoutMessage).
            """
        }
        XCTFail(
          """
          Expected to receive an action, but received none\
          \(nanoseconds > 0 ? " after \(Double(nanoseconds)/Double(NSEC_PER_SEC)) seconds" : "").

          \(suggestion)
          """,
          file: file,
          line: line
        )
        return
      }
    }

    guard !Task.isCancelled
    else { return }
  }
}

extension TestStore {
  /// Scopes a store to assert against scoped state and actions.
  ///
  /// Useful for testing view store-specific state and actions.
  ///
  /// - Parameters:
  ///   - toScopedState: A function that transforms the reducer's state into scoped state. This
  ///     state will be asserted against as it is mutated by the reducer. Useful for testing view
  ///     store state transformations.
  ///   - fromScopedAction: A function that wraps a more scoped action in the reducer's action.
  ///     Scoped actions can be "sent" to the store, while any reducer action may be received.
  ///     Useful for testing view store action transformations.
  public func scope<S, A>(
    state toScopedState: @escaping (ScopedState) -> S,
    action fromScopedAction: @escaping (A) -> ScopedAction
  ) -> TestStore<State, Action, S, A, Environment> {
    .init(
      _environment: self._environment,
      file: self.file,
      fromScopedAction: { self.fromScopedAction(fromScopedAction($0)) },
      line: self.line,
      reducer: self.reducer,
      store: self.store,
      timeout: self.timeout,
      toScopedState: { toScopedState(self.toScopedState($0)) }
    )
  }

  /// Scopes a store to assert against scoped state.
  ///
  /// Useful for testing view store-specific state.
  ///
  /// - Parameter toScopedState: A function that transforms the reducer's state into scoped state.
  ///   This state will be asserted against as it is mutated by the reducer. Useful for testing
  ///   view store state transformations.
  public func scope<S>(
    state toScopedState: @escaping (ScopedState) -> S
  ) -> TestStore<State, Action, S, ScopedAction, Environment> {
    self.scope(state: toScopedState, action: { $0 })
  }

  /// Clears the queue of received actions from effects.
  ///
  /// Can be handy if you are writing an exhaustive test for a particular part of your feature,
  /// but you don't want to explicitly deal with all of the received actions:
  ///
  /// ```swift
  /// let store = TestStore(/* ... */)
  ///
  /// await store.send(.buttonTapped) {
  ///   // Assert on how state changed
  /// }
  /// await store.receive(.response(/* ... */)) {
  ///   // Assert on how state changed
  /// }
  ///
  /// // Make it explicit you do not want to assert on any other received actions.
  /// await store.skipReceivedActions()
  /// ```
  ///
<<<<<<< HEAD
  /// - Parameter strict: When `true` and there are no inflight actions to cancel, a test failure
=======
  /// - Parameter strict: When `true` and there are no in-flight actions to cancel, a test failure
>>>>>>> 1fcd53fc
  ///   will be reported.
  @MainActor
  public func skipReceivedActions(
    strict: Bool = true,
    file: StaticString = #file,
    line: UInt = #line
  ) async {
    await Task.megaYield()
    _ = { self.skipReceivedActions(strict: strict, file: file, line: line) }()
  }

  /// Clears the queue of received actions from effects.
  ///
  /// The synchronous version of ``skipReceivedActions(strict:file:line:)-a4ri``.
  ///
<<<<<<< HEAD
  /// - Parameter strict: When `true` and there are no inflight actions to cancel, a test failure
=======
  /// - Parameter strict: When `true` and there are no in-flight actions to cancel, a test failure
>>>>>>> 1fcd53fc
  ///   will be reported.
  @available(
    iOS, deprecated: 9999, message: "Call the async-friendly 'skipReceivedActions' instead."
  )
  @available(
    macOS, deprecated: 9999, message: "Call the async-friendly 'skipReceivedActions' instead."
  )
  @available(
    tvOS, deprecated: 9999, message: "Call the async-friendly 'skipReceivedActions' instead."
  )
  @available(
    watchOS, deprecated: 9999, message: "Call the async-friendly 'skipReceivedActions' instead."
  )
  public func skipReceivedActions(
    strict: Bool = true,
    file: StaticString = #file,
    line: UInt = #line
  ) {
    if strict && self.reducer.receivedActions.isEmpty {
      XCTFail("There were no received actions to skip.")
      return
    }
    guard !self.reducer.receivedActions.isEmpty
    else { return }
    var actions = ""
    if self.reducer.receivedActions.count == 1 {
      customDump(self.reducer.receivedActions[0].action, to: &actions)
    } else {
      customDump(self.reducer.receivedActions.map { $0.action }, to: &actions)
    }
    XCTFailHelper(
      """
      \(self.reducer.receivedActions.count) received action\
      \(self.reducer.receivedActions.count == 1 ? " was" : "s were") skipped:

      \(actions)
      """,
<<<<<<< HEAD
      overrideExhaustivity: self.exhaustivity == .exhaustive
        ? .partial
=======
      overrideExhaustivity: self.exhaustivity == .on
        ? .off(showSkippedAssertions: true)
>>>>>>> 1fcd53fc
        : self.exhaustivity,
      file: file,
      line: line
    )
    self.reducer.state = self.reducer.receivedActions.last!.state
    self.reducer.receivedActions = []
  }

<<<<<<< HEAD
  /// Cancels any currently inflight effects.
=======
  /// Cancels any currently in-flight effects.
>>>>>>> 1fcd53fc
  ///
  /// Can be handy if you are writing an exhaustive test for a particular part of your feature,
  /// but you don't want to explicitly deal with all effects:
  ///
  /// ```swift
  /// let store = TestStore(/* ... */)
  ///
  /// await store.send(.buttonTapped) {
  ///   // Assert on how state changed
  /// }
  /// await store.receive(.response(/* ... */)) {
  ///   // Assert on how state changed
  /// }
  ///
  /// // Make it explicit you do not want to assert on how any other effects behave.
  /// await store.skipInFlightEffects()
  /// ```
  ///
<<<<<<< HEAD
  /// - Parameter strict: When `true` and there are no inflight actions to cancel, a test failure
=======
  /// - Parameter strict: When `true` and there are no in-flight actions to cancel, a test failure
>>>>>>> 1fcd53fc
  ///   will be reported.
  public func skipInFlightEffects(
    strict: Bool = true,
    file: StaticString = #file,
    line: UInt = #line
  ) async {
    await Task.megaYield()
    _ = { self.skipInFlightEffects(strict: strict, file: file, line: line) }()
  }

<<<<<<< HEAD
  /// Cancels any currently inflight effects.
  ///
  /// The synchronous version of ``skipInFlightEffects(strict:file:line:)-5hbsk``.
  ///
  /// - Parameter strict: When `true` and there are no inflight actions to cancel, a test failure
=======
  /// Cancels any currently in-flight effects.
  ///
  /// The synchronous version of ``skipInFlightEffects(strict:file:line:)-5hbsk``.
  ///
  /// - Parameter strict: When `true` and there are no in-flight actions to cancel, a test failure
>>>>>>> 1fcd53fc
  ///   will be reported.
  @available(
    iOS, deprecated: 9999, message: "Call the async-friendly 'skipInFlightEffects' instead."
  )
  @available(
    macOS, deprecated: 9999, message: "Call the async-friendly 'skipInFlightEffects' instead."
  )
  @available(
    tvOS, deprecated: 9999, message: "Call the async-friendly 'skipInFlightEffects' instead."
  )
  @available(
    watchOS, deprecated: 9999, message: "Call the async-friendly 'skipInFlightEffects' instead."
  )
  public func skipInFlightEffects(
    strict: Bool = true,
    file: StaticString = #file,
    line: UInt = #line
  ) {
    if strict && self.reducer.inFlightEffects.isEmpty {
      XCTFail("There were no in-flight effects to skip.")
      return
    }
    guard !self.reducer.inFlightEffects.isEmpty
    else { return }

    var actions = ""
    if self.reducer.inFlightEffects.count == 1 {
      customDump(self.reducer.inFlightEffects.first!.action.origin.action, to: &actions)
    } else {
      customDump(self.reducer.inFlightEffects.map { $0.action.origin.action }, to: &actions)
    }

    XCTFailHelper(
      """
      \(self.reducer.inFlightEffects.count) in-flight effect\
      \(self.reducer.inFlightEffects.count == 1 ? " was" : "s were") cancelled, originating from:

      \(actions)
      """,
<<<<<<< HEAD
      overrideExhaustivity: self.exhaustivity == .exhaustive
        ? .partial
=======
      overrideExhaustivity: self.exhaustivity == .on
        ? .off(showSkippedAssertions: true)
>>>>>>> 1fcd53fc
        : self.exhaustivity,
      file: file,
      line: line
    )

    for effect in self.reducer.inFlightEffects {
      _ = Effect<Never, Never>.cancel(id: effect.id).sink { _ in }
    }
    self.reducer.inFlightEffects = []
  }

  private func XCTFailHelper(
    _ message: String = "",
    overrideExhaustivity exhaustivity: Exhaustivity? = nil,
    file: StaticString,
    line: UInt
  ) {
    let exhaustivity = exhaustivity ?? self.exhaustivity
    switch exhaustivity {
<<<<<<< HEAD
    case .exhaustive:
      XCTFail(message, file: file, line: line)
    case let .partial(prefix: prefix):
      _XCTExpectFailure {
        XCTFail((prefix ?? "") + message, file: file, line: line)
      }
    case .none:
=======
    case .on:
      XCTFail(message, file: file, line: line)
    case .off(showSkippedAssertions: true):
      _XCTExpectFailure {
        XCTFail(
          """
          Skipped assertions: …

          \(message)
          """,
          file: file,
          line: line
        )
      }
    case .off(showSkippedAssertions: false):
>>>>>>> 1fcd53fc
      break
    }
  }
}

/// The type returned from ``TestStore/send(_:assert:file:line:)-1ax61`` that represents the
/// lifecycle of the effect started from sending an action.
///
/// You can use this value in tests to cancel the effect started from sending an action:
///
/// ```swift
/// // Simulate the "task" view modifier invoking some async work
/// let task = store.send(.task)
///
/// // Simulate the view cancelling this work on dismissal
/// await task.cancel()
/// ```
///
/// You can also explicitly wait for an effect to finish:
///
/// ```swift
/// store.send(.startTimerButtonTapped)
///
/// await mainQueue.advance(by: .seconds(1))
/// await store.receive(.timerTick) { $0.elapsed = 1 }
///
/// // Wait for cleanup effects to finish before completing the test
/// await store.send(.stopTimerButtonTapped).finish()
/// ```
///
<<<<<<< HEAD
/// See ``TestStore/finish(timeout:file:line:)`` for the ability to await all in-flight
=======
/// See ``TestStore/finish(timeout:file:line:)-7pmv3`` for the ability to await all in-flight
>>>>>>> 1fcd53fc
/// effects in the test store.
///
/// See ``ViewStoreTask`` for the analog provided to ``ViewStore``.
public struct TestStoreTask: Hashable, Sendable {
  fileprivate let rawValue: Task<Void, Never>?
  fileprivate let timeout: UInt64

  @_spi(Canary) public init(rawValue: Task<Void, Never>?, timeout: UInt64) {
    self.rawValue = rawValue
    self.timeout = timeout
  }

  /// Cancels the underlying task and waits for it to finish.
  ///
  /// This can be handy when a feature needs to start a long-living effect when the feature appears,
  /// but cancellation of that effect is handled by the parent when the feature disappears. Such
  /// a feature is difficult to exhaustively test in isolation because there is no action in its
  /// domain that cancels the effect:
  ///
  /// ```swift
  /// let store = TestStore(/* ... */)
  ///
  /// let onAppearTask = await store.send(.onAppear)
  /// // Assert what is happening in the feature
  ///
  /// await onAppearTask.cancel() // ✅ Cancel the task to simulate the feature disappearing.
  /// ```
  public func cancel() async {
    self.rawValue?.cancel()
    await self.rawValue?.cancellableValue
  }

  // NB: Only needed until Xcode ships a macOS SDK that uses the 5.7 standard library.
  // See: https://forums.swift.org/t/xcode-14-rc-cannot-specialize-protocol-type/60171/15
  #if swift(>=5.7) && !os(macOS) && !targetEnvironment(macCatalyst)
    /// Asserts the underlying task finished.
    ///
    /// - Parameter duration: The amount of time to wait before asserting.
    @available(iOS 16, macOS 13, tvOS 16, watchOS 9, *)
    public func finish(
      timeout duration: Duration,
      file: StaticString = #file,
      line: UInt = #line
    ) async {
      await self.finish(timeout: duration.nanoseconds, file: file, line: line)
    }
  #endif

  /// Asserts the underlying task finished.
  ///
  /// - Parameter nanoseconds: The amount of time to wait before asserting.
  @_disfavoredOverload
  public func finish(
    timeout nanoseconds: UInt64? = nil,
    file: StaticString = #file,
    line: UInt = #line
  ) async {
    let nanoseconds = nanoseconds ?? self.timeout
    await Task.megaYield()
    do {
      try await withThrowingTaskGroup(of: Void.self) { group in
        group.addTask { await self.rawValue?.cancellableValue }
        group.addTask {
          try await Task.sleep(nanoseconds: nanoseconds)
          throw CancellationError()
        }
        try await group.next()
        group.cancelAll()
      }
    } catch {
      let timeoutMessage =
        nanoseconds != self.timeout
        ? #"try increasing the duration of this assertion's "timeout""#
        : #"configure this assertion with an explicit "timeout""#
      let suggestion = """
        If this task delivers its action using a clock/scheduler (via "sleep(for:)", \
        "timer(interval:)", etc.), make sure that you wait enough time for it to \
        perform its work. If you are using a test clock/scheduler, advance the scheduler so that \
        the effects may complete, or consider using an immediate clock/scheduler to immediately \
        perform the effect instead.

        If you are not yet using a clock/scheduler, or cannot use a clock/scheduler, \
        \(timeoutMessage).
        """

      XCTFail(
        """
        Expected task to finish, but it is still in-flight\
        \(nanoseconds > 0 ? " after \(Double(nanoseconds)/Double(NSEC_PER_SEC)) seconds" : "").

        \(suggestion)
        """,
        file: file,
        line: line
      )
    }
  }

  /// A Boolean value that indicates whether the task should stop executing.
  ///
  /// After the value of this property becomes `true`, it remains `true` indefinitely. There is
  /// no way to uncancel a task.
  public var isCancelled: Bool {
    self.rawValue?.isCancelled ?? true
  }
}

class TestReducer<State, Action>: ReducerProtocol {
  let base: Reduce<State, Action>
  var dependencies = { () -> DependencyValues in
    var dependencies = DependencyValues()
    dependencies.context = .test
    return dependencies
  }()
  let effectDidSubscribe = AsyncStream<Void>.streamWithContinuation()
  var inFlightEffects: Set<LongLivingEffect> = []
  var receivedActions: [(action: Action, state: State)] = []
  var state: State

  init(
    _ base: Reduce<State, Action>,
    initialState: State
  ) {
    self.base = base
    self.state = initialState
  }

  func reduce(into state: inout State, action: TestAction) -> EffectTask<TestAction> {
    let reducer = self.base.dependency(\.self, self.dependencies)

    let effects: EffectTask<Action>
    switch action.origin {
    case let .send(action):
      effects = reducer.reduce(into: &state, action: action)
      self.state = state

    case let .receive(action):
      effects = reducer.reduce(into: &state, action: action)
      self.receivedActions.append((action, state))
    }

    switch effects.operation {
    case .none:
      self.effectDidSubscribe.continuation.yield()
      return .none

    case .publisher, .run:
      let effect = LongLivingEffect(action: action)
      return
        effects
        .handleEvents(
          receiveSubscription: { [effectDidSubscribe, weak self] _ in
            self?.inFlightEffects.insert(effect)
            Task {
              await Task.megaYield()
              effectDidSubscribe.continuation.yield()
            }
          },
          receiveCompletion: { [weak self] _ in self?.inFlightEffects.remove(effect) },
          receiveCancel: { [weak self] in self?.inFlightEffects.remove(effect) }
        )
        .map { .init(origin: .receive($0), file: action.file, line: action.line) }
        .eraseToEffect()
    }
  }

  struct LongLivingEffect: Hashable {
    let id = UUID()
    let action: TestAction

    static func == (lhs: Self, rhs: Self) -> Bool {
      lhs.id == rhs.id
    }

    func hash(into hasher: inout Hasher) {
      self.id.hash(into: &hasher)
    }
  }

  struct TestAction {
    let origin: Origin
    let file: StaticString
    let line: UInt

    enum Origin {
      case receive(Action)
      case send(Action)
      fileprivate var action: Action {
        switch self {
        case let .receive(action), let .send(action):
          return action
        }
      }
    }
  }
}

extension Task where Success == Never, Failure == Never {
  // NB: We would love if this was not necessary, but due to a lack of async testing tools in Swift
  //     we're not sure if there is an alternative. See this forum post for more information:
  //     https://forums.swift.org/t/reliably-testing-code-that-adopts-swift-concurrency/57304
  @_spi(Internals) public static func megaYield(count: Int = 10) async {
    for _ in 1...count {
      await Task<Void, Never>.detached(priority: .background) { await Task.yield() }.value
    }
  }
}

// NB: Only needed until Xcode ships a macOS SDK that uses the 5.7 standard library.
// See: https://forums.swift.org/t/xcode-14-rc-cannot-specialize-protocol-type/60171/15
#if swift(>=5.7) && !os(macOS) && !targetEnvironment(macCatalyst)
  @available(iOS 16, macOS 13, tvOS 16, watchOS 9, *)
  extension Duration {
    fileprivate var nanoseconds: UInt64 {
      UInt64(self.components.seconds) * NSEC_PER_SEC
        + UInt64(self.components.attoseconds) / 1_000_000_000
    }
  }
#endif

<<<<<<< HEAD
/// The level of exhaustivity for the test store.
public enum Exhaustivity: Equatable {
  /// Full exhaustivity, which means you must explicitly assert on how all state changes and all
  /// received actions from effects.
  case exhaustive

  /// No exhaustivity, which means you can assert on any subset of state changes and any subset of
  /// received actions from effects.
  case none

  /// Partial exhaustivity, which behaves exactly like ``none``, except any state not asserted on or
  /// receive actions skipped will be reported in a grey informational box next to the assertion.
  /// This is handy for when you want non-exhaustivity but you still want to know what all you are
  /// missing from your assertions.
  case partial(prefix: String? = "Partial assertions skipped. …\n\n")

  public static let partial = partial()

  fileprivate var isPartial: Bool {
    guard case .partial = self else {
      return false
    }
    return true
  }

  fileprivate var prefix: String? {
    guard case let .partial(prefix: prefix) = self else {
      return nil
    }
    return prefix
  }
=======
/// The exhaustivity of assertions made by the test store.
public enum Exhaustivity: Equatable {
  /// Exhaustive assertions.
  ///
  /// This setting requires you to exhaustively assert on all state changes and all actions received
  /// from effects. Additionally, all in-flight effects _must_ be received before the test store is
  /// deallocated.
  ///
  /// To manually skip actions or effects, use
  /// ``TestStore/skipReceivedActions(strict:file:line:)-a4ri`` or
  /// ``TestStore/skipInFlightEffects(strict:file:line:)-5hbsk``.
  ///
  /// To partially match an action received from an effect, use
  /// ``TestStore/receive(_:timeout:assert:file:line:)-4e4m0``.
  case on

  /// Non-exhaustive assertions.
  ///
  /// This settings allows you to assert on any subset of state changes and actions received from
  /// effects.
  ///
  /// When configured to `showSkippedAssertions`, any state not asserted on or received actions
  /// skipped will be reported in a grey informational box next to the assertion. This is handy for
  /// when you want non-exhaustivity but you still want to know what all you are missing from your
  /// assertions.
  ///
  /// - Parameter showSkippedAssertions: When `true`, skipped assertions will be reported as
  ///   expected failures.
  case off(showSkippedAssertions: Bool)

  /// Non-exhaustive assertions.
  public static let off = Self.off(showSkippedAssertions: false)
>>>>>>> 1fcd53fc
}

@_transparent
private func _XCTExpectFailure(
  _ failureReason: String? = nil,
  strict: Bool = true,
  failingBlock: () -> Void
) {
  #if DEBUG
    guard
      let XCTExpectedFailureOptions = NSClassFromString("XCTExpectedFailureOptions")
        as Any as? NSObjectProtocol,
      let options = strict
        ? XCTExpectedFailureOptions
          .perform(NSSelectorFromString("alloc"))?.takeUnretainedValue()
          .perform(NSSelectorFromString("init"))?.takeUnretainedValue()
        : XCTExpectedFailureOptions
          .perform(NSSelectorFromString("nonStrictOptions"))?.takeUnretainedValue()
    else { return }

    let XCTExpectFailureWithOptionsInBlock = unsafeBitCast(
      dlsym(dlopen(nil, RTLD_LAZY), "XCTExpectFailureWithOptionsInBlock"),
      to: (@convention(c) (String?, AnyObject, () -> Void) -> Void).self
    )

    XCTExpectFailureWithOptionsInBlock(failureReason, options, failingBlock)
  #endif
}<|MERGE_RESOLUTION|>--- conflicted
+++ resolved
@@ -14,14 +14,9 @@
 ///
 /// ## Exhaustive testing
 ///
-<<<<<<< HEAD
-/// There are multiple ways the test store forces you to exhaustively assert on how your feature
-/// behaves:
-=======
 /// By default, ``TestStore`` requires you to exhaustively prove how your feature evolves from
 /// sending use actions and receiving actions from effects. There are multiple ways the test store
 /// forces you to do this:
->>>>>>> 1fcd53fc
 ///
 ///   * After each action is sent you must describe precisely how the state changed from before
 ///     the action was sent to after it was sent.
@@ -38,13 +33,8 @@
 ///     action, and that the sequence of steps you are describing will mimic how the application
 ///     behaves in reality.
 ///
-<<<<<<< HEAD
-///   * All effects must complete by the time the assertion has finished running the steps you
-///     specify, and all effect actions must be asserted on.
-=======
 ///   * All effects must complete by the time the test case has finished running, and all effect
 ///     actions must be asserted on.
->>>>>>> 1fcd53fc
 ///
 ///     If at the end of the assertion there is still an in-flight effect running or an unreceived
 ///     action, the assertion will fail. This helps exhaustively prove that you know what effects
@@ -158,10 +148,7 @@
 ///
 ///         await send(.response(results))
 ///       }
-<<<<<<< HEAD
-=======
 ///       .cancellable(id: SearchID.self)
->>>>>>> 1fcd53fc
 ///
 ///     case let .searchResponse(.success(results)):
 ///       state.results = results
@@ -185,7 +172,7 @@
 /// )
 ///
 /// // Simulate a search response with one item
-/// store.dependencies.dependencies.apiClient.search = { _ in
+/// store.dependencies.apiClient.search = { _ in
 ///   ["Composable Architecture"]
 /// }
 ///
@@ -269,13 +256,8 @@
 ///
 /// Test stores are exhaustive by default, which means you must assert on every state change, and
 /// how ever effect feeds data back into the system, and you must make sure that all effects
-<<<<<<< HEAD
-/// complete before the test is finished. To turn of exhaustivity you can set ``exhaustivity``
-/// to ``Exhaustivity/none``. When that is done the ``TestStore``'s behavior changes:
-=======
 /// complete before the test is finished. To turn off exhaustivity you can set ``exhaustivity``
 /// to ``Exhaustivity/off``. When that is done the ``TestStore``'s behavior changes:
->>>>>>> 1fcd53fc
 ///
 /// * The trailing closures of ``send(_:assert:file:line:)-1ax61`` and
 ///   ``receive(_:timeout:assert:file:line:)-1rwdd`` no longer need to assert on all state changes.
@@ -284,15 +266,6 @@
 /// * The ``send(_:assert:file:line:)-1ax61`` and ``receive(_:timeout:assert:file:line:)-1rwdd``
 ///   methods are allowed to be called even when actions have been received from effects that have
 ///   not been asserted on yet. Any pending actions will be cleared.
-<<<<<<< HEAD
-/// * Tests are allowed to finish with unasserted, received actions and inflight effects. No test
-///   failures will be reported.
-///
-/// There is also a third option between full and no exhaustivity called ``Exhaustivity/partial``.
-/// When it is set the test store behaves like when ``Exhaustivity/none`` is set, but with the added
-/// behavior that any unasserted change causes a grey, informational box to appear next to each
-/// assertion detailing the changes that were not asserted against. This allows you to see what
-=======
 /// * Tests are allowed to finish with unasserted, received actions and in-flight effects. No test
 ///   failures will be reported.
 ///
@@ -300,7 +273,6 @@
 /// ``Exhaustivity/off(showSkippedAssertions:)``. When set to `true` the test store will have the
 /// added behavior that any unasserted change causes a grey, informational box to appear next to
 /// each assertion detailing the changes that were not asserted against. This allows you to see what
->>>>>>> 1fcd53fc
 /// information you are choosing to ignore without causing a test failure. It can be useful in
 /// tracking down bugs that happen in production but that aren't currently detected in tests.
 ///
@@ -333,43 +305,26 @@
 ///
 /// // 1️⃣ Emulate user tapping on submit button.
 /// await store.send(.login(.submitButtonTapped)) {
-<<<<<<< HEAD
-///   $0.login?.isLoading = true
-///   // 2️⃣ Assert how state changes in the login feature
-=======
 ///   // 2️⃣ Assert how all state changes in the login feature
 ///   $0.login?.isLoading = true
->>>>>>> 1fcd53fc
 ///   …
 /// }
 ///
 /// // 3️⃣ Login feature performs API request to login, and
 /// //    sends response back into system.
 /// await store.receive(.login(.loginResponse(.success))) {
-<<<<<<< HEAD
-///   $0.login?.isLoading = false
-///   // 4️⃣ Assert how state changes in the login feature
-=======
 /// // 4️⃣ Assert how all state changes in the login feature
 ///   $0.login?.isLoading = false
->>>>>>> 1fcd53fc
 ///   …
 /// }
 ///
 /// // 5️⃣ Login feature sends a delegate action to let parent
 /// //    feature know it has successfully logged in.
 /// await store.receive(.login(.delegate(.didLogin))) {
-<<<<<<< HEAD
-///   $0.authenticatedTab = .loggedIn(
-///     Profile.State(...)
-///   )
-///   // 6️⃣ Assert how all of app state changes due to that action.
-=======
 /// // 6️⃣ Assert how all of app state changes due to that action.
 ///   $0.authenticatedTab = .loggedIn(
 ///     Profile.State(...)
 ///   )
->>>>>>> 1fcd53fc
 ///   …
 ///   // 7️⃣ *Finally* assert that the selected tab switches to activity.
 ///   $0.selectedTab = .activity
@@ -396,11 +351,7 @@
 ///   initialState: App.State(),
 ///   reducer: App()
 /// )
-<<<<<<< HEAD
-/// store.exhaustivity = .none // ⬅️
-=======
 /// store.exhaustivity = .off // ⬅️
->>>>>>> 1fcd53fc
 ///
 /// await store.send(.login(.submitButtonTapped))
 /// await store.receive(.login(.delegate(.didLogin))) {
@@ -414,26 +365,16 @@
 /// activity. Now the login feature is free to make any change it wants to make without affecting
 /// this integration test.
 ///
-<<<<<<< HEAD
-/// Using ``Exhaustivity/none`` for ``TestStore/exhaustivity`` causes all un-asserted changes to
-/// pass without any notification. If you would like to see what test failures are being suppressed
-/// without actually causing a failure, you can use ``Exhaustivity/partial``:
-=======
 /// Using ``Exhaustivity/off`` for ``TestStore/exhaustivity`` causes all un-asserted changes to
 /// pass without any notification. If you would like to see what test failures are being suppressed
 /// without actually causing a failure, you can use ``Exhaustivity/off(showSkippedAssertions:)``:
->>>>>>> 1fcd53fc
 ///
 /// ```swift
 /// let store = TestStore(
 ///   initialState: App.State(),
 ///   reducer: App()
 /// )
-<<<<<<< HEAD
-/// store.exhaustivity = .partial // ⬅️
-=======
 /// store.exhaustivity = .off(showSkippedAssertions: true) // ⬅️
->>>>>>> 1fcd53fc
 ///
 /// await store.send(.login(.submitButtonTapped))
 /// await store.receive(.login(.delegate(.didLogin))) {
@@ -477,11 +418,6 @@
 /// The test still passes, and none of these notifications are test failures. They just let you know
 /// what things you are not explicitly asserting against, and can be useful to see when tracking
 /// down bugs that happen in production but that aren't currently detected in tests.
-<<<<<<< HEAD
-open class TestStore<State, Action, ScopedState, ScopedAction, Environment> {
-
-  /// The current dependencies.
-=======
 ///
 /// [merowing.info]: https://www.merowing.info
 /// [exhaustive-testing-in-tca]: https://www.merowing.info/exhaustive-testing-in-tca/
@@ -489,7 +425,6 @@
 open class TestStore<State, Action, ScopedState, ScopedAction, Environment> {
 
   /// The current dependencies of the test store.
->>>>>>> 1fcd53fc
   ///
   /// The dependencies define the execution context that your feature runs in. They can be
   /// modified throughout the test store's lifecycle in order to influence how your feature
@@ -515,13 +450,6 @@
   /// ```swift
   /// store.dependencies.apiClient = .failing
   ///
-<<<<<<< HEAD
-  /// // Store assertions with failing API client
-  ///
-  /// store.dependencies.apiClient = .mock
-  ///
-  /// // Store assertions with succeeding API client
-=======
   /// store.send(.buttonTapped) { /* ... */ }
   /// store.receive(.searchResponse(.failure)) { /* ... */ }
   ///
@@ -529,7 +457,6 @@
   ///
   /// store.send(.buttonTapped) { /* ... */ }
   /// store.receive(.searchResponse(.success)) { /* ... */ }
->>>>>>> 1fcd53fc
   /// ```
   public var dependencies: DependencyValues {
     _read { yield self.reducer.dependencies }
@@ -537,11 +464,7 @@
   }
 
   /// The current exhaustivity level of the test store.
-<<<<<<< HEAD
-  public var exhaustivity: Exhaustivity = .exhaustive
-=======
   public var exhaustivity: Exhaustivity = .on
->>>>>>> 1fcd53fc
 
   /// The current environment.
   ///
@@ -621,11 +544,7 @@
   /// The default timeout used in all methods that take an optional timeout.
   ///
   /// This is the default timeout used in all methods that take an optional timeout, such as
-<<<<<<< HEAD
-  /// ``receive(_:timeout:assert:file:line:)-1rwdd`` and ``finish(timeout:file:line:)``.
-=======
   /// ``receive(_:timeout:assert:file:line:)-332q2`` and ``finish(timeout:file:line:)-7pmv3``.
->>>>>>> 1fcd53fc
   public var timeout: UInt64
 
   private var _environment: Box<Environment>
@@ -971,19 +890,11 @@
     }
 
     switch self.exhaustivity {
-<<<<<<< HEAD
-    case .exhaustive:
-      break
-    case .partial:
-      await self.skipReceivedActions(strict: false)
-    case .none:
-=======
     case .on:
       break
     case .off(showSkippedAssertions: true):
       await self.skipReceivedActions(strict: false)
     case .off(showSkippedAssertions: false):
->>>>>>> 1fcd53fc
       self.reducer.receivedActions = []
     }
 
@@ -1074,19 +985,11 @@
     }
 
     switch self.exhaustivity {
-<<<<<<< HEAD
-    case .exhaustive:
-      break
-    case .partial:
-      self.skipReceivedActions(strict: false)
-    case .none:
-=======
     case .on:
       break
     case .off(showSkippedAssertions: true):
       self.skipReceivedActions(strict: false)
     case .off(showSkippedAssertions: false):
->>>>>>> 1fcd53fc
       self.reducer.receivedActions = []
     }
 
@@ -1127,11 +1030,7 @@
     var expected = expected
 
     switch self.exhaustivity {
-<<<<<<< HEAD
-    case .exhaustive:
-=======
     case .on:
->>>>>>> 1fcd53fc
       var expectedWhenGivenPreviousState = expected
       if let updateStateToExpectedResult = updateStateToExpectedResult {
         try updateStateToExpectedResult(&expectedWhenGivenPreviousState)
@@ -1144,11 +1043,7 @@
         tryUnnecessaryModifyFailure()
       }
 
-<<<<<<< HEAD
-    case .none, .partial:
-=======
     case .off:
->>>>>>> 1fcd53fc
       var expectedWhenGivenActualState = actual
       if let updateStateToExpectedResult = updateStateToExpectedResult {
         try updateStateToExpectedResult(&expectedWhenGivenActualState)
@@ -1156,19 +1051,12 @@
       expected = expectedWhenGivenActualState
 
       if expectedWhenGivenActualState != actual {
-<<<<<<< HEAD
-        self.withExhaustivity(.exhaustive) {
-          expectationFailure(expected: expectedWhenGivenActualState)
-        }
-      } else if self.exhaustivity.isPartial && expectedWhenGivenActualState == actual {
-=======
         self.withExhaustivity(.on) {
           expectationFailure(expected: expectedWhenGivenActualState)
         }
       } else if self.exhaustivity == .off(showSkippedAssertions: true)
         && expectedWhenGivenActualState == actual
       {
->>>>>>> 1fcd53fc
         var expectedWhenGivenPreviousState = current
         if let modify = updateStateToExpectedResult {
           _XCTExpectFailure(strict: false) {
@@ -1176,15 +1064,11 @@
               try modify(&expectedWhenGivenPreviousState)
             } catch {
               XCTFail(
-<<<<<<< HEAD
-                "\(self.exhaustivity.prefix ?? "") Threw error: \(error)",
-=======
                 """
                 Skipped assertions: …
 
                 Threw error: \(error)
                 """,
->>>>>>> 1fcd53fc
                 file: file,
                 line: line
               )
@@ -1295,7 +1179,6 @@
           XCTFailHelper(
             """
             Received unexpected action: …
-<<<<<<< HEAD
 
             \(difference)
             """,
@@ -1312,7 +1195,7 @@
 
   /// Asserts a matching action was received from an effect and asserts how the state changes.
   ///
-  /// See ``receive(_:timeout:assert:file:line:)-85x5z`` for more information of how to use this
+  /// See ``receive(_:timeout:assert:file:line:)-6b3xi`` for more information of how to use this
   /// method.
   ///
   /// - Parameters:
@@ -1345,100 +1228,6 @@
 
           \(action)
           """,
-          overrideExhaustivity: self.exhaustivity == .exhaustive
-            ? .partial
-            : self.exhaustivity,
-          file: file,
-          line: line
-        )
-      },
-      updateStateToExpectedResult,
-      file: file,
-      line: line
-    )
-  }
-
-  @available(iOS, deprecated: 9999, message: "Call the async-friendly 'receive' instead.")
-  @available(macOS, deprecated: 9999, message: "Call the async-friendly 'receive' instead.")
-  @available(tvOS, deprecated: 9999, message: "Call the async-friendly 'receive' instead.")
-  @available(watchOS, deprecated: 9999, message: "Call the async-friendly 'receive' instead.")
-  public func receive<Value>(
-    _ casePath: CasePath<Action, Value>,
-    assert updateStateToExpectedResult: ((inout ScopedState) throws -> Void)? = nil,
-    file: StaticString = #file,
-    line: UInt = #line
-  ) {
-    self.receiveAction(
-      matching: { casePath.extract(from: $0) != nil },
-      failureMessage: "Expected to receive a matching action, but didn't get one.",
-      onReceive: { receivedAction in
-        var action = ""
-        customDump(receivedAction, to: &action, indent: 2)
-        XCTFailHelper(
-          """
-          Received action without asserting on payload:
-
-          \(action)
-          """,
-          overrideExhaustivity: self.exhaustivity == .exhaustive
-          ? .partial
-          : self.exhaustivity,
-          file: file,
-          line: line
-        )
-=======
-
-            \(difference)
-            """,
-            file: file,
-            line: line
-          )
-        }
->>>>>>> 1fcd53fc
-      },
-      updateStateToExpectedResult,
-      file: file,
-      line: line
-    )
-  }
-
-<<<<<<< HEAD
-=======
-  /// Asserts a matching action was received from an effect and asserts how the state changes.
-  ///
-  /// See ``receive(_:timeout:assert:file:line:)-6b3xi`` for more information of how to use this
-  /// method.
-  ///
-  /// - Parameters:
-  ///   - matchingAction: A closure that attempts to extract a value from an action. If it returns
-  ///     `nil`, a test failure is reported.
-  ///   - nanoseconds: The amount of time to wait for the expected action.
-  ///   - updateStateToExpectedResult: A closure that asserts state changed by sending the action to
-  ///     the store. The mutable state sent to this closure must be modified to match the state of
-  ///     the store after processing the given action. Do not provide a closure if no change is
-  ///     expected.
-  @available(iOS, deprecated: 9999, message: "Call the async-friendly 'receive' instead.")
-  @available(macOS, deprecated: 9999, message: "Call the async-friendly 'receive' instead.")
-  @available(tvOS, deprecated: 9999, message: "Call the async-friendly 'receive' instead.")
-  @available(watchOS, deprecated: 9999, message: "Call the async-friendly 'receive' instead.")
-  public func receive(
-    _ matching: (Action) -> Bool,
-    assert updateStateToExpectedResult: ((inout ScopedState) throws -> Void)? = nil,
-    file: StaticString = #file,
-    line: UInt = #line
-  ) {
-    self.receiveAction(
-      matching: matching,
-      failureMessage: "Expected to receive a matching action, but didn't get one.",
-      onReceive: { receivedAction in
-        var action = ""
-        customDump(receivedAction, to: &action, indent: 2)
-        XCTFailHelper(
-          """
-          Received action without asserting on payload:
-
-          \(action)
-          """,
           overrideExhaustivity: self.exhaustivity == .on
             ? .off(showSkippedAssertions: true)
             : self.exhaustivity,
@@ -1498,14 +1287,11 @@
     )
   }
 
->>>>>>> 1fcd53fc
   // NB: Only needed until Xcode ships a macOS SDK that uses the 5.7 standard library.
   // See: https://forums.swift.org/t/xcode-14-rc-cannot-specialize-protocol-type/60171/15
   #if swift(>=5.7) && !os(macOS) && !targetEnvironment(macCatalyst)
     /// Asserts an action was received from an effect and asserts how the state changes.
     ///
-<<<<<<< HEAD
-=======
     /// When an effect is executed in your feature and sends an action back into the system, you
     /// can use this method to assert that fact, and further assert how state changes after the
     /// effect action is received:
@@ -1526,7 +1312,6 @@
     /// To change the amount of time this method waits for an action, pass an explicit `timeout`
     /// argument, or set the ``timeout`` on the ``TestStore``.
     ///
->>>>>>> 1fcd53fc
     /// - Parameters:
     ///   - expectedAction: An action expected from an effect.
     ///   - duration: The amount of time to wait for the expected action.
@@ -1552,9 +1337,6 @@
       )
     }
 
-<<<<<<< HEAD
-    /// Asserts a matching action was received from an effect and asserts how the state changes.
-=======
     /// Asserts an action was received from an effect that matches a predicate, and asserts how
     /// the state changes.
     ///
@@ -1579,7 +1361,6 @@
     /// If you only want to check that a particular action case was received, then you might
     /// find the ``receive(_:timeout:assert:file:line:)-5n755`` overload of this method more
     /// useful.
->>>>>>> 1fcd53fc
     ///
     /// - Parameters:
     ///   - matchingAction: A closure that attempts to extract a value from an action. If it returns
@@ -1610,12 +1391,9 @@
   #endif
 
   /// Asserts an action was received from an effect and asserts how the state changes.
-<<<<<<< HEAD
-=======
   ///
   /// See ``receive(_:timeout:assert:file:line:)-332q2`` for more information on how to use this
   /// method.
->>>>>>> 1fcd53fc
   ///
   /// - Parameters:
   ///   - expectedAction: An action expected from an effect.
@@ -1649,12 +1427,9 @@
 
   /// Asserts a matching action was received from an effect and asserts how the state changes.
   ///
-<<<<<<< HEAD
-=======
   /// See ``receive(_:timeout:assert:file:line:)-6b3xi`` for more information on how to use this
   /// method.
   ///
->>>>>>> 1fcd53fc
   /// - Parameters:
   ///   - matchingAction: A closure that attempts to extract a value from an action. If it returns
   ///     `nil`, a test failure is reported.
@@ -1677,57 +1452,6 @@
       _ = {
         self.receive(matching, assert: updateStateToExpectedResult, file: file, line: line)
       }()
-<<<<<<< HEAD
-      return
-    }
-    await self.receiveAction(timeout: nanoseconds, file: file, line: line)
-    _ = {
-      self.receive(matching, assert: updateStateToExpectedResult, file: file, line: line)
-    }()
-    await Task.megaYield()
-  }
-
-  @MainActor
-  @_disfavoredOverload
-  public func receive<Value>(
-    _ casePath: CasePath<Action, Value>,
-    timeout nanoseconds: UInt64? = nil,
-    assert updateStateToExpectedResult: ((inout ScopedState) throws -> Void)? = nil,
-    file: StaticString = #file,
-    line: UInt = #line
-  ) async {
-    guard !self.reducer.inFlightEffects.isEmpty
-    else {
-      _ = {
-        self.receive(casePath, assert: updateStateToExpectedResult, file: file, line: line)
-      }()
-      return
-    }
-    await self.receiveAction(timeout: nanoseconds, file: file, line: line)
-    _ = {
-      self.receive(casePath, assert: updateStateToExpectedResult, file: file, line: line)
-    }()
-    await Task.megaYield()
-  }
-
-  private func receiveAction(
-    matching predicate: (Action) -> Bool,
-    failureMessage: @autoclosure () -> String,
-    onReceive: (Action) -> Void,
-    _ updateStateToExpectedResult: ((inout ScopedState) throws -> Void)?,
-    file: StaticString,
-    line: UInt
-  ) {
-    guard !self.reducer.receivedActions.isEmpty else {
-      XCTFail(
-        """
-        Expected to receive an action, but received none.
-        """,
-        file: file,
-        line: line
-      )
-=======
->>>>>>> 1fcd53fc
       return
     }
     await self.receiveAction(timeout: nanoseconds, file: file, line: line)
@@ -1911,69 +1635,6 @@
   ) async {
     let nanoseconds = nanoseconds ?? self.timeout
 
-    if self.exhaustivity != .exhaustive {
-      guard self.reducer.receivedActions.contains(where: { predicate($0.action) }) else {
-        XCTFail(
-          failureMessage(),
-          file: file,
-          line: line
-        )
-        return
-      }
-
-      var actions: [Action] = []
-      while let receivedAction = self.reducer.receivedActions.first,
-        !predicate(receivedAction.action)
-      {
-        actions.append(receivedAction.action)
-        self.withExhaustivity(.none) {
-          self.receive(receivedAction.action, file: file, line: line)
-        }
-      }
-
-      if !actions.isEmpty {
-        var action = ""
-        customDump(actions, to: &action)
-        XCTFailHelper(
-          """
-          \(actions.count) received action\
-          \(actions.count == 1 ? " was" : "s were") skipped:
-
-          \(action)
-          """,
-          file: file,
-          line: line
-        )
-      }
-    }
-
-    let (receivedAction, state) = self.reducer.receivedActions.removeFirst()
-    onReceive(receivedAction)
-    let expectedState = self.toScopedState(self.state)
-    do {
-      try self.expectedStateShouldMatch(
-        expected: expectedState,
-        actual: self.toScopedState(state),
-        updateStateToExpectedResult: updateStateToExpectedResult,
-        file: file,
-        line: line
-      )
-    } catch {
-      XCTFail("Threw error: \(error)", file: file, line: line)
-    }
-    self.reducer.state = state
-    if "\(self.file)" == "\(file)" {
-      self.line = line
-    }
-  }
-
-  private func receiveAction(
-    timeout nanoseconds: UInt64?,
-    file: StaticString,
-    line: UInt
-  ) async {
-    let nanoseconds = nanoseconds ?? self.timeout
-
     await Task.megaYield()
     let start = DispatchTime.now().uptimeNanoseconds
     while !Task.isCancelled {
@@ -2084,11 +1745,7 @@
   /// await store.skipReceivedActions()
   /// ```
   ///
-<<<<<<< HEAD
-  /// - Parameter strict: When `true` and there are no inflight actions to cancel, a test failure
-=======
   /// - Parameter strict: When `true` and there are no in-flight actions to cancel, a test failure
->>>>>>> 1fcd53fc
   ///   will be reported.
   @MainActor
   public func skipReceivedActions(
@@ -2104,11 +1761,7 @@
   ///
   /// The synchronous version of ``skipReceivedActions(strict:file:line:)-a4ri``.
   ///
-<<<<<<< HEAD
-  /// - Parameter strict: When `true` and there are no inflight actions to cancel, a test failure
-=======
   /// - Parameter strict: When `true` and there are no in-flight actions to cancel, a test failure
->>>>>>> 1fcd53fc
   ///   will be reported.
   @available(
     iOS, deprecated: 9999, message: "Call the async-friendly 'skipReceivedActions' instead."
@@ -2146,13 +1799,8 @@
 
       \(actions)
       """,
-<<<<<<< HEAD
-      overrideExhaustivity: self.exhaustivity == .exhaustive
-        ? .partial
-=======
       overrideExhaustivity: self.exhaustivity == .on
         ? .off(showSkippedAssertions: true)
->>>>>>> 1fcd53fc
         : self.exhaustivity,
       file: file,
       line: line
@@ -2161,11 +1809,7 @@
     self.reducer.receivedActions = []
   }
 
-<<<<<<< HEAD
-  /// Cancels any currently inflight effects.
-=======
   /// Cancels any currently in-flight effects.
->>>>>>> 1fcd53fc
   ///
   /// Can be handy if you are writing an exhaustive test for a particular part of your feature,
   /// but you don't want to explicitly deal with all effects:
@@ -2184,11 +1828,7 @@
   /// await store.skipInFlightEffects()
   /// ```
   ///
-<<<<<<< HEAD
-  /// - Parameter strict: When `true` and there are no inflight actions to cancel, a test failure
-=======
   /// - Parameter strict: When `true` and there are no in-flight actions to cancel, a test failure
->>>>>>> 1fcd53fc
   ///   will be reported.
   public func skipInFlightEffects(
     strict: Bool = true,
@@ -2199,19 +1839,11 @@
     _ = { self.skipInFlightEffects(strict: strict, file: file, line: line) }()
   }
 
-<<<<<<< HEAD
-  /// Cancels any currently inflight effects.
+  /// Cancels any currently in-flight effects.
   ///
   /// The synchronous version of ``skipInFlightEffects(strict:file:line:)-5hbsk``.
   ///
-  /// - Parameter strict: When `true` and there are no inflight actions to cancel, a test failure
-=======
-  /// Cancels any currently in-flight effects.
-  ///
-  /// The synchronous version of ``skipInFlightEffects(strict:file:line:)-5hbsk``.
-  ///
   /// - Parameter strict: When `true` and there are no in-flight actions to cancel, a test failure
->>>>>>> 1fcd53fc
   ///   will be reported.
   @available(
     iOS, deprecated: 9999, message: "Call the async-friendly 'skipInFlightEffects' instead."
@@ -2251,13 +1883,8 @@
 
       \(actions)
       """,
-<<<<<<< HEAD
-      overrideExhaustivity: self.exhaustivity == .exhaustive
-        ? .partial
-=======
       overrideExhaustivity: self.exhaustivity == .on
         ? .off(showSkippedAssertions: true)
->>>>>>> 1fcd53fc
         : self.exhaustivity,
       file: file,
       line: line
@@ -2277,15 +1904,6 @@
   ) {
     let exhaustivity = exhaustivity ?? self.exhaustivity
     switch exhaustivity {
-<<<<<<< HEAD
-    case .exhaustive:
-      XCTFail(message, file: file, line: line)
-    case let .partial(prefix: prefix):
-      _XCTExpectFailure {
-        XCTFail((prefix ?? "") + message, file: file, line: line)
-      }
-    case .none:
-=======
     case .on:
       XCTFail(message, file: file, line: line)
     case .off(showSkippedAssertions: true):
@@ -2301,7 +1919,6 @@
         )
       }
     case .off(showSkippedAssertions: false):
->>>>>>> 1fcd53fc
       break
     }
   }
@@ -2332,11 +1949,7 @@
 /// await store.send(.stopTimerButtonTapped).finish()
 /// ```
 ///
-<<<<<<< HEAD
-/// See ``TestStore/finish(timeout:file:line:)`` for the ability to await all in-flight
-=======
 /// See ``TestStore/finish(timeout:file:line:)-7pmv3`` for the ability to await all in-flight
->>>>>>> 1fcd53fc
 /// effects in the test store.
 ///
 /// See ``ViewStoreTask`` for the analog provided to ``ViewStore``.
@@ -2557,39 +2170,6 @@
   }
 #endif
 
-<<<<<<< HEAD
-/// The level of exhaustivity for the test store.
-public enum Exhaustivity: Equatable {
-  /// Full exhaustivity, which means you must explicitly assert on how all state changes and all
-  /// received actions from effects.
-  case exhaustive
-
-  /// No exhaustivity, which means you can assert on any subset of state changes and any subset of
-  /// received actions from effects.
-  case none
-
-  /// Partial exhaustivity, which behaves exactly like ``none``, except any state not asserted on or
-  /// receive actions skipped will be reported in a grey informational box next to the assertion.
-  /// This is handy for when you want non-exhaustivity but you still want to know what all you are
-  /// missing from your assertions.
-  case partial(prefix: String? = "Partial assertions skipped. …\n\n")
-
-  public static let partial = partial()
-
-  fileprivate var isPartial: Bool {
-    guard case .partial = self else {
-      return false
-    }
-    return true
-  }
-
-  fileprivate var prefix: String? {
-    guard case let .partial(prefix: prefix) = self else {
-      return nil
-    }
-    return prefix
-  }
-=======
 /// The exhaustivity of assertions made by the test store.
 public enum Exhaustivity: Equatable {
   /// Exhaustive assertions.
@@ -2622,7 +2202,6 @@
 
   /// Non-exhaustive assertions.
   public static let off = Self.off(showSkippedAssertions: false)
->>>>>>> 1fcd53fc
 }
 
 @_transparent

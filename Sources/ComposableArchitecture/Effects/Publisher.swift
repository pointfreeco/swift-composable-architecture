import Combine

extension EffectPublisher where Failure == Never {
  /// Creates an effect from a Combine publisher.
  ///
  /// - Parameter createPublisher: The closure to execute when the effect is performed.
  /// - Returns: An effect wrapping a Combine publisher.
  public static func publisher<P: Publisher>(_ createPublisher: @escaping () -> P) -> Self
  where P.Output == Action, P.Failure == Never {
    Self(
      operation: .publisher(Deferred(createPublisher: createPublisher).eraseToAnyPublisher())
    )
  }
}

@available(iOS, deprecated: 9999.0)
@available(macOS, deprecated: 9999.0)
@available(tvOS, deprecated: 9999.0)
@available(watchOS, deprecated: 9999.0)
extension EffectPublisher: Publisher {
  public typealias Output = Action

  public func receive<S: Combine.Subscriber>(
    subscriber: S
  ) where S.Input == Action, S.Failure == Failure {
    self.publisher.subscribe(subscriber)
  }

  var publisher: AnyPublisher<Action, Failure> {
    switch self.operation {
    case .none:
      return Empty().eraseToAnyPublisher()
    case let .publisher(publisher):
      return publisher
    case let .run(priority, operation):
      return .create { subscriber in
        let task = Task(priority: priority) { @MainActor in
          defer { subscriber.send(completion: .finished) }
          #if DEBUG
            var isCompleted = false
            defer { isCompleted = true }
          #endif
<<<<<<< HEAD
          let send = Send {
=======
          let send = Send<Action> {
>>>>>>> 3e8eee1e
            #if DEBUG
              if isCompleted {
                runtimeWarn(
                  """
                  An action was sent from a completed effect:

                    Action:
                      \(debugCaseOutput($0))

                  Avoid sending actions using the 'send' argument from 'EffectTask.run' after \
                  the effect has completed. This can happen if you escape the 'send' argument in \
                  an unstructured context.

                  To fix this, make sure that your 'run' closure does not return until you're \
                  done calling 'send'.
                  """
                )
              }
            #endif
            subscriber.send($0)
          }
          await operation(send)
        }
        return AnyCancellable {
          task.cancel()
        }
      }
    }
  }
}

extension EffectPublisher {
  /// Initializes an effect that wraps a publisher.
  ///
  /// > Important: This Combine interface has been soft-deprecated in favor of Swift concurrency.
  /// > Prefer performing asynchronous work directly in
  /// > ``EffectPublisher/run(priority:operation:catch:file:fileID:line:)`` by adopting a
  /// > non-Combine interface, or by iterating over the publisher's asynchronous sequence of
  /// > `values`:
  /// >
  /// > ```swift
  /// > return .run { send in
  /// >   for await value in publisher.values {
  /// >     send(.response(value))
  /// >   }
  /// > }
  /// > ```
  ///
  /// - Parameter publisher: A publisher.
  @available(
    iOS, deprecated: 9999.0,
    message:
      "Iterate over 'Publisher.values' in an 'EffectTask.run', instead, or use 'EffectTask.publisher'."
  )
  @available(
    macOS, deprecated: 9999.0,
    message:
      "Iterate over 'Publisher.values' in an 'EffectTask.run', instead, or use 'EffectTask.publisher'."
  )
  @available(
    tvOS, deprecated: 9999.0,
    message:
      "Iterate over 'Publisher.values' in an 'EffectTask.run', instead, or use 'EffectTask.publisher'."
  )
  @available(
    watchOS, deprecated: 9999.0,
    message:
      "Iterate over 'Publisher.values' in an 'EffectTask.run', instead, or use 'EffectTask.publisher'."
  )
  public init<P: Publisher>(_ publisher: P) where P.Output == Output, P.Failure == Failure {
    self.operation = .publisher(publisher.eraseToAnyPublisher())
  }

  /// Initializes an effect that immediately emits the value passed in.
  ///
  /// - Parameter value: The value that is immediately emitted by the effect.
  @available(iOS, deprecated: 9999.0, message: "Wrap the value in 'EffectTask.task', instead.")
  @available(macOS, deprecated: 9999.0, message: "Wrap the value in 'EffectTask.task', instead.")
  @available(tvOS, deprecated: 9999.0, message: "Wrap the value in 'EffectTask.task', instead.")
  @available(watchOS, deprecated: 9999.0, message: "Wrap the value in 'EffectTask.task', instead.")
  public init(value: Action) {
    self.init(Just(value).setFailureType(to: Failure.self))
  }

  /// Initializes an effect that immediately fails with the error passed in.
  ///
  /// - Parameter error: The error that is immediately emitted by the effect.
  @available(
    iOS, deprecated: 9999.0,
    message: "Throw and catch errors directly in 'EffectTask.task' and 'EffectTask.run', instead."
  )
  @available(
    macOS, deprecated: 9999.0,
    message: "Throw and catch errors directly in 'EffectTask.task' and 'EffectTask.run', instead."
  )
  @available(
    tvOS, deprecated: 9999.0,
    message: "Throw and catch errors directly in 'EffectTask.task' and 'EffectTask.run', instead."
  )
  @available(
    watchOS, deprecated: 9999.0,
    message: "Throw and catch errors directly in 'EffectTask.task' and 'EffectTask.run', instead."
  )
  public init(error: Failure) {
    // NB: Ideally we'd return a `Fail` publisher here, but due to a bug in iOS 13 that publisher
    //     can crash when used with certain combinations of operators such as `.retry.catch`. The
    //     bug was fixed in iOS 14, but to remain compatible with iOS 13 and higher we need to do
    //     a little trickery to fail in a slightly different way.
    self.init(
      Deferred {
        Future { $0(.failure(error)) }
      }
    )
  }

  /// Creates an effect that can supply a single value asynchronously in the future.
  ///
  /// This can be helpful for converting APIs that are callback-based into ones that deal with
  /// ``EffectPublisher``s.
  ///
  /// For example, to create an effect that delivers an integer after waiting a second:
  ///
  /// ```swift
  /// EffectPublisher<Int, Never>.future { callback in
  ///   DispatchQueue.main.asyncAfter(deadline: .now() + 1) {
  ///     callback(.success(42))
  ///   }
  /// }
  /// ```
  ///
  /// Note that you can only deliver a single value to the `callback`. If you send more they will be
  /// discarded:
  ///
  /// ```swift
  /// EffectPublisher<Int, Never>.future { callback in
  ///   DispatchQueue.main.asyncAfter(deadline: .now() + 1) {
  ///     callback(.success(42))
  ///     callback(.success(1729)) // Will not be emitted by the effect
  ///   }
  /// }
  /// ```
  ///
  ///  If you need to deliver more than one value to the effect, you should use the
  ///  ``EffectPublisher`` initializer that accepts a ``Subscriber`` value.
  ///
  /// - Parameter attemptToFulfill: A closure that takes a `callback` as an argument which can be
  ///   used to feed it `Result<Output, Failure>` values.
  @available(iOS, deprecated: 9999.0, message: "Use 'EffectTask.task', instead.")
  @available(macOS, deprecated: 9999.0, message: "Use 'EffectTask.task', instead.")
  @available(tvOS, deprecated: 9999.0, message: "Use 'EffectTask.task', instead.")
  @available(watchOS, deprecated: 9999.0, message: "Use 'EffectTask.task', instead.")
  public static func future(
    _ attemptToFulfill: @escaping (@escaping (Result<Action, Failure>) -> Void) -> Void
  ) -> Self {
    withEscapedDependencies { escaped in
      Deferred {
        escaped.yield {
          Future(attemptToFulfill)
        }
      }.eraseToEffect()
    }
  }

  /// Initializes an effect that lazily executes some work in the real world and synchronously sends
  /// that data back into the store.
  ///
  /// For example, to load a user from some JSON on the disk, one can wrap that work in an effect:
  ///
  /// ```swift
  /// EffectPublisher<User, Error>.result {
  ///   let fileUrl = URL(
  ///     fileURLWithPath: NSSearchPathForDirectoriesInDomains(
  ///       .documentDirectory, .userDomainMask, true
  ///     )[0]
  ///   )
  ///   .appendingPathComponent("user.json")
  ///
  ///   let result = Result<User, Error> {
  ///     let data = try Data(contentsOf: fileUrl)
  ///     return try JSONDecoder().decode(User.self, from: $0)
  ///   }
  ///
  ///   return result
  /// }
  /// ```
  ///
  /// - Parameter attemptToFulfill: A closure encapsulating some work to execute in the real world.
  /// - Returns: An effect.
  @available(iOS, deprecated: 9999.0, message: "Use 'EffectTask.task', instead.")
  @available(macOS, deprecated: 9999.0, message: "Use 'EffectTask.task', instead.")
  @available(tvOS, deprecated: 9999.0, message: "Use 'EffectTask.task', instead.")
  @available(watchOS, deprecated: 9999.0, message: "Use 'EffectTask.task', instead.")
  public static func result(_ attemptToFulfill: @escaping () -> Result<Action, Failure>) -> Self {
    .future { $0(attemptToFulfill()) }
  }

  /// Initializes an effect from a callback that can send as many values as it wants, and can send
  /// a completion.
  ///
  /// This initializer is useful for bridging callback APIs, delegate APIs, and manager APIs to the
  /// ``EffectPublisher`` type. One can wrap those APIs in an Effect so that its events are sent
  /// through the effect, which allows the reducer to handle them.
  ///
  /// For example, one can create an effect to ask for access to `MPMediaLibrary`. It can start by
  /// sending the current status immediately, and then if the current status is `notDetermined` it
  /// can request authorization, and once a status is received it can send that back to the effect:
  ///
  /// ```swift
  /// EffectPublisher.run { subscriber in
  ///   subscriber.send(MPMediaLibrary.authorizationStatus())
  ///
  ///   guard MPMediaLibrary.authorizationStatus() == .notDetermined else {
  ///     subscriber.send(completion: .finished)
  ///     return AnyCancellable {}
  ///   }
  ///
  ///   MPMediaLibrary.requestAuthorization { status in
  ///     subscriber.send(status)
  ///     subscriber.send(completion: .finished)
  ///   }
  ///   return AnyCancellable {
  ///     // Typically clean up resources that were created here, but this effect doesn't
  ///     // have any.
  ///   }
  /// }
  /// ```
  ///
  /// - Parameter work: A closure that accepts a ``Subscriber`` value and returns a cancellable.
  ///   When the ``EffectPublisher`` is completed, the cancellable will be used to clean up any
  ///   resources created when the effect was started.
  @available(
    iOS, deprecated: 9999.0, message: "Use the async version of 'EffectTask.run', instead."
  )
  @available(
    macOS, deprecated: 9999.0, message: "Use the async version of 'EffectTask.run', instead."
  )
  @available(
    tvOS, deprecated: 9999.0, message: "Use the async version of 'EffectTask.run', instead."
  )
  @available(
    watchOS, deprecated: 9999.0, message: "Use the async version of 'Effect.run', instead."
  )
  public static func run(
    _ work: @escaping (EffectPublisher.Subscriber) -> Cancellable
  ) -> Self {
    withEscapedDependencies { escaped in
      AnyPublisher.create { subscriber in
        escaped.yield {
          work(subscriber)
        }
      }
      .eraseToEffect()
    }
  }

  /// Creates an effect that executes some work in the real world that doesn't need to feed data
  /// back into the store. If an error is thrown, the effect will complete and the error will be
  /// ignored.
  ///
  /// - Parameter work: A closure encapsulating some work to execute in the real world.
  /// - Returns: An effect.
  @available(iOS, deprecated: 9999.0, message: "Use the async version, instead.")
  @available(macOS, deprecated: 9999.0, message: "Use the async version, instead.")
  @available(tvOS, deprecated: 9999.0, message: "Use the async version, instead.")
  @available(watchOS, deprecated: 9999.0, message: "Use the async version, instead.")
  public static func fireAndForget(_ work: @escaping () throws -> Void) -> Self {
    // NB: Ideally we'd return a `Deferred` wrapping an `Empty(completeImmediately: true)`, but
    //     due to a bug in iOS 13.2 that publisher will never complete. The bug was fixed in
    //     iOS 13.3, but to remain compatible with iOS 13.2 and higher we need to do a little
    //     trickery to make sure the deferred publisher completes.
    withEscapedDependencies { escaped in
      Deferred { () -> Publishers.CompactMap<Result<Action?, Failure>.Publisher, Action> in
        escaped.yield {
          try? work()
        }
        return Just<Output?>(nil)
          .setFailureType(to: Failure.self)
          .compactMap { $0 }
      }
      .eraseToEffect()
    }
  }
}

extension EffectPublisher where Failure == Error {
  /// Initializes an effect that lazily executes some work in the real world and synchronously sends
  /// that data back into the store.
  ///
  /// For example, to load a user from some JSON on the disk, one can wrap that work in an effect:
  ///
  /// ```swift
  /// EffectPublisher<User, Error>.catching {
  ///   let fileUrl = URL(
  ///     fileURLWithPath: NSSearchPathForDirectoriesInDomains(
  ///       .documentDirectory, .userDomainMask, true
  ///     )[0]
  ///   )
  ///   .appendingPathComponent("user.json")
  ///
  ///   let data = try Data(contentsOf: fileUrl)
  ///   return try JSONDecoder().decode(User.self, from: $0)
  /// }
  /// ```
  ///
  /// - Parameter work: A closure encapsulating some work to execute in the real world.
  /// - Returns: An effect.
  @available(
    iOS, deprecated: 9999.0,
    message: "Throw and catch errors directly in 'EffectTask.task' and 'EffectTask.run', instead."
  )
  @available(
    macOS, deprecated: 9999.0,
    message: "Throw and catch errors directly in 'EffectTask.task' and 'EffectTask.run', instead."
  )
  @available(
    tvOS, deprecated: 9999.0,
    message: "Throw and catch errors directly in 'EffectTask.task' and 'EffectTask.run', instead."
  )
  @available(
    watchOS, deprecated: 9999.0,
    message: "Throw and catch errors directly in 'EffectTask.task' and 'EffectTask.run', instead."
  )
  public static func catching(_ work: @escaping () throws -> Action) -> Self {
    .future { $0(Result { try work() }) }
  }
}

extension Publisher {
  /// Turns any publisher into an ``EffectPublisher``.
  ///
  /// This can be useful for when you perform a chain of publisher transformations in a reducer, and
  /// you need to convert that publisher to an effect so that you can return it from the reducer:
  ///
  /// ```swift
  /// case .buttonTapped:
  ///   return fetchUser(id: 1)
  ///     .filter(\.isAdmin)
  ///     .eraseToEffect()
  /// ```
  ///
  /// - Returns: An effect that wraps `self`.
  @available(
    iOS, deprecated: 9999.0,
    message:
      "Iterate over 'Publisher.values' in an 'EffectTask.run', instead, or use 'EffectTask.publisher'."
  )
  @available(
    macOS, deprecated: 9999.0,
    message:
      "Iterate over 'Publisher.values' in an 'EffectTask.run', instead, or use 'EffectTask.publisher'."
  )
  @available(
    tvOS, deprecated: 9999.0,
    message:
      "Iterate over 'Publisher.values' in an 'EffectTask.run', instead, or use 'EffectTask.publisher'."
  )
  @available(
    watchOS, deprecated: 9999.0,
    message:
      "Iterate over 'Publisher.values' in an 'EffectTask.run', instead, or use 'EffectTask.publisher'."
  )
  public func eraseToEffect() -> EffectPublisher<Output, Failure> {
    EffectPublisher(self)
  }

  /// Turns any publisher into an ``EffectPublisher``.
  ///
  /// This is a convenience operator for writing ``EffectPublisher/eraseToEffect()`` followed by
  /// ``EffectPublisher/map(_:)-28ghh`.
  ///
  /// ```swift
  /// case .buttonTapped:
  ///   return fetchUser(id: 1)
  ///     .filter(\.isAdmin)
  ///     .eraseToEffect(ProfileAction.adminUserFetched)
  /// ```
  ///
  /// - Parameters:
  ///   - transform: A mapping function that converts `Output` to another type.
  /// - Returns: An effect that wraps `self` after mapping `Output` values.
  @available(
    iOS, deprecated: 9999.0,
    message:
      "Iterate over 'Publisher.values' in an 'EffectTask.run', instead, or use 'EffectTask.publisher'."
  )
  @available(
    macOS, deprecated: 9999.0,
    message:
      "Iterate over 'Publisher.values' in an 'EffectTask.run', instead, or use 'EffectTask.publisher'."
  )
  @available(
    tvOS, deprecated: 9999.0,
    message:
      "Iterate over 'Publisher.values' in an 'EffectTask.run', instead, or use 'EffectTask.publisher'."
  )
  @available(
    watchOS, deprecated: 9999.0,
    message:
      "Iterate over 'Publisher.values' in an 'EffectTask.run', instead, or use 'EffectTask.publisher'."
  )
  public func eraseToEffect<T>(
    _ transform: @escaping (Output) -> T
  ) -> EffectPublisher<T, Failure> {
    self.map(
      withEscapedDependencies { escaped in
        { action in
          escaped.yield {
            transform(action)
          }
        }
      }
    )
    .eraseToEffect()
  }

  /// Turns any publisher into an ``EffectTask`` that cannot fail by wrapping its output and failure
  /// in a result.
  ///
  /// This can be useful when you are working with a failing API but want to deliver its data to an
  /// action that handles both success and failure.
  ///
  /// ```swift
  /// case .buttonTapped:
  ///   return self.apiClient.fetchUser(id: 1)
  ///     .catchToEffect()
  ///     .map(ProfileAction.userResponse)
  /// ```
  ///
  /// - Returns: An effect that wraps `self`.
  @available(
    iOS, deprecated: 9999.0,
    message:
      "Iterate over 'Publisher.values' in an 'EffectTask.run', instead, or use 'EffectTask.publisher'."
  )
  @available(
    macOS, deprecated: 9999.0,
    message:
      "Iterate over 'Publisher.values' in an 'EffectTask.run', instead, or use 'EffectTask.publisher'."
  )
  @available(
    tvOS, deprecated: 9999.0,
    message:
      "Iterate over 'Publisher.values' in an 'EffectTask.run', instead, or use 'EffectTask.publisher'."
  )
  @available(
    watchOS, deprecated: 9999.0,
    message:
      "Iterate over 'Publisher.values' in an 'EffectTask.run', instead, or use 'EffectTask.publisher'."
  )
  public func catchToEffect() -> EffectTask<Result<Output, Failure>> {
    self.catchToEffect { $0 }
  }

  /// Turns any publisher into an ``EffectTask`` that cannot fail by wrapping its output and failure
  /// into a result and then applying passed in function to it.
  ///
  /// This is a convenience operator for writing ``EffectPublisher/eraseToEffect()`` followed by
  /// ``EffectPublisher/map(_:)-28ghh`.
  ///
  /// ```swift
  /// case .buttonTapped:
  ///   return self.apiClient.fetchUser(id: 1)
  ///     .catchToEffect(ProfileAction.userResponse)
  /// ```
  ///
  /// - Parameters:
  ///   - transform: A mapping function that converts `Result<Output,Failure>` to another type.
  /// - Returns: An effect that wraps `self`.
  @available(
    iOS, deprecated: 9999.0,
    message:
      "Iterate over 'Publisher.values' in an 'EffectTask.run', instead, or use 'EffectTask.publisher'."
  )
  @available(
    macOS, deprecated: 9999.0,
    message:
      "Iterate over 'Publisher.values' in an 'EffectTask.run', instead, or use 'EffectTask.publisher'."
  )
  @available(
    tvOS, deprecated: 9999.0,
    message:
      "Iterate over 'Publisher.values' in an 'EffectTask.run', instead, or use 'EffectTask.publisher'."
  )
  @available(
    watchOS, deprecated: 9999.0,
    message:
      "Iterate over 'Publisher.values' in an 'EffectTask.run', instead, or use 'EffectTask.publisher'."
  )
  public func catchToEffect<T>(
    _ transform: @escaping (Result<Output, Failure>) -> T
  ) -> EffectTask<T> {
    return
      self
      .map(
        withEscapedDependencies { escaped in
          { action in
            escaped.yield {
              transform(.success(action))
            }
          }
        }
      )
      .catch { Just(transform(.failure($0))) }
      .eraseToEffect()
  }

  /// Turns any publisher into an ``EffectPublisher`` for any output and failure type by ignoring
  /// all output and any failure.
  ///
  /// This is useful for times you want to fire off an effect but don't want to feed any data back
  /// into the system. It can automatically promote an effect to your reducer's domain.
  ///
  /// ```swift
  /// case .buttonTapped:
  ///   return analyticsClient.track("Button Tapped")
  ///     .fireAndForget()
  /// ```
  ///
  /// - Parameters:
  ///   - outputType: An output type.
  ///   - failureType: A failure type.
  /// - Returns: An effect that never produces output or errors.
  @available(
    iOS, deprecated: 9999.0,
    message:
      "Iterate over 'Publisher.values' in the static version of 'Effect.fireAndForget', instead."
  )
  @available(
    macOS, deprecated: 9999.0,
    message:
      "Iterate over 'Publisher.values' in the static version of 'Effect.fireAndForget', instead."
  )
  @available(
    tvOS, deprecated: 9999.0,
    message:
      "Iterate over 'Publisher.values' in the static version of 'Effect.fireAndForget', instead."
  )
  @available(
    watchOS, deprecated: 9999.0,
    message:
      "Iterate over 'Publisher.values' in the static version of 'Effect.fireAndForget', instead."
  )
  public func fireAndForget<NewOutput, NewFailure>(
    outputType: NewOutput.Type = NewOutput.self,
    failureType: NewFailure.Type = NewFailure.self
  ) -> EffectPublisher<NewOutput, NewFailure> {
    return
      self
      .flatMap { _ in Empty<NewOutput, Failure>() }
      .catch { _ in Empty() }
      .eraseToEffect()
  }
}<|MERGE_RESOLUTION|>--- conflicted
+++ resolved
@@ -40,11 +40,7 @@
             var isCompleted = false
             defer { isCompleted = true }
           #endif
-<<<<<<< HEAD
-          let send = Send {
-=======
           let send = Send<Action> {
->>>>>>> 3e8eee1e
             #if DEBUG
               if isCompleted {
                 runtimeWarn(

import ComposableArchitecture
import SwiftUI

@Reducer
struct SyncUpDetail {
  @ObservableState
  struct State: Equatable {
    @Presents var destination: Destination.State?
    @Shared var syncUp: SyncUp
  }

  enum Action: Sendable {
    case cancelEditButtonTapped
    case delegate(Delegate)
    case deleteButtonTapped
    case deleteMeetings(atOffsets: IndexSet)
    case destination(PresentationAction<Destination.Action>)
    case doneEditingButtonTapped
    case editButtonTapped
    case startMeetingButtonTapped

    @CasePathable
    enum Delegate {
      case deleteSyncUp
      case startMeeting
    }
  }

  @Dependency(\.dismiss) var dismiss
  @Dependency(\.openSettings) var openSettings
  @Dependency(\.speechClient.authorizationStatus) var authorizationStatus

  @Reducer
  struct Destination {
    @ObservableState
    enum State: Equatable {
      case alert(AlertState<Action.Alert>)
      case edit(SyncUpForm.State)
    }

    enum Action: Sendable {
      case alert(Alert)
      case edit(SyncUpForm.Action)

      enum Alert {
        case confirmDeletion
        case continueWithoutRecording
        case openSettings
      }
    }

    var body: some ReducerOf<Self> {
      Scope(state: \.edit, action: \.edit) {
        SyncUpForm()
      }
    }
  }

  var body: some ReducerOf<Self> {
    Reduce { state, action in
      switch action {
      case .cancelEditButtonTapped:
        state.destination = nil
        return .none

      case .delegate:
        return .none

      case .deleteButtonTapped:
        state.destination = .alert(.deleteSyncUp)
        return .none

      case let .deleteMeetings(atOffsets: indices):
        state.syncUp.meetings.remove(atOffsets: indices)
        return .none

      case let .destination(.presented(.alert(alertAction))):
        switch alertAction {
        case .confirmDeletion:
          return .run { send in
            await send(.delegate(.deleteSyncUp), animation: .default)
            await self.dismiss()
          }
        case .continueWithoutRecording:
          return .send(.delegate(.startMeeting))
        case .openSettings:
          return .run { _ in
            await self.openSettings()
          }
        }

      case .destination:
        return .none

      case .doneEditingButtonTapped:
        guard case let .some(.edit(editState)) = state.destination
        else { return .none }
        state.syncUp = editState.syncUp
        state.destination = nil
        return .none

      case .editButtonTapped:
        state.destination = .edit(SyncUpForm.State(syncUp: state.syncUp))
        return .none

      case .startMeetingButtonTapped:
        switch self.authorizationStatus() {
        case .notDetermined, .authorized:
          return .send(.delegate(.startMeeting))

        case .denied:
          state.destination = .alert(.speechRecognitionDenied)
          return .none

        case .restricted:
          state.destination = .alert(.speechRecognitionRestricted)
          return .none

        @unknown default:
          return .none
        }
      }
    }
    .ifLet(\.$destination, action: \.destination) {
      Destination()
    }
  }
}

struct SyncUpDetailView: View {
  @Bindable var store: StoreOf<SyncUpDetail>

  var body: some View {
    Form {
      Section {
        Button {
          store.send(.startMeetingButtonTapped)
        } label: {
          Label("Start Meeting", systemImage: "timer")
            .font(.headline)
            .foregroundColor(.accentColor)
        }
        HStack {
          Label("Length", systemImage: "clock")
          Spacer()
          Text(store.syncUp.duration.formatted(.units()))
        }

        HStack {
          Label("Theme", systemImage: "paintpalette")
          Spacer()
          Text(store.syncUp.theme.name)
            .padding(4)
            .foregroundColor(store.syncUp.theme.accentColor)
            .background(store.syncUp.theme.mainColor)
            .cornerRadius(4)
        }
      } header: {
        Text("Sync-up Info")
      }

      if !store.syncUp.meetings.isEmpty {
        Section {
          ForEach(store.syncUp.meetings) { meeting in
            NavigationLink(
              state: AppFeature.Path.State.meeting(meeting, syncUp: store.syncUp)
            ) {
              HStack {
                Image(systemName: "calendar")
                Text(meeting.date, style: .date)
                Text(meeting.date, style: .time)
              }
            }
          }
          .onDelete { indices in
            store.send(.deleteMeetings(atOffsets: indices))
          }
        } header: {
          Text("Past meetings")
        }
      }

      Section {
        ForEach(store.syncUp.attendees) { attendee in
          Label(attendee.name, systemImage: "person")
        }
      } header: {
        Text("Attendees")
      }

      Section {
        Button("Delete") {
          store.send(.deleteButtonTapped)
        }
        .foregroundColor(.red)
        .frame(maxWidth: .infinity)
      }
    }
    .toolbar {
      Button("Edit") {
        store.send(.editButtonTapped)
      }
    }
    .navigationTitle(store.syncUp.title)
    .alert($store.scope(state: \.destination?.alert, action: \.destination.alert))
    .sheet(item: $store.scope(state: \.destination?.edit, action: \.destination.edit)) { store in
      NavigationStack {
        SyncUpFormView(store: store)
          .navigationTitle(self.store.syncUp.title)
          .toolbar {
            ToolbarItem(placement: .cancellationAction) {
              Button("Cancel") {
                self.store.send(.cancelEditButtonTapped)
              }
            }
            ToolbarItem(placement: .confirmationAction) {
              Button("Done") {
                self.store.send(.doneEditingButtonTapped)
              }
            }
          }
      }
    }
  }
}

extension AlertState where Action == SyncUpDetail.Destination.Action.Alert {
  static let deleteSyncUp = Self {
    TextState("Delete?")
  } actions: {
    ButtonState(role: .destructive, action: .confirmDeletion) {
      TextState("Yes")
    }
    ButtonState(role: .cancel) {
      TextState("Nevermind")
    }
  } message: {
    TextState("Are you sure you want to delete this meeting?")
  }

  static let speechRecognitionDenied = Self {
    TextState("Speech recognition denied")
  } actions: {
    ButtonState(action: .continueWithoutRecording) {
      TextState("Continue without recording")
    }
    ButtonState(action: .openSettings) {
      TextState("Open settings")
    }
    ButtonState(role: .cancel) {
      TextState("Cancel")
    }
  } message: {
    TextState(
      """
      You previously denied speech recognition and so your meeting will not be recorded. You can \
      enable speech recognition in settings, or you can continue without recording.
      """
    )
  }

  static let speechRecognitionRestricted = Self {
    TextState("Speech recognition restricted")
  } actions: {
    ButtonState(action: .continueWithoutRecording) {
      TextState("Continue without recording")
    }
    ButtonState(role: .cancel) {
      TextState("Cancel")
    }
  } message: {
    TextState(
      """
      Your device does not support speech recognition and so your meeting will not be recorded.
      """
    )
  }
}

<<<<<<< HEAD
struct SyncUpDetail_Previews: PreviewProvider {
  static var previews: some View {
    NavigationStack {
      SyncUpDetailView(
        store: Store(initialState: SyncUpDetail.State(syncUp: Shared(.mock))) {
          SyncUpDetail()
        }
      )
    }
=======
#Preview {
  NavigationStack {
    SyncUpDetailView(
      store: Store(initialState: SyncUpDetail.State(syncUp: .mock)) {
        SyncUpDetail()
      }
    )
>>>>>>> 7e3d0e2c
  }
}<|MERGE_RESOLUTION|>--- conflicted
+++ resolved
@@ -277,17 +277,6 @@
   }
 }
 
-<<<<<<< HEAD
-struct SyncUpDetail_Previews: PreviewProvider {
-  static var previews: some View {
-    NavigationStack {
-      SyncUpDetailView(
-        store: Store(initialState: SyncUpDetail.State(syncUp: Shared(.mock))) {
-          SyncUpDetail()
-        }
-      )
-    }
-=======
 #Preview {
   NavigationStack {
     SyncUpDetailView(
@@ -295,6 +284,5 @@
         SyncUpDetail()
       }
     )
->>>>>>> 7e3d0e2c
   }
 }
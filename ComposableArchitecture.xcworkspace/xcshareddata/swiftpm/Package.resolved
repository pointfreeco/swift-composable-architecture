--- conflicted
+++ resolved
@@ -68,13 +68,8 @@
       "kind" : "remoteSourceControl",
       "location" : "https://github.com/pointfreeco/swift-custom-dump",
       "state" : {
-<<<<<<< HEAD
-        "revision" : "6ea3b1b6a4957806d72030a32360d4bcb155a0d2",
-        "version" : "1.2.0"
-=======
         "revision" : "3ce83179e5f0c83ad54c305779c6b438e82aaf1d",
         "version" : "1.2.1"
->>>>>>> 115fe5af
       }
     },
     {
@@ -82,13 +77,8 @@
       "kind" : "remoteSourceControl",
       "location" : "https://github.com/pointfreeco/swift-dependencies",
       "state" : {
-<<<<<<< HEAD
-        "revision" : "09e49dd46932adfe80ce672b4b3772d79ee6c21a",
-        "version" : "1.2.1"
-=======
         "revision" : "d3a5af3038a09add4d7682f66555d6212058a3c0",
         "version" : "1.2.2"
->>>>>>> 115fe5af
       }
     },
     {
@@ -150,13 +140,8 @@
       "kind" : "remoteSourceControl",
       "location" : "https://github.com/apple/swift-syntax",
       "state" : {
-<<<<<<< HEAD
-        "revision" : "43c802fb7f96e090dde015344a94b5e85779eff1",
-        "version" : "509.1.0"
-=======
         "revision" : "08a2f0a9a30e0f705f79c9cfaca1f68b71bdc775",
         "version" : "510.0.0"
->>>>>>> 115fe5af
       }
     },
     {

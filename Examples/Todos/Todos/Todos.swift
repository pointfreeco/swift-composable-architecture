--- conflicted
+++ resolved
@@ -102,15 +102,6 @@
 
 struct AppView: View {
   let store: StoreOf<Todos>
-<<<<<<< HEAD
-=======
-  @ObservedObject var viewStore: ViewStore<ViewState, Todos.Action>
-
-  init(store: StoreOf<Todos>) {
-    self.store = store
-    self.viewStore = ViewStore(self.store, observe: ViewState.init(state:))
-  }
->>>>>>> d52a88d1
 
   struct ViewState: Equatable {
     @BindingViewState var editMode: EditMode

@_spi(Internals) import CasePaths
import Combine
import ConcurrencyExtras
import CustomDump
@_spi(Beta) import Dependencies
import Foundation
import IssueReporting
@_spi(SharedChangeTracking) import Sharing

/// A testable runtime for a reducer.
///
/// This object aids in writing expressive and exhaustive tests for features built in the
/// Composable Architecture. It allows you to send a sequence of actions to the store, and each step
/// of the way you must assert exactly how state changed, and how effect emissions were fed back
/// into the system.
///
/// See the dedicated <doc:Testing> article for detailed information on testing.
///
/// ## Exhaustive testing
///
/// By default, ``TestStore`` requires you to exhaustively prove how your feature evolves from
/// sending use actions and receiving actions from effects. There are multiple ways the test store
/// forces you to do this:
///
///   * After each action is sent you must describe precisely how the state changed from before the
///     action was sent to after it was sent.
///
///     If even the smallest piece of data differs the test will fail. This guarantees that you are
///     proving you know precisely how the state of the system changes.
///
///   * Sending an action can sometimes cause an effect to be executed, and if that effect sends an
///     action back into the system, you **must** explicitly assert that you expect to receive that
///     action from the effect, _and_ you must assert how state changed as a result.
///
///     If you try to send another action before you have handled all effect actions, the test will
///     fail. This guarantees that you do not accidentally forget about an effect action, and that
///     the sequence of steps you are describing will mimic how the application behaves in reality.
///
///   * All effects must complete by the time the test case has finished running, and all effect
///     actions must be asserted on.
///
///     If at the end of the assertion there is still an in-flight effect running or an unreceived
///     action, the assertion will fail. This helps exhaustively prove that you know what effects
///     are in flight and forces you to prove that effects will not cause any future changes to your
///     state.
///
/// For example, given a simple counter reducer:
///
/// ```swift
/// @Reducer
/// struct Counter {
///   struct State: Equatable {
///     var count = 0
///   }
///
///   enum Action {
///     case decrementButtonTapped
///     case incrementButtonTapped
///   }
///
///   var body: some Reducer<State, Action> {
///     Reduce { state, action in
///       switch action {
///       case .decrementButtonTapped:
///         state.count -= 1
///         return .none
///
///       case .incrementButtonTapped:
///         state.count += 1
///         return .none
///       }
///     }
///   }
/// }
/// ```
///
/// One can assert against its behavior over time:
///
/// ```swift
/// @MainActor
/// struct CounterTests {
///   @Test
///   func basics() async {
///     let store = TestStore(
///       // Given: a counter state of 0
///       initialState: Counter.State(count: 0),
///     ) {
///       Counter()
///     }
///
///     // When: the increment button is tapped
///     await store.send(.incrementButtonTapped) {
///       // Then: the count should be 1
///       $0.count = 1
///     }
///   }
/// }
/// ```
///
/// Note that in the trailing closure of `.send(.incrementButtonTapped)` we are given a single
/// mutable value of the state before the action was sent, and it is our job to mutate the value to
/// match the state after the action was sent. In this case the `count` field changes to `1`.
///
/// If the change made in the closure does not reflect reality, you will get a test failure with a
/// nicely formatted failure message letting you know exactly what went wrong:
///
/// ```swift
/// await store.send(.incrementButtonTapped) {
///   $0.count = 42
/// }
/// ```
///
/// > ❌ Failure: A state change does not match expectation: …
/// >
/// > ```diff
/// >  TestStoreFailureTests.State(
/// > -   count: 42
/// > +   count: 1
/// >  )
/// > ```
/// >
/// > (Expected: −, Actual: +)
///
/// For a more complex example, consider the following bare-bones search feature that uses a clock
/// and cancel token to debounce requests:
///
/// ```swift
/// @Reducer
/// struct Search {
///   struct State: Equatable {
///     var query = ""
///     var results: [String] = []
///   }
///
///   enum Action {
///     case queryChanged(String)
///     case searchResponse(Result<[String], any Error>)
///   }
///
///   @Dependency(\.apiClient) var apiClient
///   @Dependency(\.continuousClock) var clock
///   private enum CancelID { case search }
///
///   var body: some Reducer<State, Action> {
///     Reduce { state, action in
///       switch action {
///       case let .queryChanged(query):
///         state.query = query
///         return .run { send in
///           try await self.clock.sleep(for: 0.5)
///
///           await send(.searchResponse(Result { try await self.apiClient.search(query) }))
///         }
///         .cancellable(id: CancelID.search, cancelInFlight: true)
///
///       case let .searchResponse(.success(results)):
///         state.results = results
///         return .none
///
///       case .searchResponse(.failure):
///         // Do error handling here.
///         return .none
///       }
///     }
///   }
/// }
/// ```
///
/// It can be fully tested by overriding the `apiClient` and `continuousClock` dependencies with
/// values that are fully controlled and deterministic:
///
/// ```swift
/// // Create a test clock to control the timing of effects
/// let clock = TestClock()
///
/// let store = TestStore(initialState: Search.State()) {
///   Search()
/// } withDependencies: {
///   // Override the clock dependency with the test clock
///   $0.continuousClock = clock
///
///   // Simulate a search response with one item
///   $0.apiClient.search = { _ in
///     ["Composable Architecture"]
///   }
/// )
///
/// // Change the query
/// await store.send(.searchFieldChanged("c") {
///   // Assert that state updates accordingly
///   $0.query = "c"
/// }
///
/// // Advance the clock by enough to get past the debounce
/// await clock.advance(by: 0.5)
///
/// // Assert that the expected response is received
/// await store.receive(\.searchResponse.success) {
///   $0.results = ["Composable Architecture"]
/// }
/// ```
///
/// This test is proving that when the search query changes some search responses are delivered and
/// state updates accordingly.
///
/// If we did not assert that the `searchResponse` action was received, we would get the following
/// test failure:
///
/// > ❌ Failure: The store received 1 unexpected action after this one: …
/// >
/// > ```
/// > Unhandled actions: [
/// >   [0]: Search.Action.searchResponse
/// > ]
/// > ```
///
/// This helpfully lets us know that we have no asserted on everything that happened in the feature,
/// which could be hiding a bug from us.
///
/// Or if we had sent another action before handling the effect's action we would have also gotten
/// a test failure:
///
/// > ❌ Failure: Must handle 1 received action before sending an action: …
/// >
/// > ```
/// > Unhandled actions: [
/// >   [0]: Search.Action.searchResponse
/// > ]
/// > ```
///
/// All of these types of failures help you prove that you know exactly how your feature evolves as
/// actions are sent into the system. If the library did not produce a test failure in these
/// situations it could be hiding subtle bugs in your code. For example, when the user clears the
/// search query you probably expect that the results are cleared and no search request is executed
/// since there is no query. This can be done like so:
///
/// ```swift
/// await store.send(.queryChanged("")) {
///   $0.query = ""
///   $0.results = []
/// }
///
/// // No need to perform `store.receive` since we do not expect a search
/// // effect to execute.
/// ```
///
/// But, if in the future a bug is introduced causing a search request to be executed even when the
/// query is empty, you will get a test failure because a new effect is being created that is not
/// being asserted on. This is the power of exhaustive testing.
///
/// ## Non-exhaustive testing
///
/// While exhaustive testing can be powerful, it can also be a nuisance, especially when testing how
/// many features integrate together. This is why sometimes you may want to selectively test in a
/// non-exhaustive style.
///
/// > Tip: The concept of "non-exhaustive test store" was first introduced by
/// [Krzysztof Zabłocki][merowing.info] in a [blog post][exhaustive-testing-in-tca] and
/// [conference talk][Composable-Architecture-at-Scale], and then later became integrated into the
/// core library.
///
/// Test stores are exhaustive by default, which means you must assert on every state change, and
/// how ever effect feeds data back into the system, and you must make sure that all effects
/// complete before the test is finished. To turn off exhaustivity you can set ``exhaustivity``
/// to ``Exhaustivity/off``. When that is done the ``TestStore``'s behavior changes:
///
///   * The trailing closures of ``send(_:assert:fileID:file:line:column:)-8f2pl`` and
///     ``receive(_:timeout:assert:fileID:file:line:column:)-8zqxk`` no longer need to assert on all
///     state changes. They can assert on any subset of changes, and only if they make an incorrect
///     mutation will a test failure be reported.
///   * The ``send(_:assert:fileID:file:line:column:)-8f2pl`` and
///     ``receive(_:timeout:assert:fileID:file:line:column:)-8zqxk`` methods are allowed to be
///     called even when actions have been received from effects that have not been asserted on yet.
///     Any pending actions will be cleared.
///   * Tests are allowed to finish with unasserted, received actions and in-flight effects. No test
///     failures will be reported.
///
/// Non-exhaustive stores can be configured to report skipped assertions by configuring
/// ``Exhaustivity/off(showSkippedAssertions:)``. When set to `true` the test store will have the
/// added behavior that any unasserted change causes a grey, informational box to appear next to
/// each assertion detailing the changes that were not asserted against. This allows you to see what
/// information you are choosing to ignore without causing a test failure. It can be useful in
/// tracking down bugs that happen in production but that aren't currently detected in tests.
///
/// This style of testing is most useful for testing the integration of multiple features where you
/// want to focus on just a certain slice of the behavior. Exhaustive testing can still be important
/// to use for leaf node features, where you truly do want to assert on everything happening inside
/// the feature.
///
/// For example, suppose you have a tab-based application where the 3rd tab is a login screen. The
/// user can fill in some data on the screen, then tap the "Submit" button, and then a series of
/// events happens to  log the user in. Once the user is logged in, the 3rd tab switches from a
/// login screen to a profile screen, _and_ the selected tab switches to the first tab, which is an
/// activity screen.
///
/// When writing tests for the login feature we will want to do that in the exhaustive style so that
/// we can prove exactly how the feature would behave in production. But, suppose we wanted to write
/// an integration test that proves after the user taps the "Login" button that ultimately the
/// selected tab switches to the first tab.
///
/// In order to test such a complex flow we must test the integration of multiple features, which
/// means dealing with complex, nested state and effects. We can emulate this flow in a test by
/// sending actions that mimic the user logging in, and then eventually assert that the selected
/// tab switched to activity:
///
/// ```swift
/// let store = TestStore(initialState: App.State()) {
///   App()
/// }
///
/// // 1️⃣ Emulate user tapping on submit button.
/// //    (You can use case key path syntax to send actions to deeply nested features.)
/// await store.send(\.login.submitButtonTapped) {
///   // 2️⃣ Assert how all state changes in the login feature
///   $0.login?.isLoading = true
///   …
/// }
///
/// // 3️⃣ Login feature performs API request to login, and
/// //    sends response back into system.
/// await store.receive(\.login.loginResponse.success) {
/// // 4️⃣ Assert how all state changes in the login feature
///   $0.login?.isLoading = false
///   …
/// }
///
/// // 5️⃣ Login feature sends a delegate action to let parent
/// //    feature know it has successfully logged in.
/// await store.receive(\.login.delegate.didLogin) {
/// // 6️⃣ Assert how all of app state changes due to that action.
///   $0.authenticatedTab = .loggedIn(
///     Profile.State(...)
///   )
///   …
///   // 7️⃣ *Finally* assert that the selected tab switches to activity.
///   $0.selectedTab = .activity
/// }
/// ```
///
/// Doing this with exhaustive testing is verbose, and there are a few problems with this:
///
///   * We need to be intimately knowledgeable in how the login feature works so that we can assert
///     on how its state changes and how its effects feed data back into the system.
///   * If the login feature were to change its logic we may get test failures here even though the
///     logic we are actually trying to test doesn't really care about those changes.
///   * This test is very long, and so if there are other similar but slightly different flows we
///     want to test we will be tempted to copy-and-paste the whole thing, leading to lots of
///     duplicated, fragile tests.
///
/// Non-exhaustive testing allows us to test the high-level flow that we are concerned with, that of
/// login causing the selected tab to switch to activity, without having to worry about what is
/// happening inside the login feature. To do this, we can turn off ``TestStore/exhaustivity`` in
/// the test store, and then just assert on what we are interested in:
///
/// ```swift
/// let store = TestStore(App.State()) {
///   App()
/// }
/// store.exhaustivity = .off  // ⬅️
///
/// await store.send(\.login.submitButtonTapped)
/// await store.receive(\.login.delegate.didLogin) {
///   $0.selectedTab = .activity
/// }
/// ```
///
/// In particular, we did not assert on how the login's state changed or how the login's effects fed
/// data back into the system. We just assert that when the "Submit" button is tapped that
/// eventually we get the `didLogin` delegate action and that causes the selected tab to flip to
/// activity. Now the login feature is free to make any change it wants to make without affecting
/// this integration test.
///
/// Using ``Exhaustivity/off`` for ``TestStore/exhaustivity`` causes all un-asserted changes to pass
/// without any notification. If you would like to see what test failures are being suppressed
/// without actually causing a failure, you can use ``Exhaustivity/off(showSkippedAssertions:)``:
///
/// ```swift
/// let store = TestStore(initialState: App.State()) {
///   App()
/// }
/// store.exhaustivity = .off(showSkippedAssertions: true)  // ⬅️
///
/// await store.send(\.login.submitButtonTapped)
/// await store.receive(\.login.delegate.didLogin) {
///   $0.selectedTab = .profile
/// }
/// ```
///
/// When this is run you will get grey, informational boxes on each assertion where some change
/// wasn't fully asserted on:
///
/// > ◽️ Expected failure: A state change does not match expectation: …
/// >
/// > ```diff
/// >   App.State(
/// >     authenticatedTab: .loggedOut(
/// >       Login.State(
/// > -       isLoading: false
/// > +       isLoading: true,
/// >         …
/// >       )
/// >     )
/// >   )
/// > ```
/// >
/// > Skipped receiving .login(.loginResponse(.success))
/// >
/// > A state change does not match expectation: …
/// >
/// > ```diff
/// >   App.State(
/// > -   authenticatedTab: .loggedOut(…)
/// > +   authenticatedTab: .loggedIn(
/// > +     Profile.State(…)
/// > +   ),
/// >     …
/// >   )
/// > ```
/// >
/// > (Expected: −, Actual: +)
///
/// The test still passes, and none of these notifications are test failures. They just let you know
/// what things you are not explicitly asserting against, and can be useful to see when tracking
/// down bugs that happen in production but that aren't currently detected in tests.
///
/// [merowing.info]: https://www.merowing.info
/// [exhaustive-testing-in-tca]: https://www.merowing.info/exhaustive-testing-in-tca/
/// [Composable-Architecture-at-Scale]: https://vimeo.com/751173570
#if swift(<5.10)
  @MainActor(unsafe)
#else
  @preconcurrency@MainActor
#endif
public final class TestStore<State, Action> {

  /// The current dependencies of the test store.
  ///
  /// The dependencies define the execution context that your feature runs in. They can be modified
  /// throughout the test store's lifecycle in order to influence how your feature produces effects.
  ///
  /// Typically you will override certain dependencies immediately after constructing the test
  /// store. For example, if your feature need access to the current date and an API client to do
  /// its job, you can override those dependencies like so:
  ///
  /// ```swift
  /// let store = TestStore(/* ... */) {
  ///   $0.apiClient = .mock
  ///   $0.date = .constant(Date(timeIntervalSinceReferenceDate: 1234567890))
  /// }
  ///
  /// // Store assertions here
  /// ```
  ///
  /// You can also override dependencies in the middle of the test in order to simulate how the
  /// dependency changes as the user performs action. For example, to test the flow of an API
  /// request failing at first but then later succeeding, you can do the following:
  ///
  /// ```swift
  /// store.dependencies.apiClient = .failing
  ///
  /// store.send(.buttonTapped) { /* ... */ }
  /// store.receive(\.searchResponse.failure) { /* ... */ }
  ///
  /// store.dependencies.apiClient = .mock
  ///
  /// store.send(.buttonTapped) { /* ... */ }
  /// store.receive(\.searchResponse.success) { /* ... */ }
  /// ```
  public var dependencies: DependencyValues {
    _read { yield self.reducer.dependencies }
    _modify { yield &self.reducer.dependencies }
  }

  /// The current exhaustivity level of the test store.
  public var exhaustivity: Exhaustivity = .on

  /// Serializes all async work to the main thread for the lifetime of the test store.
  public var useMainSerialExecutor: Bool {
    get { uncheckedUseMainSerialExecutor }
    set { uncheckedUseMainSerialExecutor = newValue }
  }
  private let originalUseMainSerialExecutor = uncheckedUseMainSerialExecutor

  /// The current state of the test store.
  ///
  /// When read from a trailing closure assertion in
  /// ``send(_:assert:fileID:file:line:column:)-8f2pl`` or
  /// ``receive(_:timeout:assert:fileID:file:line:column:)-8zqxk``, it will equal the `inout` state
  /// passed to the
  /// closure.
  public var state: State {
    self.reducer.state
  }

  /// The default timeout used in all methods that take an optional timeout.
  ///
  /// This is the default timeout used in all methods that take an optional timeout, such as
  /// ``receive(_:timeout:assert:fileID:file:line:column:)-8zqxk`` and
  /// ``finish(timeout:fileID:file:line:column:)-klnc``.
  public var timeout: UInt64

  private let fileID: StaticString
  private let filePath: StaticString
  private let line: UInt
  private let column: UInt
  let reducer: TestReducer<State, Action>
  private let sharedChangeTracker: SharedChangeTracker
  private let store: Store<State, TestReducer<State, Action>.TestAction>

  /// Returns `true` if the store's feature has been dismissed.
  public fileprivate(set) var isDismissed = false

  /// Creates a test store with an initial state and a reducer powering its runtime.
  ///
  /// See <doc:Testing> and the documentation of ``TestStore`` for more information on how to best
  /// use a test store.
  ///
  /// - Parameters:
  ///   - initialState: The state the feature starts in.
  ///   - reducer: The reducer that powers the runtime of the feature. Unlike
  ///     ``Store/init(initialState:reducer:withDependencies:)``, this is _not_ a builder closure
  ///     due to a [Swift bug](https://github.com/apple/swift/issues/72399) that is more likely to
  ///     affect test store initialization. If you must compose multiple reducers in this closure,
  ///     wrap them in ``CombineReducers``.
  ///   - prepareDependencies: A closure that can be used to override dependencies that will be
  ///     accessed during the test. These dependencies will be used when producing the initial
  ///     state.
  ///   - fileID: The fileID.
  ///   - filePath: The filePath.
  ///   - line: The line.
  ///   - column: The column.
  public init<R: Reducer>(
    initialState: @autoclosure () -> State,
    reducer: () -> R,
    withDependencies prepareDependencies: (inout DependencyValues) -> Void = { _ in
    },
    fileID: StaticString = #fileID,
    file filePath: StaticString = #filePath,
    line: UInt = #line,
    column: UInt = #column
  )
  where State: Equatable, R.State == State, R.Action == Action {
    let sharedChangeTracker = SharedChangeTracker()
    let reducer = Dependencies.withDependencies {
      prepareDependencies(&$0)
      sharedChangeTracker.track(&$0)
    } operation: {
      TestReducer(Reduce(reducer()), initialState: initialState())
    }
    self.fileID = fileID
    self.filePath = filePath
    self.line = line
    self.column = column
    self.reducer = reducer
    self.store = Store(initialState: reducer.state) { reducer }
    self.timeout = 1 * NSEC_PER_SEC
    self.sharedChangeTracker = sharedChangeTracker
    self.useMainSerialExecutor = true
    self.reducer.store = self
  }

  /// Suspends until all in-flight effects have finished, or until it times out.
  ///
  /// Can be used to assert that all effects have finished.
  ///
  /// - Parameters:
  ///   - duration: The amount of time to wait before asserting.
  ///   - fileID: The fileID.
  ///   - filePath: The filePath.
  ///   - line: The line.
  ///   - column: The column.
  @available(iOS 16, macOS 13, tvOS 16, watchOS 9, *)
  public func finish(
    timeout duration: Duration,
    fileID: StaticString = #fileID,
    file filePath: StaticString = #filePath,
    line: UInt = #line,
    column: UInt = #column
  ) async {
    await self.finish(
      timeout: duration.nanoseconds, fileID: fileID, file: filePath, line: line, column: column
    )
  }

  /// Suspends until all in-flight effects have finished, or until it times out.
  ///
  /// Can be used to assert that all effects have finished.
  ///
  /// > Important: `TestStore.finish()` should only be called once per test store, at the end of the
  /// > test. Interacting with a finished test store is undefined.
  ///
  /// - Parameters:
  ///   - nanoseconds: The amount of time to wait before asserting.
  ///   - fileID: The fileID.
  ///   - filePath: The filePath.
  ///   - line: The line.
  ///   - column: The column.
  @_disfavoredOverload
  public func finish(
    timeout nanoseconds: UInt64? = nil,
    fileID: StaticString = #fileID,
    file filePath: StaticString = #filePath,
    line: UInt = #line,
    column: UInt = #column
  ) async {
    self.assertNoReceivedActions(fileID: fileID, filePath: filePath, line: line, column: column)
    Task.cancel(id: OnFirstAppearID())
    let nanoseconds = nanoseconds ?? self.timeout
    let start = DispatchTime.now().uptimeNanoseconds
    await Task.megaYield()
    while !self.reducer.inFlightEffects.isEmpty {
      guard start.distance(to: DispatchTime.now().uptimeNanoseconds) < nanoseconds
      else {
        let timeoutMessage =
          nanoseconds != self.timeout
          ? #"try increasing the duration of this assertion's "timeout""#
          : #"configure this assertion with an explicit "timeout""#
        let suggestion = """
          There are effects in-flight. If the effect that delivers this action uses a \
          clock/scheduler (via "receive(on:)", "delay", "debounce", etc.), make sure that you wait \
          enough time for it to perform the effect. If you are using a test \
          clock/scheduler, advance it so that the effects may complete, or consider using \
          an immediate clock/scheduler to immediately perform the effect instead.

          If you are not yet using a clock/scheduler, or can not use a clock/scheduler, \
          \(timeoutMessage).
          """
        reportIssueHelper(
          """
          Expected effects to finish, but there are still effects in-flight\
          \(nanoseconds > 0 ? " after \(Double(nanoseconds)/Double(NSEC_PER_SEC)) seconds" : "").

          \(suggestion)
          """,
          fileID: fileID,
          filePath: filePath,
          line: line,
          column: column
        )
        return
      }
      await Task.yield()
    }
    self.assertNoSharedChanges(fileID: fileID, filePath: filePath, line: line, column: column)
  }

  deinit {
    uncheckedUseMainSerialExecutor = self.originalUseMainSerialExecutor
    mainActorNow { self.completed() }
  }

  func completed() {
    self.assertNoReceivedActions(
      fileID: self.fileID, filePath: self.filePath, line: self.line, column: self.column
    )
    Task.cancel(id: OnFirstAppearID())
    for effect in self.reducer.inFlightEffects {
      reportIssueHelper(
        """
        An effect returned for this action is still running. It must complete before the end of \
        the test. …

        To fix, inspect any effects the reducer returns for this action and ensure that all of \
        them complete by the end of the test. There are a few reasons why an effect may not have \
        completed:

        • If using async/await in your effect, it may need a little bit of time to properly \
        finish. To fix you can simply perform "await store.finish()" at the end of your test.

        • If an effect uses a clock (or scheduler, via "receive(on:)", "delay", "debounce", etc.), \
        make sure that you wait enough time for it to perform the effect. If you are using a test \
        clock/scheduler, advance it so that the effects may complete, or consider using an \
        immediate clock/scheduler to immediately perform the effect instead.

        • If you are returning a long-living effect (timers, notifications, subjects, etc.), \
        then make sure those effects are torn down by marking the effect ".cancellable" and \
        returning a corresponding cancellation effect ("Effect.cancel") from another action, or, \
        if your effect is driven by a Combine subject, send it a completion.

        • If you do not wish to assert on these effects, perform "await \
        store.skipInFlightEffects()", or consider using a non-exhaustive test store: \
        "store.exhaustivity = .off".
        """,
        fileID: effect.action.fileID,
        filePath: effect.action.filePath,
        line: effect.action.line,
        column: effect.action.column
      )
    }
    self.assertNoSharedChanges(
      fileID: self.fileID,
      filePath: self.filePath,
      line: self.line,
      column: self.column
    )
  }

  private func assertNoReceivedActions(
    fileID: StaticString,
    filePath: StaticString,
    line: UInt,
    column: UInt
  ) {
    if !self.reducer.receivedActions.isEmpty {
      let actions = self.reducer.receivedActions
        .map(\.action)
        .map { "    • " + debugCaseOutput($0, abbreviated: true) }
        .joined(separator: "\n")
      reportIssueHelper(
        """
        The store received \(self.reducer.receivedActions.count) unexpected \
        action\(self.reducer.receivedActions.count == 1 ? "" : "s"): …

          Unhandled actions:
        \(actions)

        To fix, explicitly assert against these actions using "store.receive", skip these actions \
        by performing "await store.skipReceivedActions()", or consider using a non-exhaustive test \
        store: "store.exhaustivity = .off".
        """,
        fileID: fileID,
        filePath: filePath,
        line: line,
        column: column
      )
    }
  }

  private func assertNoSharedChanges(
    fileID: StaticString,
    filePath: StaticString,
    line: UInt,
    column: UInt
  ) {
    // NB: This existential opening can go away if we can constrain 'State: Equatable' at the
    //     'TestStore' level, but for some reason this breaks DocC.
    if self.sharedChangeTracker.hasChanges, let stateType = State.self as? any Equatable.Type {
      func open<EquatableState: Equatable>(_: EquatableState.Type) {
        let store = self as! TestStore<EquatableState, Action>
        try? store.expectedStateShouldMatch(
          preamble: "Test store finished before asserting against changes to shared state",
          postamble: """
            Invoke "TestStore.assert" at the end of this test to assert against changes to shared \
            state.
            """,
          expected: store.state,
          actual: store.state,
          updateStateToExpectedResult: nil,
          skipUnnecessaryModifyFailure: true,
          fileID: fileID,
          filePath: filePath,
          line: line,
          column: column
        )
      }
      open(stateType)
      self.sharedChangeTracker.reset()
    }
  }

  /// Overrides the store's dependencies for a given operation.
  ///
  /// - Parameters:
  ///   - updateValuesForOperation: A closure for updating the store's dependency values for the
  ///     duration of the operation.
  ///   - operation: The operation.
  public func withDependencies<R>(
    _ updateValuesForOperation: (_ dependencies: inout DependencyValues) throws -> Void,
    operation: () throws -> R
  ) rethrows -> R {
    let previous = self.dependencies
    defer { self.dependencies = previous }
    try updateValuesForOperation(&self.dependencies)
    return try operation()
  }

  #if compiler(>=6)
    /// Overrides the store's dependencies for a given operation.
    ///
    /// - Parameters:
    ///   - updateValuesForOperation: A closure for updating the store's dependency values for the
    ///     duration of the operation.
    ///   - operation: The operation.
    public func withDependencies<R>(
      _ updateValuesForOperation: (_ dependencies: inout DependencyValues) throws -> Void,
      operation: () async throws -> sending R
    ) async rethrows -> R {
      let previous = self.dependencies
      defer { self.dependencies = previous }
      try updateValuesForOperation(&self.dependencies)
      return try await operation()
    }
  #else
    public func withDependencies<R: Sendable>(
      _ updateValuesForOperation: (_ dependencies: inout DependencyValues) throws -> Void,
      operation: () async throws -> R
    ) async rethrows -> R {
      let previous = self.dependencies
      defer { self.dependencies = previous }
      try updateValuesForOperation(&self.dependencies)
      return try await operation()
    }
  #endif

  /// Overrides the store's exhaustivity for a given operation.
  ///
  /// - Parameters:
  ///   - exhaustivity: The exhaustivity.
  ///   - operation: The operation.
  public func withExhaustivity<R>(
    _ exhaustivity: Exhaustivity,
    operation: () throws -> R
  ) rethrows -> R {
    let previous = self.exhaustivity
    defer { self.exhaustivity = previous }
    self.exhaustivity = exhaustivity
    return try operation()
  }

  #if compiler(>=6)
    /// Overrides the store's exhaustivity for a given operation.
    ///
    /// - Parameters:
    ///   - exhaustivity: The exhaustivity.
    ///   - operation: The operation.
    public func withExhaustivity<R>(
      _ exhaustivity: Exhaustivity,
      operation: () async throws -> sending R
    ) async rethrows -> R {
      let previous = self.exhaustivity
      defer { self.exhaustivity = previous }
      self.exhaustivity = exhaustivity
      return try await operation()
    }
  #else
    public func withExhaustivity<R: Sendable>(
      _ exhaustivity: Exhaustivity,
      operation: () async throws -> R
    ) async rethrows -> R {
      let previous = self.exhaustivity
      defer { self.exhaustivity = previous }
      self.exhaustivity = exhaustivity
      return try await operation()
    }
  #endif
}

/// A convenience type alias for referring to a test store of a given reducer's domain.
///
/// Instead of specifying two generics:
///
/// ```swift
/// let testStore: TestStore<Feature.State, Feature.Action>
/// ```
///
/// You can specify a single generic:
///
/// ```swift
/// let testStore: TestStoreOf<Feature>
/// ```
public typealias TestStoreOf<R: Reducer> = TestStore<R.State, R.Action>

extension TestStore where State: Equatable {
  /// Sends an action to the store and asserts when state changes.
  ///
  /// To assert on how state changes you can provide a trailing closure, and that closure is handed
  /// a mutable variable that represents the feature's state _before_ the action was sent. You need
  /// to mutate that variable so that it is equal to the feature's state _after_ the action is sent:
  ///
  /// ```swift
  /// await store.send(.incrementButtonTapped) {
  ///   $0.count = 1
  /// }
  /// await store.send(.decrementButtonTapped) {
  ///   $0.count = 0
  /// }
  /// ```
  ///
  /// This method suspends in order to allow any effects to start. For example, if you track an
  /// analytics event in an effect when an action is sent, you can assert on that behavior
  /// immediately after awaiting `store.send`:
  ///
  /// ```swift
  /// @Test
  /// func analytics() async {
  ///   let events = LockIsolated<[String]>([])
  ///   let analytics = AnalyticsClient(
  ///     track: { event in
  ///       events.withValue { $0.append(event) }
  ///     }
  ///   )
  ///
  ///   let store = TestStore(initialState: Feature.State()) {
  ///     Feature()
  ///   } withDependencies {
  ///     $0.analytics = analytics
  ///   }
  ///
  ///   await store.send(.buttonTapped)
  ///
  ///   events.withValue { XCTAssertEqual($0, ["Button Tapped"]) }
  /// }
  /// ```
  ///
  /// This method suspends only for the duration until the effect _starts_ from sending the action.
  /// It does _not_ suspend for the duration of the effect.
  ///
  /// In order to suspend for the duration of the effect you can use its return value, a
  /// ``TestStoreTask``, which represents the lifecycle of the effect started from sending an
  /// action. You can use this value to suspend until the effect finishes, or to force the
  /// cancellation of the effect, which is helpful for effects that are tied to a view's lifecycle
  /// and not torn down when an action is sent, such as actions sent in SwiftUI's `task` view
  /// modifier.
  ///
  /// For example, if your feature kicks off a long-living effect when the view appears by using
  /// SwiftUI's `task` view modifier, then you can write a test for such a feature by explicitly
  /// canceling the effect's task after you make all assertions:
  ///
  /// ```swift
  /// let store = TestStore(/* ... */)
  ///
  /// // Emulate the view appearing
  /// let task = await store.send(.task)
  ///
  /// // Assertions
  ///
  /// // Emulate the view disappearing
  /// await task.cancel()
  /// ```
  ///
  /// - Parameters:
  ///   - action: An action.
  ///   - updateStateToExpectedResult: A closure that asserts state changed by sending the action to
  ///     the store. The mutable state sent to this closure must be modified to match the state of
  ///     the store after processing the given action. Do not provide a closure if no change is
  ///     expected.
  ///   - fileID: The fileID.
  ///   - filePath: The filePath.
  ///   - line: The line.
  ///   - column: The column.
  /// - Returns: A ``TestStoreTask`` that represents the lifecycle of the effect executed when
  ///   sending the action.
  @discardableResult
  public func send(
    _ action: Action,
    assert updateStateToExpectedResult: ((_ state: inout State) throws -> Void)? = nil,
    fileID: StaticString = #fileID,
    file filePath: StaticString = #filePath,
    line: UInt = #line,
    column: UInt = #column
  ) async -> TestStoreTask {
    await _withIssueContext(fileID: fileID, filePath: filePath, line: line, column: column) {
      guard !self.isDismissed else {
        reportIssue(
          "Can't send action to dismissed test store.",
          fileID: fileID,
          filePath: filePath,
          line: line,
          column: column
        )
        return TestStoreTask(rawValue: nil, timeout: self.timeout)
      }
      if !self.reducer.receivedActions.isEmpty {
        var actions = ""
        customDump(self.reducer.receivedActions.map(\.action), to: &actions)
        reportIssueHelper(
          """
          Must handle \(self.reducer.receivedActions.count) received \
          action\(self.reducer.receivedActions.count == 1 ? "" : "s") before sending an action: …

          Unhandled actions: \(actions)
          """,
          fileID: fileID,
          filePath: filePath,
          line: line,
          column: column
        )
      }

      switch self.exhaustivity {
      case .on:
        break
      case .off(showSkippedAssertions: true):
        await self.skipReceivedActions(strict: false)
      case .off(showSkippedAssertions: false):
        self.reducer.receivedActions = []
      }

      let expectedState = self.state
      let previousState = self.reducer.state
      let previousStackElementID = self.reducer.dependencies.stackElementID.incrementingCopy()
<<<<<<< HEAD
      let task: Task? = self.sharedChangeTracker.track {
        self.store.send(
          .init(
            origin: .send(action), fileID: fileID, filePath: filePath, line: line, column: column
          )
        )
      }
=======
      let task = self.store.send(
        .init(
          origin: .send(action), fileID: fileID, filePath: filePath, line: line, column: column
        ),
        originatingFrom: nil
      )
>>>>>>> 1ae4fd63
      if uncheckedUseMainSerialExecutor {
        await Task.yield()
      } else {
        for await _ in self.reducer.effectDidSubscribe.stream {
          break
        }
      }
      do {
        let currentState = self.state
        let currentStackElementID = self.reducer.dependencies.stackElementID
        self.reducer.state = previousState
        self.reducer.dependencies.stackElementID = previousStackElementID
        defer {
          self.reducer.state = currentState
          self.reducer.dependencies.stackElementID = currentStackElementID
        }

        try self.expectedStateShouldMatch(
          expected: expectedState,
          actual: currentState,
          updateStateToExpectedResult: updateStateToExpectedResult,
          fileID: fileID,
          filePath: filePath,
          line: line,
          column: column
        )
      } catch {
        reportIssue(
          "Threw error: \(error)",
          fileID: fileID,
          filePath: filePath,
          line: line,
          column: column
        )
      }
      // NB: Give concurrency runtime more time to kick off effects so users don't need to manually
      //     instrument their effects.
      await Task.megaYield(count: 20)
      return .init(rawValue: task, timeout: self.timeout)
    }
  }

  /// Assert against the current state of the store.
  ///
  /// The trailing closure provided is given a mutable argument that represents the current state,
  /// and you can provide any mutations you want to the state. If your mutations cause the argument
  /// to differ from the current state of the test store, a test failure will be triggered.
  ///
  /// This tool is most useful in non-exhaustive test stores (see
  /// <doc:Testing#Non-exhaustive-testing>), which allow you to assert on a subset of the things
  /// happening inside your features. For example, you can send an action in a child feature
  /// without asserting on how many changes in the system, and then tell the test store to
  /// ``finish(timeout:fileID:file:line:column:)-klnc`` by executing all of its effects, and finally
  /// to ``skipReceivedActions(strict:fileID:file:line:column:)`` to receive all actions. After that
  /// is done you can assert on the final state of the store:
  ///
  /// ```swift
  /// store.exhaustivity = .off
  /// await store.send(\.child.closeButtonTapped)
  /// await store.finish()
  /// await store.skipReceivedActions()
  /// store.assert {
  ///   $0.child = nil
  /// }
  /// ```
  ///
  /// > Note: This helper is only intended to be used with non-exhaustive test stores. It is not
  /// needed in exhaustive test stores since any assertion you may make inside the trailing closure
  /// has already been handled by a previous `send` or `receive`.
  ///
  /// - Parameters:
  ///   - updateStateToExpectedResult: A closure that asserts against the current state of the test
  ///   store.
  ///   - fileID: The fileID.
  ///   - filePath: The filePath.
  ///   - line: The line.
  ///   - column: The column.
  public func assert(
    _ updateStateToExpectedResult: @escaping (_ state: inout State) throws -> Void,
    fileID: StaticString = #fileID,
    file filePath: StaticString = #filePath,
    line: UInt = #line,
    column: UInt = #column
  ) {
    let expectedState = self.state
    let currentState = self.reducer.state
    do {
      try self.expectedStateShouldMatch(
        expected: expectedState,
        actual: currentState,
        updateStateToExpectedResult: updateStateToExpectedResult,
        skipUnnecessaryModifyFailure: true,
        fileID: fileID,
        filePath: filePath,
        line: line,
        column: column
      )
    } catch {
      reportIssue(
        "Threw error: \(error)",
        fileID: fileID,
        filePath: filePath,
        line: line,
        column: column
      )
    }
  }

  private func expectedStateShouldMatch(
    preamble: String = "",
    postamble: String = "",
    expected: State,
    actual: State,
    updateStateToExpectedResult: ((inout State) throws -> Void)? = nil,
    skipUnnecessaryModifyFailure: Bool = false,
    fileID: StaticString,
    filePath: StaticString,
    line: UInt,
    column: UInt
  ) throws {
    try self.sharedChangeTracker.assert {
      let skipUnnecessaryModifyFailure =
        skipUnnecessaryModifyFailure
        || self.sharedChangeTracker.hasChanges == true
      if self.exhaustivity != .on {
        self.sharedChangeTracker.reset()
      }

      let current = expected
      var expected = expected

      let currentStackElementID = self.reducer.dependencies.stackElementID
      let copiedStackElementID = currentStackElementID.incrementingCopy()
      self.reducer.dependencies.stackElementID = copiedStackElementID
      defer {
        self.reducer.dependencies.stackElementID = currentStackElementID
      }

      let updateStateToExpectedResult = updateStateToExpectedResult.map { original in
        { (state: inout State) in
          try XCTModifyLocals.$isExhaustive.withValue(self.exhaustivity == .on) {
            try original(&state)
          }
        }
      }

      switch self.exhaustivity {
      case .on:
        var expectedWhenGivenPreviousState = expected
        if let updateStateToExpectedResult {
          try Dependencies.withDependencies {
            $0 = self.reducer.dependencies
          } operation: {
            try self.sharedChangeTracker.assert {
              try updateStateToExpectedResult(&expectedWhenGivenPreviousState)
            }
          }
        }
        expected = expectedWhenGivenPreviousState

        if expectedWhenGivenPreviousState != actual {
          expectationFailure(expected: expectedWhenGivenPreviousState)
        } else {
          tryUnnecessaryModifyFailure()
        }

      case .off:
        var expectedWhenGivenActualState = actual
        if let updateStateToExpectedResult {
          try Dependencies.withDependencies {
            $0 = self.reducer.dependencies
          } operation: {
            try self.sharedChangeTracker.assert {
              try updateStateToExpectedResult(&expectedWhenGivenActualState)
            }
          }
        }
        expected = expectedWhenGivenActualState

        if expectedWhenGivenActualState != actual {
          self.withExhaustivity(.on) {
            expectationFailure(expected: expectedWhenGivenActualState)
          }
        } else if self.exhaustivity == .off(showSkippedAssertions: true)
          && expectedWhenGivenActualState == actual
        {
          var expectedWhenGivenPreviousState = current
          if let updateStateToExpectedResult {
            withExpectedIssue(isIntermittent: true) {
              do {
                try Dependencies.withDependencies {
                  $0 = self.reducer.dependencies
                } operation: {
                  try self.sharedChangeTracker.assert {
                    try updateStateToExpectedResult(&expectedWhenGivenPreviousState)
                  }
                }
              } catch {
                reportIssue(
                  """
                  Skipped assertions: …

                  Threw error: \(error)
                  """,
                  fileID: fileID,
                  filePath: filePath,
                  line: line,
                  column: column
                )
              }
            }
          }
          expected = expectedWhenGivenPreviousState
          if self.withExhaustivity(.on, operation: { expectedWhenGivenPreviousState != actual }) {
            expectationFailure(expected: expectedWhenGivenPreviousState)
          } else {
            tryUnnecessaryModifyFailure()
          }
        } else {
          tryUnnecessaryModifyFailure()
        }
      }

      @MainActor
      func expectationFailure(expected: State) {
        let difference = self.withExhaustivity(.on) {
          diff(expected, actual, format: .proportional)
            .map { "\($0.indent(by: 4))\n\n(Expected: −, Actual: +)" }
              ?? """
              Expected:
              \(String(describing: expected).indent(by: 2))

              Actual:
              \(String(describing: actual).indent(by: 2))
              """
        }
        let messageHeading =
          !preamble.isEmpty
          ? preamble
          : updateStateToExpectedResult != nil
            ? "A state change does not match expectation"
            : "State was not expected to change, but a change occurred"
        reportIssueHelper(
          """
          \(messageHeading): …

          \(difference)\(postamble.isEmpty ? "" : "\n\n\(postamble)")
          """,
          fileID: fileID,
          filePath: filePath,
          line: line,
          column: column
        )
      }

      @MainActor
      func tryUnnecessaryModifyFailure() {
        guard
          !skipUnnecessaryModifyFailure,
          expected == current,
          updateStateToExpectedResult != nil
        else { return }

        reportIssueHelper(
          """
          Expected state to change, but no change occurred.

          The trailing closure made no observable modifications to state. If no change to state is \
          expected, omit the trailing closure.
          """,
          fileID: fileID,
          filePath: filePath,
          line: line,
          column: column
        )
      }
      self.sharedChangeTracker.reset()
    }
  }
}

extension TestStore where State: Equatable, Action: Equatable {
  private func _receive(
    _ expectedAction: Action,
    assert updateStateToExpectedResult: ((inout State) throws -> Void)? = nil,
    fileID: StaticString = #fileID,
    filePath: StaticString = #filePath,
    line: UInt = #line,
    column: UInt = #column
  ) {
    var expectedActionDump = ""
    customDump(expectedAction, to: &expectedActionDump, indent: 2)
    self.receiveAction(
      matching: { expectedAction == $0 },
      failureMessage: """
        Expected to receive the following action, but didn't: …

        \(expectedActionDump)
        """,
      unexpectedActionDescription: { receivedAction in
        TaskResultDebugging.$emitRuntimeWarnings.withValue(false) {
          diff(expectedAction, receivedAction, format: .proportional)
            .map { "\($0.indent(by: 4))\n\n(Expected: −, Received: +)" }
              ?? """
              Expected:
              \(String(describing: expectedAction).indent(by: 2))

              Received:
              \(String(describing: receivedAction).indent(by: 2))
              """
        }
      },
      updateStateToExpectedResult,
      fileID: fileID,
      filePath: filePath,
      line: line,
      column: column
    )
  }

  /// Asserts an action was received from an effect and asserts how the state changes.
  ///
  /// When an effect is executed in your feature and sends an action back into the system, you can
  /// use this method to assert that fact, and further assert how state changes after the effect
  /// action is received:
  ///
  /// ```swift
  /// await store.send(.buttonTapped)
  /// await store.receive(.response(.success(42)) {
  ///   $0.count = 42
  /// }
  /// ```
  ///
  /// Due to the variability of concurrency in Swift, sometimes a small amount of time needs to pass
  /// before effects execute and send actions, and that is why this method suspends. The default
  /// time waited is very small, and typically it is enough so you should be controlling your
  /// dependencies so that they do not wait for real world time to pass (see
  /// <doc:DependencyManagement> for more information on how to do that).
  ///
  /// To change the amount of time this method waits for an action, pass an explicit `timeout`
  /// argument, or set the ``timeout`` on the ``TestStore``.
  ///
  /// - Parameters:
  ///   - expectedAction: An action expected from an effect.
  ///   - duration: The amount of time to wait for the expected action.
  ///   - updateStateToExpectedResult: A closure that asserts state changed by sending the action
  ///     to the store. The mutable state sent to this closure must be modified to match the state
  ///     of the store after processing the given action. Do not provide a closure if no change
  ///     is expected.
  ///   - fileID: The fileID.
  ///   - filePath: The filePath.
  ///   - line: The line.
  ///   - column: The column.
  @available(iOS 16, macOS 13, tvOS 16, watchOS 9, *)
  public func receive(
    _ expectedAction: Action,
    timeout duration: Duration,
    assert updateStateToExpectedResult: ((_ state: inout State) throws -> Void)? = nil,
    fileID: StaticString = #fileID,
    file filePath: StaticString = #filePath,
    line: UInt = #line,
    column: UInt = #column
  ) async {
    await self.receive(
      expectedAction,
      timeout: duration.nanoseconds,
      assert: updateStateToExpectedResult,
      fileID: fileID,
      file: filePath,
      line: line,
      column: column
    )
  }

  /// Asserts an action was received from an effect and asserts how the state changes.
  ///
  /// When an effect is executed in your feature and sends an action back into the system, you can
  /// use this method to assert that fact, and further assert how state changes after the effect
  /// action is received:
  ///
  /// ```swift
  /// await store.send(.buttonTapped)
  /// await store.receive(.response(.success(42)) {
  ///   $0.count = 42
  /// }
  /// ```
  ///
  /// Due to the variability of concurrency in Swift, sometimes a small amount of time needs to pass
  /// before effects execute and send actions, and that is why this method suspends. The default
  /// time waited is very small, and typically it is enough so you should be controlling your
  /// dependencies so that they do not wait for real world time to pass (see
  /// <doc:DependencyManagement> for more information on how to do that).
  ///
  /// To change the amount of time this method waits for an action, pass an explicit `timeout`
  /// argument, or set the ``timeout`` on the ``TestStore``.
  ///
  /// - Parameters:
  ///   - expectedAction: An action expected from an effect.
  ///   - nanoseconds: The amount of time to wait for the expected action.
  ///   - updateStateToExpectedResult: A closure that asserts state changed by sending the action to
  ///     the store. The mutable state sent to this closure must be modified to match the state of
  ///     the store after processing the given action. Do not provide a closure if no change is
  ///     expected.
  ///   - fileID: The fileID.
  ///   - filePath: The filePath.
  ///   - line: The line.
  ///   - column: The column.
  @_disfavoredOverload
  public func receive(
    _ expectedAction: Action,
    timeout nanoseconds: UInt64? = nil,
    assert updateStateToExpectedResult: ((_ state: inout State) throws -> Void)? = nil,
    fileID: StaticString = #fileID,
    file filePath: StaticString = #filePath,
    line: UInt = #line,
    column: UInt = #column
  ) async {
    await _withIssueContext(fileID: fileID, filePath: filePath, line: line, column: column) {
      guard !self.reducer.inFlightEffects.isEmpty
      else {
        _ = {
          self._receive(
            expectedAction,
            assert: updateStateToExpectedResult,
            fileID: fileID,
            filePath: filePath,
            line: line,
            column: column
          )
        }()
        return
      }
      await self.receiveAction(
        matching: { expectedAction == $0 },
        timeout: nanoseconds,
        fileID: fileID,
        filePath: filePath,
        line: line,
        column: column
      )
      _ = {
        self._receive(
          expectedAction,
          assert: updateStateToExpectedResult,
          fileID: fileID,
          filePath: filePath,
          line: line,
          column: column
        )
      }()
      await Task.megaYield()
    }
  }
}

extension TestStore where State: Equatable {
  private func _receive(
    _ isMatching: (Action) -> Bool,
    assert updateStateToExpectedResult: ((inout State) throws -> Void)? = nil,
    fileID: StaticString = #fileID,
    filePath: StaticString = #filePath,
    line: UInt = #line,
    column: UInt = #column
  ) {
    self.receiveAction(
      matching: isMatching,
      failureMessage: "Expected to receive an action matching predicate, but didn't get one.",
      unexpectedActionDescription: { receivedAction in
        var action = ""
        customDump(receivedAction, to: &action, indent: 2)
        return action
      },
      updateStateToExpectedResult,
      fileID: fileID,
      filePath: filePath,
      line: line,
      column: column
    )
  }

  private func _receive<Value>(
    _ actionCase: AnyCasePath<Action, Value>,
    assert updateStateToExpectedResult: ((inout State) throws -> Void)? = nil,
    fileID: StaticString = #fileID,
    filePath: StaticString = #filePath,
    line: UInt = #line,
    column: UInt = #column
  ) {
    self.receiveAction(
      matching: { actionCase.extract(from: $0) != nil },
      failureMessage: "Expected to receive an action matching case path, but didn't get one.",
      unexpectedActionDescription: { receivedAction in
        var action = ""
        customDump(receivedAction, to: &action, indent: 2)
        return action
      },
      updateStateToExpectedResult,
      fileID: fileID,
      filePath: filePath,
      line: line,
      column: column
    )
  }

  private func _receive<Value: Equatable>(
    _ actionCase: AnyCasePath<Action, Value>,
    _ value: Value,
    assert updateStateToExpectedResult: ((inout State) throws -> Void)? = nil,
    fileID: StaticString = #fileID,
    filePath: StaticString = #filePath,
    line: UInt = #line,
    column: UInt = #column
  ) {
    self.receiveAction(
      matching: { actionCase.extract(from: $0) == value },
      failureMessage: "Expected to receive an action matching case path, but didn't get one.",
      unexpectedActionDescription: { receivedAction in
        var action = ""
        if actionCase.extract(from: receivedAction) != nil,
          let difference = diff(actionCase.embed(value), receivedAction, format: .proportional)
        {
          action.append(
            """
            \(difference.indent(by: 2))

            (Expected: −, Actual: +)
            """
          )
        } else {
          customDump(receivedAction, to: &action, indent: 2)
        }
        return action
      },
      updateStateToExpectedResult,
      fileID: fileID,
      filePath: filePath,
      line: line,
      column: column
    )
  }

  /// Asserts an action was received from an effect that matches a predicate, and asserts how the
  /// state changes.
  ///
  /// This method is similar to ``receive(_:timeout:assert:fileID:file:line:column:)-8zqxk``, except
  /// it allows you to assert that an action was received that matches a predicate instead of a case
  /// key path:
  ///
  /// ```swift
  /// await store.send(.buttonTapped)
  /// await store.receive {
  ///   guard case .response(.success) = $0 else { return false }
  ///   return true
  /// } assert: {
  ///   store.count = 42
  /// }
  /// ```
  ///
  /// When the store's ``exhaustivity`` is set to anything other than ``Exhaustivity/off``, a grey
  /// information box will show next to the `store.receive` line in Xcode letting you know what data
  /// was in the effect that you chose not to assert on.
  ///
  /// If you only want to check that a particular action case was received, then you might find the
  /// ``receive(_:timeout:assert:fileID:file:line:column:)-53wic`` overload of this method more
  /// useful.
  ///
  /// - Parameters:
  ///   - isMatching: A closure that attempts to match an action. If it returns `false`, a test
  ///     failure is reported.
  ///   - duration: The amount of time to wait for the expected action.
  ///   - updateStateToExpectedResult: A closure that asserts state changed by sending the action
  ///     to the store. The mutable state sent to this closure must be modified to match the state
  ///     of the store after processing the given action. Do not provide a closure if no change is
  ///     expected.
  ///   - fileID: The fileID.
  ///   - filePath: The filePath.
  ///   - line: The line.
  ///   - column: The column.
  @_disfavoredOverload
  @available(iOS 16, macOS 13, tvOS 16, watchOS 9, *)
  public func receive(
    _ isMatching: (_ action: Action) -> Bool,
    timeout duration: Duration,
    assert updateStateToExpectedResult: ((_ state: inout State) throws -> Void)? = nil,
    fileID: StaticString = #fileID,
    file filePath: StaticString = #filePath,
    line: UInt = #line,
    column: UInt = #column
  ) async {
    await self.receive(
      isMatching,
      timeout: duration.nanoseconds,
      assert: updateStateToExpectedResult,
      fileID: fileID,
      file: filePath,
      line: line,
      column: column
    )
  }

  /// Asserts an action was received from an effect that matches a predicate, and asserts how the
  /// state changes.
  ///
  /// This method is similar to ``receive(_:timeout:assert:fileID:file:line:column:)-8zqxk``, except
  /// it allows you to assert that an action was received that matches a predicate instead of a case
  /// key path:
  ///
  /// ```swift
  /// await store.send(.buttonTapped)
  /// await store.receive {
  ///   guard case .response(.success) = $0 else { return false }
  ///   return true
  /// } assert: {
  ///   store.count = 42
  /// }
  /// ```
  ///
  /// When the store's ``exhaustivity`` is set to anything other than ``Exhaustivity/off``, a grey
  /// information box will show next to the `store.receive` line in Xcode letting you know what data
  /// was in the effect that you chose not to assert on.
  ///
  /// If you only want to check that a particular action case was received, then you might find the
  /// ``receive(_:timeout:assert:fileID:file:line:column:)-53wic`` overload of this method more
  /// useful.
  ///
  /// - Parameters:
  ///   - isMatching: A closure that attempts to match an action. If it returns `false`, a test
  ///     failure is reported.
  ///   - nanoseconds: The amount of time to wait for the expected action.
  ///   - updateStateToExpectedResult: A closure that asserts state changed by sending the action to
  ///     the store. The mutable state sent to this closure must be modified to match the state of
  ///     the store after processing the given action. Do not provide a closure if no change is
  ///     expected.
  ///   - fileID: The fileID.
  ///   - filePath: The filePath.
  ///   - line: The line.
  ///   - column: The column.
  @_disfavoredOverload
  public func receive(
    _ isMatching: (_ action: Action) -> Bool,
    timeout nanoseconds: UInt64? = nil,
    assert updateStateToExpectedResult: ((_ state: inout State) throws -> Void)? = nil,
    fileID: StaticString = #fileID,
    file filePath: StaticString = #filePath,
    line: UInt = #line,
    column: UInt = #column
  ) async {
    await _withIssueContext(fileID: fileID, filePath: filePath, line: line, column: column) {
      guard !self.reducer.inFlightEffects.isEmpty
      else {
        _ = {
          self._receive(
            isMatching,
            assert: updateStateToExpectedResult,
            fileID: fileID,
            filePath: filePath,
            line: line,
            column: column
          )
        }()
        return
      }
      await self.receiveAction(
        matching: isMatching,
        timeout: nanoseconds,
        fileID: fileID,
        filePath: filePath,
        line: line,
        column: column
      )
      _ = {
        self._receive(
          isMatching,
          assert: updateStateToExpectedResult,
          fileID: fileID,
          filePath: filePath,
          line: line,
          column: column
        )
      }()
      await Task.megaYield()
    }
  }

  /// Asserts an action was received matching a case path and asserts how the state changes.
  ///
  /// This method is similar to ``receive(_:timeout:assert:fileID:file:line:column:)-35638``, except
  /// it allows you to assert that an action was received that matches a case key path instead of a
  /// predicate.
  ///
  /// It can be useful to assert that a particular action was received without asserting on the data
  /// inside the action. For example:
  ///
  /// ```swift
  /// await store.receive(/Search.Action.searchResponse) {
  ///   $0.results = [
  ///     "CasePaths",
  ///     "ComposableArchitecture",
  ///     "IdentifiedCollections",
  ///     "XCTestDynamicOverlay",
  ///   ]
  /// }
  /// ```
  ///
  /// When the store's ``exhaustivity`` is set to anything other than ``Exhaustivity/off``, a grey
  /// information box will show next to the `store.receive` line in Xcode letting you know what data
  /// was in the effect that you chose not to assert on.
  ///
  /// - Parameters:
  ///   - actionCase: A case path identifying the case of an action to enum to receive
  ///   - nanoseconds: The amount of time to wait for the expected action.
  ///   - updateStateToExpectedResult: A closure that asserts state changed by sending the action to
  ///     the store. The mutable state sent to this closure must be modified to match the state of
  ///     the store after processing the given action. Do not provide a closure if no change is
  ///     expected.
  ///   - fileID: The fileID.
  ///   - filePath: The filePath.
  ///   - line: The line.
  ///   - column: The column.
  @_disfavoredOverload
  public func receive<Value>(
    _ actionCase: CaseKeyPath<Action, Value>,
    timeout nanoseconds: UInt64? = nil,
    assert updateStateToExpectedResult: ((_ state: inout State) throws -> Void)? = nil,
    fileID: StaticString = #fileID,
    file filePath: StaticString = #filePath,
    line: UInt = #line,
    column: UInt = #column
  ) async {
    await self.receive(
      AnyCasePath(actionCase),
      timeout: nanoseconds,
      assert: updateStateToExpectedResult,
      fileID: fileID,
      file: filePath,
      line: line,
      column: column
    )
  }

  /// Asserts an action was received matching a case path with a specific payload, and asserts how
  /// the state changes.
  ///
  /// This method is similar to ``receive(_:timeout:assert:fileID:file:line:column:)-53wic``, except
  /// it allows you to assert on the value inside the action too.
  ///
  /// It can be useful when asserting on delegate actions sent by a child feature:
  ///
  /// ```swift
  /// await store.receive(\.delegate.success, "Hello!")
  /// ```
  ///
  /// When the store's ``exhaustivity`` is set to anything other than ``Exhaustivity/off``, a grey
  /// information box will show next to the `store.receive` line in Xcode letting you know what data
  /// was in the effect that you chose not to assert on.
  ///
  /// - Parameters:
  ///   - actionCase: A case path identifying the case of an action to enum to receive
  ///   - value: The value to match in the action.
  ///   - nanoseconds: The amount of time to wait for the expected action.
  ///   - updateStateToExpectedResult: A closure that asserts state changed by sending the action
  ///     to the store. The mutable state sent to this closure must be modified to match the state
  ///     of the store after processing the given action. Do not provide a closure if no change is
  ///     expected.
  ///   - fileID: The fileID.
  ///   - filePath: The filePath.
  ///   - line: The line.
  ///   - column: The column.
  @_disfavoredOverload
  public func receive<Value: Equatable>(
    _ actionCase: CaseKeyPath<Action, Value>,
    _ value: Value,
    timeout nanoseconds: UInt64? = nil,
    assert updateStateToExpectedResult: ((_ state: inout State) throws -> Void)? = nil,
    fileID: StaticString = #fileID,
    file filePath: StaticString = #filePath,
    line: UInt = #line,
    column: UInt = #column
  ) async
  where Action: CasePathable {
    let actionCase = AnyCasePath(actionCase)
    await _withIssueContext(fileID: fileID, filePath: filePath, line: line, column: column) {
      guard !self.reducer.inFlightEffects.isEmpty
      else {
        _ = {
          self._receive(
            actionCase,
            value,
            assert: updateStateToExpectedResult,
            fileID: fileID,
            filePath: filePath,
            line: line,
            column: column
          )
        }()
        return
      }
      await self.receiveAction(
        matching: { actionCase.extract(from: $0) != nil },
        timeout: nanoseconds,
        fileID: fileID,
        filePath: filePath,
        line: line,
        column: column
      )
      _ = {
        self._receive(
          actionCase,
          value,
          assert: updateStateToExpectedResult,
          fileID: fileID,
          filePath: filePath,
          line: line,
          column: column
        )
      }()
      await Task.megaYield()
    }
  }

  @available(
    iOS,
    deprecated: 9999,
    message:
      "Use the version of this operator with case key paths, instead. See the following migration guide for more information: https://pointfreeco.github.io/swift-composable-architecture/main/documentation/composablearchitecture/migratingto1.4#Using-case-key-paths"
  )
  @available(
    macOS,
    deprecated: 9999,
    message:
      "Use the version of this operator with case key paths, instead. See the following migration guide for more information: https://pointfreeco.github.io/swift-composable-architecture/main/documentation/composablearchitecture/migratingto1.4#Using-case-key-paths"
  )
  @available(
    tvOS,
    deprecated: 9999,
    message:
      "Use the version of this operator with case key paths, instead. See the following migration guide for more information: https://pointfreeco.github.io/swift-composable-architecture/main/documentation/composablearchitecture/migratingto1.4#Using-case-key-paths"
  )
  @available(
    watchOS,
    deprecated: 9999,
    message:
      "Use the version of this operator with case key paths, instead. See the following migration guide for more information: https://pointfreeco.github.io/swift-composable-architecture/main/documentation/composablearchitecture/migratingto1.4#Using-case-key-paths"
  )
  @_disfavoredOverload
  public func receive<Value>(
    _ actionCase: AnyCasePath<Action, Value>,
    timeout nanoseconds: UInt64? = nil,
    assert updateStateToExpectedResult: ((_ state: inout State) throws -> Void)? = nil,
    fileID: StaticString = #fileID,
    file filePath: StaticString = #filePath,
    line: UInt = #line,
    column: UInt = #column
  ) async {
    await _withIssueContext(fileID: fileID, filePath: filePath, line: line, column: column) {
      guard !self.reducer.inFlightEffects.isEmpty
      else {
        _ = {
          self._receive(
            actionCase,
            assert: updateStateToExpectedResult,
            fileID: fileID,
            filePath: filePath,
            line: line,
            column: column
          )
        }()
        return
      }
      await self.receiveAction(
        matching: { actionCase.extract(from: $0) != nil },
        timeout: nanoseconds,
        fileID: fileID,
        filePath: filePath,
        line: line,
        column: column
      )
      _ = {
        self._receive(
          actionCase,
          assert: updateStateToExpectedResult,
          fileID: fileID,
          filePath: filePath,
          line: line,
          column: column
        )
      }()
      await Task.megaYield()
    }
  }

  /// Asserts an action was received matching a case path and asserts how the state changes.
  ///
  /// This method is similar to ``receive(_:timeout:assert:fileID:file:line:column:)-8zqxk``, except
  /// it allows you to assert that an action was received that matches a case key path instead of a
  /// predicate.
  ///
  /// It can be useful to assert that a particular action was received without asserting on the data
  /// inside the action. For example:
  ///
  /// ```swift
  /// await store.receive(\.searchResponse) {
  ///   $0.results = [
  ///     "CasePaths",
  ///     "ComposableArchitecture",
  ///     "IdentifiedCollections",
  ///     "XCTestDynamicOverlay",
  ///   ]
  /// }
  /// ```
  ///
  /// When the store's ``exhaustivity`` is set to anything other than ``Exhaustivity/off``, a grey
  /// information box will show next to the `store.receive` line in Xcode letting you know what data
  /// was in the effect that you chose not to assert on.
  ///
  /// - Parameters:
  ///   - actionCase: A case path identifying the case of an action to enum to receive
  ///   - duration: The amount of time to wait for the expected action.
  ///   - updateStateToExpectedResult: A closure that asserts state changed by sending the action
  ///     to the store. The mutable state sent to this closure must be modified to match the state
  ///     of the store after processing the given action. Do not provide a closure if no change is
  ///     expected.
  ///   - fileID: The fileID.
  ///   - filePath: The filePath.
  ///   - line: The line.
  ///   - column: The column.
  @_disfavoredOverload
  @available(iOS 16, macOS 13, tvOS 16, watchOS 9, *)
  public func receive<Value>(
    _ actionCase: CaseKeyPath<Action, Value>,
    timeout duration: Duration,
    assert updateStateToExpectedResult: ((_ state: inout State) throws -> Void)? = nil,
    fileID: StaticString = #fileID,
    file filePath: StaticString = #filePath,
    line: UInt = #line,
    column: UInt = #column
  ) async {
    await self.receive(
      AnyCasePath(actionCase),
      timeout: duration,
      assert: updateStateToExpectedResult,
      fileID: fileID,
      file: filePath,
      line: line,
      column: column
    )
  }

  /// Asserts an action was received matching a case path with a specific payload, and asserts how
  /// the state changes.
  ///
  /// This method is similar to ``receive(_:timeout:assert:fileID:file:line:column:)-53wic``, except
  /// it allows you to assert on the value inside the action too.
  ///
  /// It can be useful when asserting on delegate actions sent by a child feature:
  ///
  /// ```swift
  /// await store.receive(\.delegate.success, "Hello!")
  /// ```
  ///
  /// When the store's ``exhaustivity`` is set to anything other than ``Exhaustivity/off``, a grey
  /// information box will show next to the `store.receive` line in Xcode letting you know what data
  /// was in the effect that you chose not to assert on.
  ///
  /// - Parameters:
  ///   - actionCase: A case path identifying the case of an action to enum to receive
  ///   - value: The value to match in the action.
  ///   - duration: The amount of time to wait for the expected action.
  ///   - updateStateToExpectedResult: A closure that asserts state changed by sending the action
  ///     to the store. The mutable state sent to this closure must be modified to match the state
  ///     of the store after processing the given action. Do not provide a closure if no change is
  ///     expected.
  ///   - fileID: The fileID.
  ///   - filePath: The filePath.
  ///   - line: The line.
  ///   - column: The column.
  @_disfavoredOverload
  @available(iOS 16, macOS 13, tvOS 16, watchOS 9, *)
  public func receive<Value: Equatable & Sendable>(
    _ actionCase: _SendableCaseKeyPath<Action, Value>,
    _ value: Value,
    timeout duration: Duration,
    assert updateStateToExpectedResult: ((_ state: inout State) throws -> Void)? = nil,
    fileID: StaticString = #fileID,
    file filePath: StaticString = #filePath,
    line: UInt = #line,
    column: UInt = #column
  ) async
  where Action: CasePathable {
    await self.receive(
      AnyCasePath(
        embed: { actionCase($0) },
        extract: { action in
          action[case: actionCase].flatMap { $0 == value ? $0 : nil }
        }
      ),
      timeout: duration,
      assert: updateStateToExpectedResult,
      fileID: fileID,
      file: filePath,
      line: line,
      column: column
    )
  }

  @_disfavoredOverload
  @available(
    iOS,
    introduced: 16,
    deprecated: 9999,
    message:
      "Use the version of this operator with case key paths, instead. See the following migration guide for more information: https://pointfreeco.github.io/swift-composable-architecture/main/documentation/composablearchitecture/migratingto1.4#Using-case-key-paths"
  )
  @available(
    macOS,
    introduced: 13,
    deprecated: 9999,
    message:
      "Use the version of this operator with case key paths, instead. See the following migration guide for more information: https://pointfreeco.github.io/swift-composable-architecture/main/documentation/composablearchitecture/migratingto1.4#Using-case-key-paths"
  )
  @available(
    tvOS,
    introduced: 16,
    deprecated: 9999,
    message:
      "Use the version of this operator with case key paths, instead. See the following migration guide for more information: https://pointfreeco.github.io/swift-composable-architecture/main/documentation/composablearchitecture/migratingto1.4#Using-case-key-paths"
  )
  @available(
    watchOS,
    introduced: 9,
    deprecated: 9999,
    message:
      "Use the version of this operator with case key paths, instead. See the following migration guide for more information: https://pointfreeco.github.io/swift-composable-architecture/main/documentation/composablearchitecture/migratingto1.4#Using-case-key-paths"
  )
  public func receive<Value>(
    _ actionCase: AnyCasePath<Action, Value>,
    timeout duration: Duration,
    assert updateStateToExpectedResult: ((_ state: inout State) throws -> Void)? = nil,
    fileID: StaticString = #fileID,
    file filePath: StaticString = #filePath,
    line: UInt = #line,
    column: UInt = #column
  ) async {
    await _withIssueContext(fileID: fileID, filePath: filePath, line: line, column: column) {
      guard !self.reducer.inFlightEffects.isEmpty
      else {
        _ = {
          self._receive(
            actionCase,
            assert: updateStateToExpectedResult,
            fileID: fileID,
            filePath: filePath,
            line: line,
            column: column
          )
        }()
        return
      }
      await self.receiveAction(
        matching: { actionCase.extract(from: $0) != nil },
        timeout: duration.nanoseconds,
        fileID: fileID,
        filePath: filePath,
        line: line,
        column: column
      )
      _ = {
        self._receive(
          actionCase,
          assert: updateStateToExpectedResult,
          fileID: fileID,
          filePath: filePath,
          line: line,
          column: column
        )
      }()
      await Task.megaYield()
    }
  }

  private func receiveAction(
    matching predicate: (Action) -> Bool,
    failureMessage: @autoclosure () -> String,
    unexpectedActionDescription: (Action) -> String,
    _ updateStateToExpectedResult: ((inout State) throws -> Void)?,
    fileID: StaticString,
    filePath: StaticString,
    line: UInt,
    column: UInt
  ) {
    let updateStateToExpectedResult = updateStateToExpectedResult.map { original in
      { (state: inout State) in
        try XCTModifyLocals.$isExhaustive.withValue(self.exhaustivity == .on) {
          try original(&state)
        }
      }
    }

    guard !self.reducer.receivedActions.isEmpty else {
      reportIssue(
        failureMessage(),
        fileID: fileID,
        filePath: filePath,
        line: line,
        column: column
      )
      return
    }

    if self.exhaustivity != .on {
      guard self.reducer.receivedActions.contains(where: { predicate($0.action) }) else {
        reportIssue(
          failureMessage(),
          fileID: fileID,
          filePath: filePath,
          line: line,
          column: column
        )
        return
      }

      var actions: [Action] = []
      while let receivedAction = self.reducer.receivedActions.first,
        !predicate(receivedAction.action)
      {
        self.reducer.receivedActions.removeFirst()
        actions.append(receivedAction.action)
        self.reducer.state = receivedAction.state
      }

      if !actions.isEmpty {
        var actionsDump = ""
        customDump(actions, to: &actionsDump)
        reportIssueHelper(
          """
          \(actions.count) received action\
          \(actions.count == 1 ? " was" : "s were") skipped:

          \(actionsDump)
          """,
          fileID: fileID,
          filePath: filePath,
          line: line,
          column: column
        )
      }
    }

    let (receivedAction, state) = self.reducer.receivedActions.removeFirst()
    if !predicate(receivedAction) {
      let receivedActionLater = self.reducer.receivedActions
        .contains(where: { action, _ in predicate(receivedAction) })
      reportIssueHelper(
        """
        Received unexpected action\(receivedActionLater ? " before this one" : ""): …

        \(unexpectedActionDescription(receivedAction))
        """,
        fileID: fileID,
        filePath: filePath,
        line: line,
        column: column
      )
    } else {
      let expectedState = self.state
      do {
        try self.expectedStateShouldMatch(
          expected: expectedState,
          actual: state,
          updateStateToExpectedResult: updateStateToExpectedResult,
          fileID: fileID,
          filePath: filePath,
          line: line,
          column: column
        )
      } catch {
        reportIssue(
          "Threw error: \(error)",
          fileID: fileID,
          filePath: filePath,
          line: line,
          column: column
        )
      }
    }
    self.reducer.state = state
  }

  private func receiveAction(
    matching predicate: (Action) -> Bool,
    timeout nanoseconds: UInt64?,
    fileID: StaticString,
    filePath: StaticString,
    line: UInt,
    column: UInt
  ) async {
    let nanoseconds = nanoseconds ?? self.timeout

    await Task.megaYield()
    let start = DispatchTime.now().uptimeNanoseconds
    while !Task.isCancelled {
      await Task.detached(priority: .background) { await Task.yield() }.value

      switch self.exhaustivity {
      case .on:
        guard self.reducer.receivedActions.isEmpty
        else { return }
      case .off:
        guard !self.reducer.receivedActions.contains(where: { predicate($0.action) })
        else { return }
      }

      guard start.distance(to: DispatchTime.now().uptimeNanoseconds) < nanoseconds
      else {
        let suggestion: String
        if self.reducer.inFlightEffects.isEmpty {
          suggestion = """
            There are no in-flight effects that could deliver this action. Could the effect you \
            expected to deliver this action have been cancelled?
            """
        } else {
          let timeoutMessage =
            nanoseconds != self.timeout
            ? #"try increasing the duration of this assertion's "timeout""#
            : #"configure this assertion with an explicit "timeout""#
          suggestion = """
            There are effects in-flight. If the effect that delivers this action uses a \
            clock/scheduler (via "receive(on:)", "delay", "debounce", etc.), make sure that you \
            wait enough time for it to perform the effect. If you are using a test \
            clock/scheduler, advance it so that the effects may complete, or consider using \
            an immediate clock/scheduler to immediately perform the effect instead.

            If you are not yet using a clock/scheduler, or can not use a clock/scheduler, \
            \(timeoutMessage).
            """
        }
        reportIssue(
          """
          Expected to receive \(self.exhaustivity == .on ? "an action" : "a matching action"), but \
          received none\
          \(nanoseconds > 0 ? " after \(Double(nanoseconds)/Double(NSEC_PER_SEC)) seconds" : "").

          \(suggestion)
          """,
          fileID: fileID,
          filePath: filePath,
          line: line,
          column: column
        )
        return
      }
    }
  }
}

extension TestStore where State: Equatable {
  /// Sends an action to the store and asserts when state changes.
  ///
  /// This method is similar to ``send(_:assert:fileID:file:line:column:)-8f2pl``, except it allows
  /// you to specify a case key path to an action, which can be useful when testing the integration
  /// of features and sending deeply nested actions. For example:
  ///
  /// ```swift
  /// await store.send(.destination(.presented(.child(.tap))))
  /// ```
  ///
  /// …can be simplified to:
  ///
  /// ```swift
  /// await store.send(\.destination.child.tap)
  /// ```
  ///
  /// - Parameters:
  ///   - action: A case key path to an action.
  ///   - updateStateToExpectedResult: A closure that asserts state changed by sending the action to
  ///     the store. The mutable state sent to this closure must be modified to match the state of
  ///     the store after processing the given action. Do not provide a closure if no change is
  ///     expected.
  ///   - fileID: The fileID.
  ///   - filePath: The filePath.
  ///   - line: The line.
  ///   - column: The column.
  /// - Returns: A ``TestStoreTask`` that represents the lifecycle of the effect executed when
  ///   sending the action.
  @_disfavoredOverload
  @discardableResult
  public func send(
    _ action: CaseKeyPath<Action, Void>,
    assert updateStateToExpectedResult: ((_ state: inout State) throws -> Void)? = nil,
    fileID: StaticString = #fileID,
    file filePath: StaticString = #filePath,
    line: UInt = #line,
    column: UInt = #column
  ) async -> TestStoreTask {
    await self.send(
      action(),
      assert: updateStateToExpectedResult,
      fileID: fileID,
      file: filePath,
      line: line,
      column: column
    )
  }

  /// Sends an action to the store and asserts when state changes.
  ///
  /// This method is similar to ``send(_:assert:fileID:file:line:column:)-8f2pl``, except it allows
  /// you to specify a value for the associated value of the action.
  ///
  /// It can be useful when sending nested action.  For example:
  ///
  /// ```swift
  /// await store.send(.destination(.presented(.child(.emailChanged("blob@pointfree.co")))))
  /// ```
  ///
  /// …can be simplified to:
  ///
  /// ```swift
  /// await store.send(\.destination.child.emailChanged, "blob@pointfree.co")
  /// ```
  ///
  /// - Parameters:
  ///   - action: A case key path to an action.
  ///   - value: A value to embed in `action`.
  ///   - updateStateToExpectedResult: A closure that asserts state changed by sending the action to
  ///     the store. The mutable state sent to this closure must be modified to match the state of
  ///     the store after processing the given action. Do not provide a closure if no change is
  ///     expected.
  ///   - fileID: The fileID.
  ///   - filePath: The filePath.
  ///   - line: The line.
  ///   - column: The column.
  /// - Returns: A ``TestStoreTask`` that represents the lifecycle of the effect executed when
  ///   sending the action.
  @_disfavoredOverload
  @discardableResult
  public func send<Value>(
    _ action: CaseKeyPath<Action, Value>,
    _ value: Value,
    assert updateStateToExpectedResult: ((_ state: inout State) throws -> Void)? = nil,
    fileID: StaticString = #fileID,
    file filePath: StaticString = #filePath,
    line: UInt = #line,
    column: UInt = #column
  ) async -> TestStoreTask {
    await self.send(
      action(value),
      assert: updateStateToExpectedResult,
      fileID: fileID,
      file: filePath,
      line: line,
      column: column
    )
  }
}

extension TestStore {
  /// Clears the queue of received actions from effects.
  ///
  /// Can be handy if you are writing an exhaustive test for a particular part of your feature, but
  /// you don't want to explicitly deal with all of the received actions:
  ///
  /// ```swift
  /// let store = TestStore(/* ... */)
  ///
  /// await store.send(.buttonTapped) {
  ///   // Assert on how state changed
  /// }
  /// await store.receive(\.response) {
  ///   // Assert on how state changed
  /// }
  ///
  /// // Make it explicit you do not want to assert on any other received actions.
  /// await store.skipReceivedActions()
  /// ```
  ///
  /// - Parameters:
  ///   - strict: When `true` and there are no in-flight actions to cancel, a test failure
  ///     will be reported.
  ///   - fileID: The fileID.
  ///   - filePath: The filePath.
  ///   - line: The line.
  ///   - column: The column.
  public func skipReceivedActions(
    strict: Bool = true,
    fileID: StaticString = #fileID,
    file filePath: StaticString = #filePath,
    line: UInt = #line,
    column: UInt = #column
  ) async {
    await Task.megaYield()
    _ = {
      self._skipReceivedActions(
        strict: strict, fileID: fileID, file: filePath, line: line, column: column
      )
    }()
  }

  private func _skipReceivedActions(
    strict: Bool = true,
    fileID: StaticString = #fileID,
    file filePath: StaticString = #filePath,
    line: UInt = #line,
    column: UInt = #column
  ) {
    if strict && self.reducer.receivedActions.isEmpty {
      reportIssue(
        "There were no received actions to skip.",
        fileID: fileID,
        filePath: filePath,
        line: line,
        column: column
      )
      return
    }
    guard !self.reducer.receivedActions.isEmpty
    else { return }
    var actions = ""
    if self.reducer.receivedActions.count == 1 {
      customDump(self.reducer.receivedActions[0].action, to: &actions)
    } else {
      customDump(self.reducer.receivedActions.map { $0.action }, to: &actions)
    }
    reportIssueHelper(
      """
      \(self.reducer.receivedActions.count) received action\
      \(self.reducer.receivedActions.count == 1 ? " was" : "s were") skipped:

      \(actions)
      """,
      overrideExhaustivity: self.exhaustivity == .on
        ? .off(showSkippedAssertions: true)
        : self.exhaustivity,
      fileID: fileID,
      filePath: filePath,
      line: line,
      column: column
    )
    self.reducer.state = self.reducer.receivedActions.last!.state
    self.reducer.receivedActions = []
  }

  /// Cancels any currently in-flight effects.
  ///
  /// Can be handy if you are writing an exhaustive test for a particular part of your feature, but
  /// you don't want to explicitly deal with all effects:
  ///
  /// ```swift
  /// let store = TestStore(/* ... */)
  ///
  /// await store.send(.buttonTapped) {
  ///   // Assert on how state changed
  /// }
  /// await store.receive(\.response) {
  ///   // Assert on how state changed
  /// }
  ///
  /// // Make it explicit you do not want to assert on how any other effects behave.
  /// await store.skipInFlightEffects()
  /// ```
  ///
  /// - Parameters:
  ///   - strict: When `true` and there are no in-flight actions to cancel, a test failure
  ///   will be reported.
  ///   - fileID: The fileID.
  ///   - filePath: The filePath.
  ///   - line: The line.
  ///   - column: The column.
  public func skipInFlightEffects(
    strict: Bool = true,
    fileID: StaticString = #fileID,
    file filePath: StaticString = #filePath,
    line: UInt = #line,
    column: UInt = #column
  ) async {
    await Task.megaYield()
    _ = {
      self._skipInFlightEffects(
        strict: strict, fileID: fileID, filePath: filePath, line: line, column: column
      )
    }()
  }

  fileprivate func _skipInFlightEffects(
    strict: Bool = true,
    fileID: StaticString = #fileID,
    filePath: StaticString = #filePath,
    line: UInt = #line,
    column: UInt = #column
  ) {
    if strict && self.reducer.inFlightEffects.isEmpty {
      reportIssue(
        "There were no in-flight effects to skip.",
        fileID: fileID,
        filePath: filePath,
        line: line,
        column: column
      )
      return
    }
    guard !self.reducer.inFlightEffects.isEmpty
    else { return }

    var actions = ""
    if self.reducer.inFlightEffects.count == 1 {
      customDump(self.reducer.inFlightEffects.first!.action.origin.action, to: &actions)
    } else {
      customDump(self.reducer.inFlightEffects.map { $0.action.origin.action }, to: &actions)
    }

    reportIssueHelper(
      """
      \(self.reducer.inFlightEffects.count) in-flight effect\
      \(self.reducer.inFlightEffects.count == 1 ? " was" : "s were") cancelled, originating from:

      \(actions)
      """,
      overrideExhaustivity: self.exhaustivity == .on
        ? .off(showSkippedAssertions: true)
        : self.exhaustivity,
      fileID: fileID,
      filePath: filePath,
      line: line,
      column: column
    )
    self.reducer.inFlightEffects = []
  }

  private func reportIssueHelper(
    _ message: String = "",
    overrideExhaustivity exhaustivity: Exhaustivity? = nil,
    fileID: StaticString,
    filePath: StaticString,
    line: UInt,
    column: UInt
  ) {
    let exhaustivity = exhaustivity ?? self.exhaustivity
    switch exhaustivity {
    case .on:
      reportIssue(message, fileID: fileID, filePath: filePath, line: line, column: column)
    case let .off(showSkippedAssertions):
      if showSkippedAssertions {
        withExpectedIssue {
          reportIssue(
            """
            Skipped assertions: …

            \(message)
            """,
            fileID: fileID,
            filePath: filePath,
            line: line,
            column: column
          )
        }
      }
    }
  }
}

extension TestStore {
  /// Returns a binding view store for this store.
  ///
  /// Useful for testing view state of a store.
  ///
  /// ```swift
  /// let store = TestStore(LoginFeature.State()) {
  ///   Login.Feature()
  /// }
  /// await store.send(.view(.set(\.$email, "blob@pointfree.co"))) {
  ///   $0.email = "blob@pointfree.co"
  /// }
  /// XCTAssertTrue(
  ///   LoginView.ViewState(store.bindings(action: \.view))
  ///     .isLoginButtonDisabled
  /// )
  ///
  /// await store.send(.view(.set(\.$password, "whats-the-point?"))) {
  ///   $0.password = "blob@pointfree.co"
  ///   $0.isFormValid = true
  /// }
  /// XCTAssertFalse(
  ///   LoginView.ViewState(store.bindings(action: \.view))
  ///     .isLoginButtonDisabled
  /// )
  /// ```
  ///
  /// - Parameter toViewAction: A case path from action to a bindable view action.
  /// - Returns: A binding view store.
  public func bindings<ViewAction: BindableAction>(
    action toViewAction: CaseKeyPath<Action, ViewAction>
  ) -> BindingViewStore<State> where State == ViewAction.State, Action: CasePathable {
    BindingViewStore(
      store: Store(initialState: self.state) {
        BindingReducer(action: toViewAction)
      }
      .scope(state: \.self, action: toViewAction)
    )
  }

  @available(
    iOS,
    deprecated: 9999,
    message:
      "Use the version of this operator with case key paths, instead. See the following migration guide for more information: https://pointfreeco.github.io/swift-composable-architecture/main/documentation/composablearchitecture/migratingto1.4#Using-case-key-paths"
  )
  @available(
    macOS,
    deprecated: 9999,
    message:
      "Use the version of this operator with case key paths, instead. See the following migration guide for more information: https://pointfreeco.github.io/swift-composable-architecture/main/documentation/composablearchitecture/migratingto1.4#Using-case-key-paths"
  )
  @available(
    tvOS,
    deprecated: 9999,
    message:
      "Use the version of this operator with case key paths, instead. See the following migration guide for more information: https://pointfreeco.github.io/swift-composable-architecture/main/documentation/composablearchitecture/migratingto1.4#Using-case-key-paths"
  )
  @available(
    watchOS,
    deprecated: 9999,
    message:
      "Use the version of this operator with case key paths, instead. See the following migration guide for more information: https://pointfreeco.github.io/swift-composable-architecture/main/documentation/composablearchitecture/migratingto1.4#Using-case-key-paths"
  )
  public func bindings<ViewAction: BindableAction>(
    action toViewAction: AnyCasePath<Action, ViewAction>
  ) -> BindingViewStore<State> where State == ViewAction.State {
    BindingViewStore(
      store: Store(initialState: self.state) {
        BindingReducer(action: toViewAction.extract(from:))
      }
      ._scope(state: { $0 }, action: toViewAction.embed)
    )
  }
}

extension TestStore where Action: BindableAction, State == Action.State {
  /// Returns a binding view store for this store.
  ///
  /// Useful for testing view state of a store.
  ///
  /// ```swift
  /// let store = TestStore(LoginFeature.State()) {
  ///   Login.Feature()
  /// }
  /// await store.send(.set(\.$email, "blob@pointfree.co")) {
  ///   $0.email = "blob@pointfree.co"
  /// }
  /// XCTAssertTrue(LoginView.ViewState(store.bindings).isLoginButtonDisabled)
  ///
  /// await store.send(.set(\.$password, "whats-the-point?")) {
  ///   $0.password = "blob@pointfree.co"
  ///   $0.isFormValid = true
  /// }
  /// XCTAssertFalse(LoginView.ViewState(store.bindings).isLoginButtonDisabled)
  /// ```
  ///
  /// - Returns: A binding view store.
  public var bindings: BindingViewStore<State> {
    self.bindings(action: AnyCasePath())
  }
}

/// The type returned from ``TestStore/send(_:assert:fileID:file:line:column:)-8f2pl`` that represents the
/// lifecycle of the effect started from sending an action.
///
/// You can use this value in tests to cancel the effect started from sending an action:
///
/// ```swift
/// // Simulate the "task" view modifier invoking some async work
/// let task = store.send(.task)
///
/// // Simulate the view cancelling this work on dismissal
/// await task.cancel()
/// ```
///
/// You can also explicitly wait for an effect to finish:
///
/// ```swift
/// store.send(.startTimerButtonTapped)
///
/// await mainQueue.advance(by: .seconds(1))
/// await store.receive(\.timerTick) { $0.elapsed = 1 }
///
/// // Wait for cleanup effects to finish before completing the test
/// await store.send(.stopTimerButtonTapped).finish()
/// ```
///
/// See ``TestStore/finish(timeout:fileID:file:line:column:)-klnc`` for the ability to await all
/// in-flight effects in the test store.
///
/// See ``StoreTask`` for the analog provided to ``Store``.
public struct TestStoreTask: Hashable, Sendable {
  fileprivate let rawValue: Task<Void, Never>?
  fileprivate let timeout: UInt64

  @_spi(Canary) public init(rawValue: Task<Void, Never>?, timeout: UInt64) {
    self.rawValue = rawValue
    self.timeout = timeout
  }

  /// Cancels the underlying task and waits for it to finish.
  ///
  /// This can be handy when a feature needs to start a long-living effect when the feature appears,
  /// but cancellation of that effect is handled by the parent when the feature disappears. Such a
  /// feature is difficult to exhaustively test in isolation because there is no action in its
  /// domain that cancels the effect:
  ///
  /// ```swift
  /// let store = TestStore(/* ... */)
  ///
  /// let onAppearTask = await store.send(.onAppear)
  /// // Assert what is happening in the feature
  ///
  /// await onAppearTask.cancel() // ✅ Cancel the task to simulate the feature disappearing.
  /// ```
  public func cancel() async {
    self.rawValue?.cancel()
    await self.rawValue?.cancellableValue
  }

  /// Asserts the underlying task finished.
  ///
  /// - Parameters:
  ///   - duration: The amount of time to wait before asserting.
  ///   - fileID: The fileID.
  ///   - filePath: The filePath.
  ///   - line: The line.
  ///   - column: The column.
  @available(iOS 16, macOS 13, tvOS 16, watchOS 9, *)
  public func finish(
    timeout duration: Duration,
    fileID: StaticString = #fileID,
    file filePath: StaticString = #filePath,
    line: UInt = #line,
    column: UInt = #column
  ) async {
    await self.finish(
      timeout: duration.nanoseconds,
      fileID: fileID,
      file: filePath,
      line: line,
      column: column
    )
  }

  /// Asserts the underlying task finished.
  ///
  /// - Parameters:
  ///   - nanoseconds: The amount of time to wait before asserting.
  ///   - fileID: The fileID.
  ///   - filePath: The filePath.
  ///   - line: The line.
  ///   - column: The column.
  @_disfavoredOverload
  public func finish(
    timeout nanoseconds: UInt64? = nil,
    fileID: StaticString = #fileID,
    file filePath: StaticString = #filePath,
    line: UInt = #line,
    column: UInt = #column
  ) async {
    let nanoseconds = nanoseconds ?? self.timeout
    await Task.megaYield()
    do {
      try await withThrowingTaskGroup(of: Void.self) { group in
        group.addTask { await self.rawValue?.cancellableValue }
        group.addTask {
          try await Task.sleep(nanoseconds: nanoseconds)
          throw CancellationError()
        }
        try await group.next()
        group.cancelAll()
      }
    } catch {
      let timeoutMessage =
        nanoseconds != self.timeout
        ? #"try increasing the duration of this assertion's "timeout""#
        : #"configure this assertion with an explicit "timeout""#
      let suggestion = """
        If this task delivers its action using a clock/scheduler (via "sleep(for:)", \
        "timer(interval:)", etc.), make sure that you wait enough time for it to \
        perform its work. If you are using a test clock/scheduler, advance the scheduler so that \
        the effects may complete, or consider using an immediate clock/scheduler to immediately \
        perform the effect instead.

        If you are not yet using a clock/scheduler, or cannot use a clock/scheduler, \
        \(timeoutMessage).
        """

      reportIssue(
        """
        Expected task to finish, but it is still in-flight\
        \(nanoseconds > 0 ? " after \(Double(nanoseconds)/Double(NSEC_PER_SEC)) seconds" : "").

        \(suggestion)
        """,
        fileID: fileID,
        filePath: filePath,
        line: line,
        column: column
      )
    }
  }

  /// A Boolean value that indicates whether the task should stop executing.
  ///
  /// After the value of this property becomes `true`, it remains `true` indefinitely. There is
  /// no way to uncancel a task.
  public var isCancelled: Bool {
    self.rawValue?.isCancelled ?? true
  }
}

class TestReducer<State, Action>: Reducer {
  let base: Reduce<State, Action>
  var dependencies: DependencyValues
  let effectDidSubscribe = AsyncStream.makeStream(of: Void.self)
  var inFlightEffects: Set<LongLivingEffect> = []
  var receivedActions: [(action: Action, state: State)] = []
  var state: State
  weak var store: TestStore<State, Action>?

  init(
    _ base: Reduce<State, Action>,
    initialState: State
  ) {
    @Dependency(\.self) var dependencies
    self.base = base
    self.dependencies = dependencies
    self.state = initialState
  }

  func reduce(into state: inout State, action: TestAction) -> Effect<TestAction> {
    var dependencies = self.dependencies
    let dismiss = dependencies.dismiss.dismiss
    dependencies.dismiss = DismissEffect { [weak store] in
      store?.withExhaustivity(.off) {
        dismiss?()
        store?._skipInFlightEffects(strict: false)
        store?.isDismissed = true
      }
    }
    let reducer = self.base.dependency(\.self, dependencies)

    let effects: Effect<Action>
    switch action.origin {
    case let .send(action):
      effects = reducer.reduce(into: &state, action: action)
      self.state = state

    case let .receive(action):
      effects = reducer.reduce(into: &state, action: action)
      self.receivedActions.append((action, state))
    }

    switch effects.operation {
    case .none:
      self.effectDidSubscribe.continuation.yield()
      return .none

    case .publisher, .run:
      let effect = LongLivingEffect(action: action)
      return .publisher { [effectDidSubscribe, weak self] in
        _EffectPublisher(effects)
          .handleEvents(
            receiveSubscription: { _ in
              self?.inFlightEffects.insert(effect)
              Task {
                await Task.megaYield()
                effectDidSubscribe.continuation.yield()
              }
            },
            receiveCompletion: { [weak self] _ in
              self?.inFlightEffects.remove(effect)
            },
            receiveCancel: { [weak self] in
              self?.inFlightEffects.remove(effect)
            }
          )
          .map {
            .init(
              origin: .receive($0),
              fileID: action.fileID,
              filePath: action.filePath,
              line: action.line,
              column: action.column
            )
          }
      }
    }
  }

  struct LongLivingEffect: Hashable {
    let id = UUID()
    let action: TestAction

    static func == (lhs: Self, rhs: Self) -> Bool {
      lhs.id == rhs.id
    }

    func hash(into hasher: inout Hasher) {
      self.id.hash(into: &hasher)
    }
  }

  struct TestAction {
    let origin: Origin
    let fileID: StaticString
    let filePath: StaticString
    let line: UInt
    let column: UInt

    fileprivate var action: Action {
      self.origin.action
    }

    enum Origin {
      case receive(Action)
      case send(Action)
      fileprivate var action: Action {
        switch self {
        case let .receive(action), let .send(action):
          return action
        }
      }
    }
  }
}

@available(iOS 16, macOS 13, tvOS 16, watchOS 9, *)
extension Duration {
  fileprivate var nanoseconds: UInt64 {
    UInt64(self.components.seconds) * NSEC_PER_SEC
      + UInt64(self.components.attoseconds) / 1_000_000_000
  }
}

/// The exhaustivity of assertions made by the test store.
public enum Exhaustivity: Equatable, Sendable {
  /// Exhaustive assertions.
  ///
  /// This setting requires you to exhaustively assert on all state changes and all actions received
  /// from effects. Additionally, all in-flight effects _must_ be received before the test store is
  /// deallocated.
  ///
  /// To manually skip actions or effects, use
  /// ``TestStore/skipReceivedActions(strict:fileID:file:line:column:)`` or
  /// ``TestStore/skipInFlightEffects(strict:fileID:file:line:column:)``.
  ///
  /// To partially match an action received from an effect, use
  /// ``TestStore/receive(_:timeout:assert:fileID:file:line:column:)-53wic`` or
  /// ``TestStore/receive(_:timeout:assert:fileID:file:line:column:)-35638``.

  case on

  /// Non-exhaustive assertions.
  ///
  /// This settings allows you to assert on any subset of state changes and actions received from
  /// effects.
  ///
  /// When configured to `showSkippedAssertions`, any state not asserted on or received actions
  /// skipped will be reported in a grey informational box next to the assertion. This is handy for
  /// when you want non-exhaustivity but you still want to know what all you are missing from your
  /// assertions.
  ///
  /// - Parameter showSkippedAssertions: When `true`, skipped assertions will be reported as
  ///   expected failures.
  case off(showSkippedAssertions: Bool)

  /// Non-exhaustive assertions.
  public static let off = Self.off(showSkippedAssertions: false)
}

extension TestStore {
  @available(
    *,
    unavailable,
    message:
      "Provide a key path to the case you expect to receive (like 'store.receive(\\.tap)'), or conform 'Action' to 'Equatable' to assert against it directly."
  )
  public func receive(
    _ expectedAction: Action,
    assert updateStateToExpectedResult: ((_ state: inout State) throws -> Void)? = nil,
    fileID: StaticString = #fileID,
    file filePath: StaticString = #filePath,
    line: UInt = #line,
    column: UInt = #column
  ) async {
    fatalError()
  }
}

// TODO: Move to `swift-issue-reporting`?
private func _withIssueContext<R>(
  fileID: StaticString,
  filePath: StaticString,
  line: UInt,
  column: UInt,
  @_inheritActorContext operation: () async throws -> R
) async rethrows -> R {
  let result = try await withIssueContext(
    fileID: fileID,
    filePath: filePath,
    line: line,
    column: column,
    operation: operation
  )
  await Task.yield()
  return result
}<|MERGE_RESOLUTION|>--- conflicted
+++ resolved
@@ -989,22 +989,11 @@
       let expectedState = self.state
       let previousState = self.reducer.state
       let previousStackElementID = self.reducer.dependencies.stackElementID.incrementingCopy()
-<<<<<<< HEAD
-      let task: Task? = self.sharedChangeTracker.track {
-        self.store.send(
-          .init(
-            origin: .send(action), fileID: fileID, filePath: filePath, line: line, column: column
-          )
-        )
-      }
-=======
       let task = self.store.send(
         .init(
           origin: .send(action), fileID: fileID, filePath: filePath, line: line, column: column
-        ),
-        originatingFrom: nil
+        )
       )
->>>>>>> 1ae4fd63
       if uncheckedUseMainSerialExecutor {
         await Task.yield()
       } else {
@@ -1043,7 +1032,7 @@
       // NB: Give concurrency runtime more time to kick off effects so users don't need to manually
       //     instrument their effects.
       await Task.megaYield(count: 20)
-      return .init(rawValue: task, timeout: self.timeout)
+      return .init(rawValue: task.rawValue, timeout: self.timeout)
     }
   }
 

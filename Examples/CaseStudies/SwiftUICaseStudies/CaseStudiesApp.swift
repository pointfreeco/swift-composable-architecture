import ComposableArchitecture
import SwiftUI

@main
struct CaseStudiesApp: App {
  var body: some Scene {
    WindowGroup {
<<<<<<< HEAD
//      RootView(
//        store: .init(
//          initialState: .init(),
//          reducer: Root()
//            .debug()
//            .signpost()
//        )
//      )

      NavigationDemoView(
        store: .init(
          initialState: .init(),
          reducer: NavigationDemo().debug()
=======
      RootView(
        store: Store(
          initialState: Root.State(),
          reducer: Root()
            .debug()
            .signpost()
>>>>>>> ebf21e40
        )
      )
    }
  }
}<|MERGE_RESOLUTION|>--- conflicted
+++ resolved
@@ -5,10 +5,9 @@
 struct CaseStudiesApp: App {
   var body: some Scene {
     WindowGroup {
-<<<<<<< HEAD
 //      RootView(
-//        store: .init(
-//          initialState: .init(),
+//        store: Store(
+//          initialState: Root.State(),
 //          reducer: Root()
 //            .debug()
 //            .signpost()
@@ -16,17 +15,10 @@
 //      )
 
       NavigationDemoView(
-        store: .init(
-          initialState: .init(),
-          reducer: NavigationDemo().debug()
-=======
-      RootView(
         store: Store(
-          initialState: Root.State(),
-          reducer: Root()
+          initialState: NavigationDemo.State(),
+          reducer: NavigationDemo()
             .debug()
-            .signpost()
->>>>>>> ebf21e40
         )
       )
     }

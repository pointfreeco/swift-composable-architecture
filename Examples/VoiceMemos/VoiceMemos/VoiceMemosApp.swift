import ComposableArchitecture
import Foundation
import SwiftUI

@main
struct VoiceMemosApp: App {
  var body: some Scene {
    WindowGroup {
      VoiceMemosView(
        store: Store(
<<<<<<< HEAD
          initialState: VoiceMemosState(),
          reducer: voiceMemosReducer.debug(),
          environment: VoiceMemosEnvironment(
            audioPlayer: .live,
            audioRecorder: .live,
            mainRunLoop: .main,
            openSettings: { @MainActor in
              UIApplication.shared.open(URL(string: UIApplication.openSettingsURLString)!)
            },
            temporaryDirectory: { URL(fileURLWithPath: NSTemporaryDirectory()) },
            uuid: { UUID() }
          )
=======
          initialState: .init(),
          reducer: VoiceMemos()
            .debug()
>>>>>>> abaf0ce9
        )
      )
    }
  }
}<|MERGE_RESOLUTION|>--- conflicted
+++ resolved
@@ -8,24 +8,9 @@
     WindowGroup {
       VoiceMemosView(
         store: Store(
-<<<<<<< HEAD
-          initialState: VoiceMemosState(),
-          reducer: voiceMemosReducer.debug(),
-          environment: VoiceMemosEnvironment(
-            audioPlayer: .live,
-            audioRecorder: .live,
-            mainRunLoop: .main,
-            openSettings: { @MainActor in
-              UIApplication.shared.open(URL(string: UIApplication.openSettingsURLString)!)
-            },
-            temporaryDirectory: { URL(fileURLWithPath: NSTemporaryDirectory()) },
-            uuid: { UUID() }
-          )
-=======
           initialState: .init(),
           reducer: VoiceMemos()
             .debug()
->>>>>>> abaf0ce9
         )
       )
     }

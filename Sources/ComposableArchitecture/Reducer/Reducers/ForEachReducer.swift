--- conflicted
+++ resolved
@@ -122,41 +122,25 @@
     iOS,
     deprecated: 9999,
     message:
-<<<<<<< HEAD
-      "Use an 'IdentifiedAction', instead. See the following migration guide for more information:\n\nhttps://pointfreeco.github.io/swift-composable-architecture/main/documentation/composablearchitecture/migratingto1.4#Identified-actions"
-=======
-      "Use a case key path to an 'IdentifiedAction', instead. See the following migration guide for more information:\n\nhttps://pointfreeco.github.io/swift-composable-architecture/main/documentation/composablearchitecture/migratingto1.4"
->>>>>>> 2cdbe3f4
+      "Use a case key path to an 'IdentifiedAction', instead. See the following migration guide for more information:\n\nhttps://pointfreeco.github.io/swift-composable-architecture/main/documentation/composablearchitecture/migratingto1.4"
   )
   @available(
     macOS,
     deprecated: 9999,
     message:
-<<<<<<< HEAD
-      "Use an 'IdentifiedAction', instead. See the following migration guide for more information:\n\nhttps://pointfreeco.github.io/swift-composable-architecture/main/documentation/composablearchitecture/migratingto1.4#Identified-actions"
-=======
-      "Use a case key path to an 'IdentifiedAction', instead. See the following migration guide for more information:\n\nhttps://pointfreeco.github.io/swift-composable-architecture/main/documentation/composablearchitecture/migratingto1.4"
->>>>>>> 2cdbe3f4
+      "Use a case key path to an 'IdentifiedAction', instead. See the following migration guide for more information:\n\nhttps://pointfreeco.github.io/swift-composable-architecture/main/documentation/composablearchitecture/migratingto1.4"
   )
   @available(
     tvOS,
     deprecated: 9999,
     message:
-<<<<<<< HEAD
-      "Use an 'IdentifiedAction', instead. See the following migration guide for more information:\n\nhttps://pointfreeco.github.io/swift-composable-architecture/main/documentation/composablearchitecture/migratingto1.4#Identified-actions"
-=======
-      "Use a case key path to an 'IdentifiedAction', instead. See the following migration guide for more information:\n\nhttps://pointfreeco.github.io/swift-composable-architecture/main/documentation/composablearchitecture/migratingto1.4"
->>>>>>> 2cdbe3f4
+      "Use a case key path to an 'IdentifiedAction', instead. See the following migration guide for more information:\n\nhttps://pointfreeco.github.io/swift-composable-architecture/main/documentation/composablearchitecture/migratingto1.4"
   )
   @available(
     watchOS,
     deprecated: 9999,
     message:
-<<<<<<< HEAD
-      "Use an 'IdentifiedAction', instead. See the following migration guide for more information:\n\nhttps://pointfreeco.github.io/swift-composable-architecture/main/documentation/composablearchitecture/migratingto1.4#Identified-actions"
-=======
-      "Use a case key path to an 'IdentifiedAction', instead. See the following migration guide for more information:\n\nhttps://pointfreeco.github.io/swift-composable-architecture/main/documentation/composablearchitecture/migratingto1.4"
->>>>>>> 2cdbe3f4
+      "Use a case key path to an 'IdentifiedAction', instead. See the following migration guide for more information:\n\nhttps://pointfreeco.github.io/swift-composable-architecture/main/documentation/composablearchitecture/migratingto1.4"
   )
   @inlinable
   @warn_unqualified_access
@@ -171,58 +155,10 @@
     _ForEachReducer(
       parent: self,
       toElementsState: toElementsState,
-<<<<<<< HEAD
-      toElementAction: AnyCasePath(toElementAction),
-      element: element(),
-      fileID: fileID,
-      line: line
-    )
-  }
-
-  @available(
-    iOS,
-    deprecated: 9999,
-    message:
-      "Use an 'IdentifiedAction', instead. See the following migration guide for more information:\n\nhttps://pointfreeco.github.io/swift-composable-architecture/main/documentation/composablearchitecture/migratingto1.4#Identified-actions"
-  )
-  @available(
-    macOS,
-    deprecated: 9999,
-    message:
-      "Use an 'IdentifiedAction', instead. See the following migration guide for more information:\n\nhttps://pointfreeco.github.io/swift-composable-architecture/main/documentation/composablearchitecture/migratingto1.4#Identified-actions"
-  )
-  @available(
-    tvOS,
-    deprecated: 9999,
-    message:
-      "Use an 'IdentifiedAction', instead. See the following migration guide for more information:\n\nhttps://pointfreeco.github.io/swift-composable-architecture/main/documentation/composablearchitecture/migratingto1.4#Identified-actions"
-  )
-  @available(
-    watchOS,
-    deprecated: 9999,
-    message:
-      "Use an 'IdentifiedAction', instead. See the following migration guide for more information:\n\nhttps://pointfreeco.github.io/swift-composable-architecture/main/documentation/composablearchitecture/migratingto1.4#Identified-actions"
-  )
-  @inlinable
-  @warn_unqualified_access
-  public func forEach<ElementState, ElementAction, ID: Hashable, Element: Reducer>(
-    _ toElementsState: WritableKeyPath<State, IdentifiedArray<ID, ElementState>>,
-    action toElementAction: AnyCasePath<Action, (id: ID, action: ElementAction)>,
-    @ReducerBuilder<ElementState, ElementAction> element: () -> Element,
-    fileID: StaticString = #fileID,
-    line: UInt = #line
-  ) -> _ForEachReducer<Self, ID, Element>
-  where ElementState == Element.State, ElementAction == Element.Action {
-    _ForEachReducer(
-      parent: self,
-      toElementsState: toElementsState,
-      toElementAction: toElementAction,
-=======
       toElementAction: .init(
         embed: toElementAction.embed,
         extract: toElementAction.extract
       ),
->>>>>>> 2cdbe3f4
       element: element(),
       fileID: fileID,
       line: line

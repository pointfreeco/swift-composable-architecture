--- conflicted
+++ resolved
@@ -14,8 +14,8 @@
       "kind" : "remoteSourceControl",
       "location" : "https://github.com/apple/swift-argument-parser",
       "state" : {
-        "revision" : "fee6933f37fde9a5e12a1e4aeaa93fe60116ff2a",
-        "version" : "1.2.2"
+        "revision" : "8f4d2753f0e4778c76d5f05ad16c74f707390531",
+        "version" : "1.2.3"
       }
     },
     {
@@ -50,8 +50,8 @@
       "kind" : "remoteSourceControl",
       "location" : "https://github.com/apple/swift-collections",
       "state" : {
-        "revision" : "937e904258d22af6e447a0b72c0bc67583ef64a2",
-        "version" : "1.0.4"
+        "revision" : "a902f1823a7ff3c9ab2fba0f992396b948eda307",
+        "version" : "1.0.5"
       }
     },
     {
@@ -68,8 +68,8 @@
       "kind" : "remoteSourceControl",
       "location" : "https://github.com/pointfreeco/swift-custom-dump",
       "state" : {
-        "revision" : "edd66cace818e1b1c6f1b3349bb1d8e00d6f8b01",
-        "version" : "1.0.0"
+        "revision" : "3efbfba0e4e56c7187cc19137ee16b7c95346b79",
+        "version" : "1.1.0"
       }
     },
     {
@@ -140,11 +140,7 @@
       "location" : "https://github.com/pointfreeco/swiftui-navigation",
       "state" : {
         "branch" : "case-key-paths",
-<<<<<<< HEAD
-        "revision" : "2a92fb99ec68e294efb9e3a93cfd881cf7297c72"
-=======
         "revision" : "911c8b05ad15d80c2f9e174bb3aa75aaca498288"
->>>>>>> 4566e96c
       }
     },
     {
@@ -152,8 +148,8 @@
       "kind" : "remoteSourceControl",
       "location" : "https://github.com/pointfreeco/xctest-dynamic-overlay",
       "state" : {
-        "revision" : "302891700c7fa3b92ebde9fe7b42933f8349f3c7",
-        "version" : "1.0.0"
+        "revision" : "23cbf2294e350076ea4dbd7d5d047c1e76b03631",
+        "version" : "1.0.2"
       }
     }
   ],

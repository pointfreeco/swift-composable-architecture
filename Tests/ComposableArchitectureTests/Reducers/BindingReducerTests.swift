import ComposableArchitecture
import XCTest

@MainActor
final class BindingTests: BaseTCATestCase {
<<<<<<< HEAD
  func testNestedBindingState() {
    struct BindingTest: Reducer {
      struct State: Equatable {
        @BindingState var nested = Nested()
=======
  struct BindingTest: ReducerProtocol {
    struct State: Equatable {
      @BindingState var nested = Nested()
>>>>>>> cfc6d7be

      struct Nested: Equatable {
        var field = ""
      }
    }

    enum Action: BindableAction, Equatable {
      case binding(BindingAction<State>)
    }

<<<<<<< HEAD
      var body: some Reducer<State, Action> {
        BindingReducer()
        Reduce { state, action in
          switch action {
          case .binding(\.$nested):
            state.nested.field += "!"
            return .none
          default:
            return .none
          }
=======
    var body: some ReducerProtocol<State, Action> {
      BindingReducer()
      Reduce { state, action in
        switch action {
        case .binding(.set(\.$nested, State.Nested(field: "special"))):
          state.nested.field += "*"
          return .none
        case .binding(\.$nested):
          state.nested.field += "!"
          return .none
        case .binding:
          return .none
>>>>>>> cfc6d7be
        }
      }
    }
  }

  func testEquality() {
    struct State {
      @BindingState var count = 0
    }
    XCTAssertEqual(
      BindingAction<State>.set(\.$count, 1),
      BindingAction<State>.set(\.$count, 1)
    )
    XCTAssertNotEqual(
      BindingAction<State>.set(\.$count, 1),
      BindingAction<State>.set(\.$count, 2)
    )
  }

  func testNestedBindingState() {
    let store = Store(initialState: BindingTest.State()) { BindingTest() }

    let viewStore = ViewStore(store, observe: { $0 })

    viewStore.$nested.field.wrappedValue = "Hello"

    XCTAssertEqual(viewStore.state, .init(nested: .init(field: "Hello!")))
  }

  func testBindingActionUpdatesRespectsPatternMatching() async {
    let testStore = TestStore(
      initialState: BindingTest.State(nested: BindingTest.State.Nested(field: ""))
    ) {
      BindingTest()
    }

    await testStore.send(.binding(.set(\.$nested, BindingTest.State.Nested(field: "special")))) {
      $0.nested = BindingTest.State.Nested(field: "special*")
    }
    await testStore.send(.binding(.set(\.$nested, BindingTest.State.Nested(field: "Hello")))) {
      $0.nested = BindingTest.State.Nested(field: "Hello!")
    }
  }

  // NB: This crashes in Swift(<5.8) RELEASE when `BindingAction` holds directly onto an unboxed
  //     `value: Any` existential
  func testLayoutBug() {
    enum Foo {
      case bar(Baz)
    }
    enum Baz {
      case fizz(BindingAction<Void>)
      case buzz(Bool)
    }
    _ = (/Foo.bar).extract(from: .bar(.buzz(true)))
  }
}<|MERGE_RESOLUTION|>--- conflicted
+++ resolved
@@ -3,16 +3,9 @@
 
 @MainActor
 final class BindingTests: BaseTCATestCase {
-<<<<<<< HEAD
-  func testNestedBindingState() {
-    struct BindingTest: Reducer {
-      struct State: Equatable {
-        @BindingState var nested = Nested()
-=======
   struct BindingTest: ReducerProtocol {
     struct State: Equatable {
       @BindingState var nested = Nested()
->>>>>>> cfc6d7be
 
       struct Nested: Equatable {
         var field = ""
@@ -23,18 +16,6 @@
       case binding(BindingAction<State>)
     }
 
-<<<<<<< HEAD
-      var body: some Reducer<State, Action> {
-        BindingReducer()
-        Reduce { state, action in
-          switch action {
-          case .binding(\.$nested):
-            state.nested.field += "!"
-            return .none
-          default:
-            return .none
-          }
-=======
     var body: some ReducerProtocol<State, Action> {
       BindingReducer()
       Reduce { state, action in
@@ -47,7 +28,6 @@
           return .none
         case .binding:
           return .none
->>>>>>> cfc6d7be
         }
       }
     }

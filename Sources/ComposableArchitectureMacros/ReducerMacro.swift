import SwiftDiagnostics
import SwiftOperators
import SwiftSyntax
import SwiftSyntaxBuilder
import SwiftSyntaxMacroExpansion
import SwiftSyntaxMacros

public enum ReducerMacro {
}

extension ReducerMacro: ExtensionMacro {
  public static func expansion<D: DeclGroupSyntax, T: TypeSyntaxProtocol, C: MacroExpansionContext>(
    of node: AttributeSyntax,
    attachedTo declaration: D,
    providingExtensionsOf type: T,
    conformingTo protocols: [TypeSyntax],
    in context: C
  ) throws -> [ExtensionDeclSyntax] {
    if let inheritanceClause = declaration.inheritanceClause,
      inheritanceClause.inheritedTypes.contains(
        where: {
          ["Reducer"].withQualified.contains($0.type.trimmedDescription)
        }
      )
    {
      return []
    }
    let proto =
      declaration.isEnum
      ? "ComposableArchitecture.CaseReducer, ComposableArchitecture.Reducer"
      : "ComposableArchitecture.Reducer"
    let ext: DeclSyntax =
      """
      \(declaration.attributes.availability)extension \(type.trimmed): \(raw: proto) {}
      """
    return [ext.cast(ExtensionDeclSyntax.self)]
  }
}

extension ReducerMacro: MemberAttributeMacro {
  public static func expansion<D: DeclGroupSyntax, M: DeclSyntaxProtocol, C: MacroExpansionContext>(
    of node: AttributeSyntax,
    attachedTo declaration: D,
    providingAttributesFor member: M,
    in context: C
  ) throws -> [AttributeSyntax] {
    if let enumDecl = member.as(EnumDeclSyntax.self) {
      var attributes: [String] = []
      switch enumDecl.name.text {
      case "State":
        attributes = ["CasePathable", "dynamicMemberLookup"]
      case "Action":
        attributes = ["CasePathable"]
      default:
        break
      }
      if let inheritanceClause = enumDecl.inheritanceClause,
        inheritanceClause.inheritedTypes.contains(
          where: {
            ["CasePathable"].withCasePathsQualified.contains($0.type.trimmedDescription)
          }
        )
      {
        attributes.removeAll(where: { $0 == "CasePathable" })
      }
      for attribute in enumDecl.attributes {
        guard
          case let .attribute(attribute) = attribute,
          let attributeName = attribute.attributeName.as(IdentifierTypeSyntax.self)?.name.text
        else { continue }
        attributes.removeAll(where: { $0 == attributeName })
      }
      return attributes.map {
        AttributeSyntax(attributeName: IdentifierTypeSyntax(name: .identifier($0)))
      }
    } else if let property = member.as(VariableDeclSyntax.self),
      property.bindingSpecifier.text == "var",
      property.bindings.count == 1,
      let binding = property.bindings.first,
      let identifier = binding.pattern.as(IdentifierPatternSyntax.self)?.identifier,
      identifier.text == "body",
      case .getter = binding.accessorBlock?.accessors,
      let genericArguments = binding.typeAnnotation?
        .type.as(SomeOrAnyTypeSyntax.self)?
        .constraint.as(IdentifierTypeSyntax.self)?
        .genericArgumentClause?
        .arguments
    {
      if let reduce = declaration.memberBlock.members.first(where: {
        guard
          let method = $0.decl.as(FunctionDeclSyntax.self),
          method.name.text == "reduce",
          method.signature.parameterClause.parameters.count == 2,
          let state = method.signature.parameterClause.parameters.first,
          state.firstName.text == "into",
          state.type.as(AttributedTypeSyntax.self)?.specifier?.text == "inout",
          method.signature.parameterClause.parameters.last?.firstName.text == "action",
          method.signature.effectSpecifiers == nil,
          method.signature.returnClause?.type.as(IdentifierTypeSyntax.self) != nil
        else {
          return false
        }
        return true
      }) {
        let reduce = reduce.decl.cast(FunctionDeclSyntax.self)
        let visitor = ReduceVisitor(viewMode: .all)
        visitor.walk(declaration)
        context.diagnose(
          Diagnostic(
            node: reduce.name,
            message: MacroExpansionErrorMessage(
              """
              A 'reduce' method should not be defined in a reducer with a 'body'; it takes \
              precedence and 'body' will never be invoked
              """
            ),
            notes: [
              Note(
                node: Syntax(identifier),
                message: MacroExpansionNoteMessage("'body' defined here")
              )
            ]
          )
        )
      }
      for attribute in property.attributes {
        guard
          case let .attribute(attribute) = attribute,
          let attributeName = attribute.attributeName.as(IdentifierTypeSyntax.self)?.name.text
        else { continue }
        guard
          !attributeName.starts(with: "ReducerBuilder"),
          !attributeName.starts(with: "ComposableArchitecture.ReducerBuilder")
        else { return [] }
      }
      let genericArguments =
        genericArguments.count == 1
        ? "\(genericArguments.description).State, \(genericArguments.description).Action"
        : "\(genericArguments)"
      return [
        AttributeSyntax(
          attributeName: IdentifierTypeSyntax(
            name: .identifier("ComposableArchitecture.ReducerBuilder<\(genericArguments)>")
          )
        )
      ]
    } else if let enumCaseDecl = member.as(EnumCaseDeclSyntax.self),
      enumCaseDecl.elements.count == 1,
      let element = enumCaseDecl.elements.first
    {
      if let parameterClause = element.parameterClause,
        parameterClause.parameters.count == 1,
        let parameter = parameterClause.parameters.first
      {
        if parameter.type.as(IdentifierTypeSyntax.self)?.isEphemeral == true {
          return [
            AttributeSyntax(
              attributeName: IdentifierTypeSyntax(
                name: .identifier("ReducerCaseEphemeral")
              )
            )
          ]
        } else {
          return []
        }
      } else {
        return [
          AttributeSyntax(
            attributeName: IdentifierTypeSyntax(
              name: .identifier("ReducerCaseIgnored")
            )
          )
        ]
      }
    } else {
      return []
    }
  }
}

extension IdentifierTypeSyntax {
  fileprivate var isEphemeral: Bool {
    self.name.text == "AlertState" || self.name.text == "ConfirmationDialogState"
  }
}

extension ReducerMacro: MemberMacro {
  public static func expansion<D: DeclGroupSyntax, C: MacroExpansionContext>(
    of node: AttributeSyntax,
    providingMembersOf declaration: D,
    in context: C
  ) throws -> [DeclSyntax] {
    let access = declaration.modifiers.first { $0.name.tokenKind == .keyword(.public) }
    let typeNames = declaration.memberBlock.members.compactMap {
      $0.as(MemberBlockItemSyntax.self)?.decl.as(StructDeclSyntax.self)?.name.text
        ?? $0.as(MemberBlockItemSyntax.self)?.decl.as(TypeAliasDeclSyntax.self)?.name.text
        ?? $0.as(MemberBlockItemSyntax.self)?.decl.as(EnumDeclSyntax.self)?.name.text
    }
    let hasState = typeNames.contains("State")
    let hasAction = typeNames.contains("Action")
    let bindings = declaration.memberBlock.members.flatMap {
      $0.as(MemberBlockItemSyntax.self)?.decl.as(VariableDeclSyntax.self)?.bindings ?? []
    }
    let hasReduceMethod = declaration.memberBlock.members.contains {
      guard
        let method = $0.decl.as(FunctionDeclSyntax.self),
        method.name.text == "reduce",
        method.signature.parameterClause.parameters.count == 2,
        let state = method.signature.parameterClause.parameters.first,
        state.firstName.text == "into",
        state.type.as(AttributedTypeSyntax.self)?.specifier?.text == "inout",
        method.signature.parameterClause.parameters.last?.firstName.text == "action",
        method.signature.effectSpecifiers == nil,
        method.signature.returnClause?.type.as(IdentifierTypeSyntax.self) != nil
      else {
        return false
      }
      return true
    }
    let hasExplicitReducerBody =
      bindings.contains {
        guard $0.initializer == nil
        else { return true }
        guard
          let name = $0.typeAnnotation?.type.as(SomeOrAnyTypeSyntax.self)?.constraint
            .as(IdentifierTypeSyntax.self)?.name.text
        else {
          return false
        }
        return ["Reducer", "ReducerOf"].withQualified.contains(name)
      } || hasReduceMethod
    let hasBody =
      bindings.contains {
        $0.as(PatternBindingSyntax.self)?.pattern
          .as(IdentifierPatternSyntax.self)?.identifier.text == "body"
      } || hasReduceMethod
    var decls: [DeclSyntax] = []
    if let enumDecl = declaration.as(EnumDeclSyntax.self) {
      let enumCaseElements = [ReducerCase](members: enumDecl.memberBlock.members)
      var stateCaseDecls: [String] = []
      var actionCaseDecls: [String] = []
      var reducerScopes: [String] = []
      var storeCases: [String] = []
      var storeScopes: [String] = []
      var reducerTypeScopes: [String] = []

      for enumCaseElement in enumCaseElements {
<<<<<<< HEAD
        stateCaseDecls.append(enumCaseElement.stateCaseDecl)
        if let actionCaseDecl = enumCaseElement.actionCaseDecl {
          actionCaseDecls.append(actionCaseDecl)
=======
        let element = enumCaseElement.element
        let name = element.name.text

        if enumCaseElement.attribute != .ignored,
          let parameterClause = element.parameterClause,
          parameterClause.parameters.count == 1,
          let parameter = parameterClause.parameters.first,
          parameter.type.is(IdentifierTypeSyntax.self) || parameter.type.is(MemberTypeSyntax.self)
        {
          let type = parameter.type
          let stateCase =
            enumCaseElement.attribute == .ephemeral
            ? element
            : element.suffixed("State")
          stateCaseDecls.append("case \(stateCase.trimmedDescription)")
          actionCaseDecls.append("case \(element.suffixed("Action").trimmedDescription)")
          if enumCaseElement.attribute == nil {
            reducerScopes.append(
              """
              ComposableArchitecture.Scope(\
              state: \\Self.State.Cases.\(name), action: \\Self.Action.Cases.\(name)\
              ) {
              \(type.trimmed)()
              }
              """
            )
            storeCases.append("case \(name)(ComposableArchitecture.StoreOf<\(type.trimmed)>)")
            storeScopes.append(
              """
              case .\(name):
              return .\(name)(store.scope(state: \\.\(name), action: \\.\(name))!)
              """
            )
            reducerTypeScopes.append(
              """
              ComposableArchitecture.Scope<Self.State, Self.Action, \(type.trimmed)>
              """
            )
          }
        } else {
          stateCaseDecls.append("case \(element.trimmedDescription)")
>>>>>>> 7cf6409c
        }
        if let reducerScope = enumCaseElement.reducerScope {
          reducerScopes.append(reducerScope)
        }
        storeCases.append(enumCaseElement.storeCase)
        storeScopes.append(enumCaseElement.storeScope)
      }
      if !hasState {
        var conformances: [String] = []
        if case let .argumentList(arguments) = node.arguments,
          let startIndex = arguments.firstIndex(where: { $0.label?.text == "state" })
        {
          let endIndex =
            arguments.firstIndex(where: { $0.label?.text == "action" })
            ?? arguments.endIndex
          conformances.append(
            contentsOf: arguments[startIndex..<endIndex].compactMap {
              $0.expression.as(MemberAccessExprSyntax.self)?.declName.baseName.text.capitalized
            }
          )
        }
        decls.append(
          """
          @CasePathable
          @dynamicMemberLookup
          @ObservableState
          \(access)enum State: ComposableArchitecture.CaseReducerState\
          \(raw: conformances.isEmpty ? "" : ", \(conformances.joined(separator: ", "))") {
          \(access)typealias StateReducer = \(enumDecl.name.trimmed)
          \(raw: stateCaseDecls.map(\.description).joined(separator: "\n"))
          }
          """
        )
      }
      if !hasAction {
        var conformances: [String] = []
        if case let .argumentList(arguments) = node.arguments,
          let startIndex = arguments.firstIndex(where: { $0.label?.text == "action" })
        {
          conformances.append(
            contentsOf: arguments[startIndex..<arguments.endIndex].compactMap {
              $0.expression.as(MemberAccessExprSyntax.self)?.declName.baseName.text.capitalized
            }
          )
        }
        decls.append(
          """
          @CasePathable
          \(access)enum Action\
          \(raw: conformances.isEmpty ? "" : ": \(conformances.joined(separator: ", "))") {
          \(raw: actionCaseDecls.map(\.description).joined(separator: "\n"))
          }
          """
        )
      }
      if !hasBody {
        var staticVarBody = ""
        if reducerTypeScopes.isEmpty {
          staticVarBody = "ComposableArchitecture.EmptyReducer<Self.State, Self.Action>"
        } else if reducerTypeScopes.count == 1 {
          staticVarBody = reducerTypeScopes[0]
        } else {
          for _ in 1...(reducerTypeScopes.count - 1) {
            staticVarBody.append(
              "ComposableArchitecture.ReducerBuilder<Self.State, Self.Action>._Sequence<"
            )
          }
          staticVarBody.append(reducerTypeScopes[0])
          staticVarBody.append(", ")
          for type in reducerTypeScopes.dropFirst() {
            staticVarBody.append(type)
            staticVarBody.append(">, ")
          }
          staticVarBody.removeLast(2)
        }

        decls.append(
          """
          @ComposableArchitecture.ReducerBuilder<Self.State, Self.Action>
          \(access)static var body: \(raw: staticVarBody) {
          """
        )
        if reducerScopes.isEmpty {
          decls.append(
            """
            ComposableArchitecture.EmptyReducer<Self.State, Self.Action>()
            """)
        } else {
          decls.append(
            """
            \(raw: reducerScopes.joined(separator: "\n"))

            """)
        }
        decls.append("}")
      }
      if !typeNames.contains("CaseScope") {
        decls.append(
          """
          \(access)enum CaseScope {
          \(raw: storeCases.joined(separator: "\n"))
          }
          """
        )
      }
      if !declaration.memberBlock.members.contains(
        where: { $0.as(FunctionDeclSyntax.self)?.name.text == "scope" }
      ) {
        decls.append(
          """
          \(access)static func scope(\
          _ store: ComposableArchitecture.Store<Self.State, Self.Action>\
          ) -> CaseScope {
          switch store.state {
          \(raw: storeScopes.joined(separator: "\n"))
          }
          }
          """
        )
      }
      return decls
    } else {
      if let arguments = node.arguments {
        context.diagnose(
          Diagnostic(
            node: arguments,
            message: MacroExpansionErrorMessage(
              "Argument passed to call that takes no arguments when applied to a struct"
            ),
            fixIt: .replace(
              message: MacroExpansionFixItMessage("Remove '(\(arguments))'"),
              oldNode: node,
              newNode:
                node
                .with(\.leftParen, nil)
                .with(\.arguments, nil)
                .with(\.rightParen, nil)
            )
          )
        )
      }
      if !hasState && !hasExplicitReducerBody {
        decls.append(
          """
          @ObservableState
          \(access)struct State: Codable, Equatable, Hashable, Sendable {
          \(access)init() {}
          }
          """
        )
      }
      if !hasAction && !hasExplicitReducerBody {
        decls.append("\(access)enum Action: Equatable, Hashable, Sendable {}")
      }
      if !hasBody {
        decls.append("\(access)let body = ComposableArchitecture.EmptyReducer<State, Action>()")
      }
      return decls
    }
  }
}

private enum ReducerCase {
  case element(EnumCaseElementSyntax, attribute: Attribute? = nil)
  indirect case ifConfig([IfConfig])

  enum Attribute {
    case ephemeral
    case ignored
  }

  struct IfConfig {
    let poundKeyword: TokenSyntax
    let condition: ExprSyntax?
    let cases: [ReducerCase]
  }

  var stateCaseDecl: String {
    switch self {
    case let .element(element, attribute):
      if attribute != .ignored,
        let parameterClause = element.parameterClause,
        parameterClause.parameters.count == 1,
        let parameter = parameterClause.parameters.first,
        parameter.type.is(IdentifierTypeSyntax.self) || parameter.type.is(MemberTypeSyntax.self)
      {
        let stateCase = attribute == .ephemeral ? element : element.suffixed("State")
        return "case \(stateCase.trimmedDescription)"
      } else {
        return "case \(element.trimmedDescription)"
      }

    case let .ifConfig(configs):
      return configs
        .map {
          """
          \($0.poundKeyword.text) \($0.condition?.trimmedDescription ?? "")
          \($0.cases.map(\.stateCaseDecl).joined(separator: "\n"))
          """
        }
        .joined(separator: "\n") + "#endif\n"
    }
  }

  var actionCaseDecl: String? {
    switch self {
    case let .element(element, attribute):
      if attribute != .ignored,
        let parameterClause = element.parameterClause,
        parameterClause.parameters.count == 1,
        let parameter = parameterClause.parameters.first,
        parameter.type.is(IdentifierTypeSyntax.self) || parameter.type.is(MemberTypeSyntax.self)
      {
        return "case \(element.suffixed("Action").trimmedDescription)"
      } else {
        return nil
      }

    case let .ifConfig(configs):
      return configs
        .map {
          let actionCaseDecls = $0.cases.compactMap(\.actionCaseDecl)
          return """
            \($0.poundKeyword.text) \($0.condition?.trimmedDescription ?? "")
            \(actionCaseDecls.joined(separator: "\n"))
            """
        }
        .joined(separator: "\n") + "#endif\n"
    }
  }

  var reducerScope: String? {
    switch self {
    case let .element(element, attribute):
      if attribute == nil,
        let parameterClause = element.parameterClause,
        parameterClause.parameters.count == 1,
        let parameter = parameterClause.parameters.first,
        parameter.type.is(IdentifierTypeSyntax.self) || parameter.type.is(MemberTypeSyntax.self)
      {
        let name = element.name.text
        let type = parameter.type
        return """
          ComposableArchitecture.Scope(\
          state: \\Self.State.Cases.\(name), action: \\Self.Action.Cases.\(name)\
          ) {
          \(type.trimmed)()
          }
          """
      } else {
        return nil
      }

    case let .ifConfig(configs):
      return configs
        .map {
          let reduceScopes = $0.cases.compactMap(\.reducerScope)
          return """
            \($0.poundKeyword.text) \($0.condition?.trimmedDescription ?? "")
            \(reduceScopes.joined(separator: "\n"))
            """
        }
        .joined(separator: "\n") + "#endif\n"
    }
  }

  var storeCase: String {
    switch self {
    case let .element(element, attribute):
      if attribute == nil,
        let parameterClause = element.parameterClause,
        parameterClause.parameters.count == 1,
        let parameter = parameterClause.parameters.first,
        parameter.type.is(IdentifierTypeSyntax.self) || parameter.type.is(MemberTypeSyntax.self)
      {
        let name = element.name.text
        let type = parameter.type
        return "case \(name)(ComposableArchitecture.StoreOf<\(type.trimmed)>)"
      } else {
        return "case \(element.trimmedDescription)"
      }
    case let .ifConfig(configs):
      return configs
        .map {
          """
          \($0.poundKeyword.text) \($0.condition?.trimmedDescription ?? "")
          \($0.cases.map(\.storeCase).joined(separator: "\n"))
          """
        }
        .joined(separator: "\n") + "#endif\n"
    }
  }

  var storeScope: String {
    switch self {
    case let .element(element, attribute):
      let name = element.name.text
      if attribute == nil,
        let parameterClause = element.parameterClause,
        parameterClause.parameters.count == 1,
        let parameter = parameterClause.parameters.first,
        parameter.type.is(IdentifierTypeSyntax.self) || parameter.type.is(MemberTypeSyntax.self)
      {
        return """
          case .\(name):
          return .\(name)(store.scope(state: \\.\(name), action: \\.\(name))!)
          """
      } else if let parameters = element.parameterClause?.parameters {
        let bindingNames = (0..<parameters.count).map { "v\($0)" }.joined(separator: ", ")
        let returnNames = parameters.enumerated()
          .map { "\($1.firstName.map { "\($0.text): " } ?? "")v\($0)" }
          .joined(separator: ", ")
        return """
          case let .\(name)(\(bindingNames)):
          return .\(name)(\(returnNames))
          """
      } else {
        return """
          case .\(name):
          return .\(name)
          """
      }
    case let .ifConfig(configs):
      return configs
        .map {
          """
          \($0.poundKeyword.text) \($0.condition?.trimmedDescription ?? "")
          \($0.cases.map(\.storeScope).joined(separator: "\n"))
          """
        }
        .joined(separator: "\n") + "#endif\n"
    }
  }
}

extension Array where Element == ReducerCase {
  init(members: MemberBlockItemListSyntax) {
    self = members.flatMap {
      if let enumCaseDecl = $0.decl.as(EnumCaseDeclSyntax.self) {
        return enumCaseDecl.elements.map {
          ReducerCase.element($0, attribute: enumCaseDecl.attribute)
        }
      }
      if let ifConfigDecl = $0.decl.as(IfConfigDeclSyntax.self) {
        let configs = ifConfigDecl.clauses.flatMap { decl -> [ReducerCase.IfConfig] in
          guard let elements = decl.elements?.as(MemberBlockItemListSyntax.self)
          else { return [] }
          return [
            ReducerCase.IfConfig(
              poundKeyword: decl.poundKeyword,
              condition: decl.condition,
              cases: Array(members: elements)
            )
          ]
        }
        return [.ifConfig(configs)]
      }
      return []
    }
  }
}

extension Array where Element == String {
  var withCasePathsQualified: Self {
    self.flatMap { [$0, "CasePaths.\($0)"] }
  }

  var withQualified: Self {
    self.flatMap { [$0, "ComposableArchitecture.\($0)"] }
  }
}

struct MacroExpansionNoteMessage: NoteMessage {
  var message: String

  init(_ message: String) {
    self.message = message
  }

  var fixItID: MessageID {
    MessageID(domain: diagnosticDomain, id: "\(Self.self)")
  }
}

private let diagnosticDomain: String = "ComposableArchitectureMacros"

private final class ReduceVisitor: SyntaxVisitor {
  var changes: [FixIt.Change] = []

  override func visit(_ node: DeclReferenceExprSyntax) -> SyntaxVisitorContinueKind {
    guard node.baseName.text == "reduce" else { return super.visit(node) }
    guard
      node.argumentNames == nil
        || node.argumentNames?.arguments.map(\.name.text) == ["into", "action"]
    else { return super.visit(node) }
    if let base = node.parent?.as(MemberAccessExprSyntax.self)?.base,
      base.as(DeclReferenceExprSyntax.self)?.baseName.tokenKind != .keyword(Keyword.`self`)
    {
      return super.visit(node)
    }
    self.changes.append(
      .replace(
        oldNode: Syntax(node),
        newNode: Syntax(node.with(\.baseName, "update"))
      )
    )
    return .visitChildren
  }
}

extension EnumCaseDeclSyntax {
  fileprivate var attribute: ReducerCase.Attribute? {
    if self.isIgnored {
      return .ignored
    } else if self.isEphemeral {
      return .ephemeral
    } else {
      return nil
    }
  }

  fileprivate var isIgnored: Bool {
    self.attributes.contains("ReducerCaseIgnored")
      || self.elements.contains { $0.parameterClause?.parameters.count != 1 }
  }

  fileprivate var isEphemeral: Bool {
    self.attributes.contains("ReducerCaseEphemeral")
      || self.elements.contains {
        guard
          let parameterClause = $0.parameterClause,
          parameterClause.parameters.count == 1,
          let parameter = parameterClause.parameters.first,
          parameter.type.as(IdentifierTypeSyntax.self)?.isEphemeral == true
        else { return false }
        return true
      }
  }
}

extension EnumCaseElementSyntax {
  fileprivate func suffixed(_ suffix: TokenSyntax) -> Self {
    var element = self
    if var parameterClause = element.parameterClause,
      let type = parameterClause.parameters.first?.type
    {
      let type = MemberTypeSyntax(baseType: type, name: suffix)
      parameterClause.parameters[parameterClause.parameters.startIndex].type = TypeSyntax(type)
      element.parameterClause = parameterClause
    }
    return element
  }
}

extension AttributeListSyntax {
  fileprivate func contains(_ name: TokenSyntax) -> Bool {
    self.contains {
      guard
        case let .attribute(attribute) = $0,
        attribute.attributeName.as(IdentifierTypeSyntax.self)?.name.text == name.text
      else { return false }
      return true
    }
  }
}

enum ReducerCaseEphemeralMacro: PeerMacro {
  static func expansion(
    of node: AttributeSyntax,
    providingPeersOf declaration: some DeclSyntaxProtocol,
    in context: some MacroExpansionContext
  ) throws -> [DeclSyntax] {
    []
  }
}

enum ReducerCaseIgnoredMacro: PeerMacro {
  static func expansion(
    of node: AttributeSyntax,
    providingPeersOf declaration: some DeclSyntaxProtocol,
    in context: some MacroExpansionContext
  ) throws -> [DeclSyntax] {
    []
  }
}<|MERGE_RESOLUTION|>--- conflicted
+++ resolved
@@ -239,63 +239,20 @@
       let enumCaseElements = [ReducerCase](members: enumDecl.memberBlock.members)
       var stateCaseDecls: [String] = []
       var actionCaseDecls: [String] = []
+      var reducerType: ReducerCase.Body = .scoped([])
       var reducerScopes: [String] = []
       var storeCases: [String] = []
       var storeScopes: [String] = []
-      var reducerTypeScopes: [String] = []
 
       for enumCaseElement in enumCaseElements {
-<<<<<<< HEAD
         stateCaseDecls.append(enumCaseElement.stateCaseDecl)
         if let actionCaseDecl = enumCaseElement.actionCaseDecl {
           actionCaseDecls.append(actionCaseDecl)
-=======
-        let element = enumCaseElement.element
-        let name = element.name.text
-
-        if enumCaseElement.attribute != .ignored,
-          let parameterClause = element.parameterClause,
-          parameterClause.parameters.count == 1,
-          let parameter = parameterClause.parameters.first,
-          parameter.type.is(IdentifierTypeSyntax.self) || parameter.type.is(MemberTypeSyntax.self)
-        {
-          let type = parameter.type
-          let stateCase =
-            enumCaseElement.attribute == .ephemeral
-            ? element
-            : element.suffixed("State")
-          stateCaseDecls.append("case \(stateCase.trimmedDescription)")
-          actionCaseDecls.append("case \(element.suffixed("Action").trimmedDescription)")
-          if enumCaseElement.attribute == nil {
-            reducerScopes.append(
-              """
-              ComposableArchitecture.Scope(\
-              state: \\Self.State.Cases.\(name), action: \\Self.Action.Cases.\(name)\
-              ) {
-              \(type.trimmed)()
-              }
-              """
-            )
-            storeCases.append("case \(name)(ComposableArchitecture.StoreOf<\(type.trimmed)>)")
-            storeScopes.append(
-              """
-              case .\(name):
-              return .\(name)(store.scope(state: \\.\(name), action: \\.\(name))!)
-              """
-            )
-            reducerTypeScopes.append(
-              """
-              ComposableArchitecture.Scope<Self.State, Self.Action, \(type.trimmed)>
-              """
-            )
-          }
-        } else {
-          stateCaseDecls.append("case \(element.trimmedDescription)")
->>>>>>> 7cf6409c
         }
         if let reducerScope = enumCaseElement.reducerScope {
           reducerScopes.append(reducerScope)
         }
+        reducerType.append(enumCaseElement.reducerTypeScope)
         storeCases.append(enumCaseElement.storeCase)
         storeScopes.append(enumCaseElement.storeScope)
       }
@@ -349,44 +306,61 @@
       }
       if !hasBody {
         var staticVarBody = ""
-        if reducerTypeScopes.isEmpty {
-          staticVarBody = "ComposableArchitecture.EmptyReducer<Self.State, Self.Action>"
-        } else if reducerTypeScopes.count == 1 {
-          staticVarBody = reducerTypeScopes[0]
+        switch reducerType {
+        case .erased:
+          staticVarBody = "Reduce<Self.State, Self.Action>"
+        case let .scoped(reducerTypeScopes):
+          if reducerTypeScopes.isEmpty {
+            staticVarBody = "ComposableArchitecture.EmptyReducer<Self.State, Self.Action>"
+          } else if reducerTypeScopes.count == 1 {
+            staticVarBody = reducerTypeScopes[0]
+          } else {
+            for _ in 1...(reducerTypeScopes.count - 1) {
+              staticVarBody.append(
+                "ComposableArchitecture.ReducerBuilder<Self.State, Self.Action>._Sequence<"
+              )
+            }
+            staticVarBody.append(reducerTypeScopes[0])
+            staticVarBody.append(", ")
+            for type in reducerTypeScopes.dropFirst() {
+              staticVarBody.append(type)
+              staticVarBody.append(">, ")
+            }
+            staticVarBody.removeLast(2)
+          }
+        }
+
+        var body = ""
+        if reducerScopes.isEmpty {
+          body.append(
+            """
+            ComposableArchitecture.EmptyReducer<Self.State, Self.Action>()
+            """
+          )
         } else {
-          for _ in 1...(reducerTypeScopes.count - 1) {
-            staticVarBody.append(
-              "ComposableArchitecture.ReducerBuilder<Self.State, Self.Action>._Sequence<"
+          body.append(
+            """
+            \(reducerScopes.joined(separator: "\n"))
+            """
+          )
+        }
+        if case .erased = reducerType {
+          body = """
+            ComposableArchitecture.Reduce(
+            ComposableArchitecture.CombineReducers {
+            \(body)
+            }
             )
-          }
-          staticVarBody.append(reducerTypeScopes[0])
-          staticVarBody.append(", ")
-          for type in reducerTypeScopes.dropFirst() {
-            staticVarBody.append(type)
-            staticVarBody.append(">, ")
-          }
-          staticVarBody.removeLast(2)
-        }
-
+            """
+        }
         decls.append(
           """
           @ComposableArchitecture.ReducerBuilder<Self.State, Self.Action>
           \(access)static var body: \(raw: staticVarBody) {
-          """
-        )
-        if reducerScopes.isEmpty {
-          decls.append(
-            """
-            ComposableArchitecture.EmptyReducer<Self.State, Self.Action>()
-            """)
-        } else {
-          decls.append(
-            """
-            \(raw: reducerScopes.joined(separator: "\n"))
-
-            """)
-        }
-        decls.append("}")
+          \(raw: body)
+          }
+          """
+        )
       }
       if !typeNames.contains("CaseScope") {
         decls.append(
@@ -469,6 +443,22 @@
     let cases: [ReducerCase]
   }
 
+  enum Body {
+    case erased
+    case scoped([String])
+
+    mutating func append(_ other: Body) {
+      switch (self, other) {
+      case let (.scoped(lhs), .scoped(rhs)):
+        self = .scoped(lhs + rhs)
+      case (.erased, _):
+        break
+      case (_, .erased):
+        self = .erased
+      }
+    }
+  }
+
   var stateCaseDecl: String {
     switch self {
     case let .element(element, attribute):
@@ -520,6 +510,25 @@
             """
         }
         .joined(separator: "\n") + "#endif\n"
+    }
+  }
+
+  var reducerTypeScope: Body {
+    switch self {
+    case let .element(element, attribute):
+      if attribute == nil,
+        let parameterClause = element.parameterClause,
+        parameterClause.parameters.count == 1,
+        let parameter = parameterClause.parameters.first,
+        parameter.type.is(IdentifierTypeSyntax.self) || parameter.type.is(MemberTypeSyntax.self)
+      {
+        let type = parameter.type
+        return .scoped(["ComposableArchitecture.Scope<Self.State, Self.Action, \(type.trimmed)>"])
+      } else {
+        return .scoped([])
+      }
+    case .ifConfig:
+      return .erased
     }
   }
 
@@ -544,7 +553,6 @@
       } else {
         return nil
       }
-
     case let .ifConfig(configs):
       return configs
         .map {
@@ -552,9 +560,10 @@
           return """
             \($0.poundKeyword.text) \($0.condition?.trimmedDescription ?? "")
             \(reduceScopes.joined(separator: "\n"))
+
             """
         }
-        .joined(separator: "\n") + "#endif\n"
+        .joined() + "#endif\n"
     }
   }
 

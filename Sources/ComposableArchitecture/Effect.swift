--- conflicted
+++ resolved
@@ -136,17 +136,10 @@
   ///
   /// See ``Send`` for more information on how to use the `send` argument passed to `run`'s closure.
   ///
-<<<<<<< HEAD
-  /// The closure provided to ``run(priority:operation:catch:fileID:line:)`` is allowed to throw,
-  /// but any non-cancellation errors thrown will cause a runtime warning when run in the simulator
-  /// or on a device, and will cause a test failure in tests. To catch non-cancellation errors use
-  /// the `catch` trailing closure.
-=======
   /// The closure provided to ``run(priority:operation:catch:fileID:line:)`` is allowed to
   /// throw, but any non-cancellation errors thrown will cause a runtime warning when run in the
   /// simulator or on a device, and will cause a test failure in tests. To catch non-cancellation
   /// errors use the `catch` trailing closure.
->>>>>>> 28ba78cc
   ///
   /// - Parameters:
   ///   - priority: Priority of the underlying task. If `nil`, the priority will come from
@@ -248,13 +241,8 @@
 /// defer { send(.finished, animation: .default) }
 /// ```
 ///
-<<<<<<< HEAD
-/// See ``EffectPublisher/run(priority:operation:catch:fileID:line:)`` for more information on how
-/// to use this value to construct effects that can emit any number of times in an asynchronous
-=======
 /// See ``EffectPublisher/run(priority:operation:catch:fileID:line:)`` for more information on how to
 /// use this value to construct effects that can emit any number of times in an asynchronous
->>>>>>> 28ba78cc
 /// context.
 ///
 /// [callAsFunction]: https://docs.swift.org/swift-book/ReferenceManual/Declarations.html#ID622

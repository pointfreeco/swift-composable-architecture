import InlineSnapshotTesting
import TestCases
import XCTest

@MainActor
final class IdentifiedListTests: BaseIntegrationTests {
  override func setUp() {
    super.setUp()
    self.app.buttons["iOS 16"].tap()
    self.app.buttons["Identified list"].tap()
    self.clearLogs()
    // SnapshotTesting.isRecording = true
  }

  func testBasics() {
    self.app.buttons["Add"].tap()
    self.assertLogs {
      """
      BasicsView.body
      IdentifiedListView.body
      IdentifiedListView.body.ForEachStore
      IdentifiedListView.body.ForEachStore
      IdentifiedStoreOf<BasicsView.Feature>.deinit
      IdentifiedStoreOf<BasicsView.Feature>.init
      IdentifiedStoreOf<BasicsView.Feature>.scope
      Store<UUID, Action>
      Store<UUID, BasicsView.Feature.Action>.deinit
      Store<UUID, BasicsView.Feature.Action>.init
      Store<UUID, BasicsView.Feature.Action>.init
      Store<UUID, BasicsView.Feature.Action>.init
      StoreOf<BasicsView.Feature>.init
      StoreOf<BasicsView.Feature>.init
      StoreOf<IdentifiedListView.Feature>.scope
      StoreOf<IdentifiedListView.Feature>.scope
      ViewIdentifiedStoreOf<BasicsView.Feature>.deinit
      ViewIdentifiedStoreOf<BasicsView.Feature>.init
      ViewStore<BasicsView.Feature.State, BasicsView.Feature.Action>.deinit
      ViewStore<BasicsView.Feature.State, BasicsView.Feature.Action>.init
      ViewStore<IdentifiedArray<UUID, BasicsView.Feature.State>, IdentifiedAction<UUID, BasicsView.Feature.Action>>.deinit
      ViewStore<IdentifiedArray<UUID, BasicsView.Feature.State>, IdentifiedAction<UUID, BasicsView.Feature.Action>>.init
      ViewStore<IdentifiedListView.ViewState, IdentifiedListView.Feature.Action>.deinit
      ViewStore<IdentifiedListView.ViewState, IdentifiedListView.Feature.Action>.init
      ViewStore<UUID, BasicsView.Feature.Action>.deinit
      ViewStore<UUID, BasicsView.Feature.Action>.init
      ViewStore<UUID, BasicsView.Feature.Action>.init
      ViewStore<UUID, BasicsView.Feature.Action>.init
      ViewStoreOf<BasicsView.Feature>.init
      WithViewIdentifiedStoreOf<BasicsView.Feature>.body
      WithViewStore<IdentifiedListView.ViewState, IdentifiedListView.Feature.Action>.body
      WithViewStore<UUID, BasicsView.Feature.Action>.body
      WithViewStoreOf<BasicsView.Feature>.body
      """
    }
  }

  func testAddTwoIncrementFirst() {
    self.app.buttons["Add"].tap()
    self.app.buttons["Add"].tap()
    self.clearLogs()
    self.app.buttons["Increment"].firstMatch.tap()
    XCTAssertEqual(self.app.staticTexts["Count: 1"].exists, true)
    self.assertLogs {
      """
      BasicsView.body
      IdentifiedListView.body
      IdentifiedListView.body.ForEachStore
      IdentifiedListView.body.ForEachStore
      IdentifiedStoreOf<BasicsView.Feature>.deinit
      IdentifiedStoreOf<BasicsView.Feature>.deinit
      IdentifiedStoreOf<BasicsView.Feature>.init
      IdentifiedStoreOf<BasicsView.Feature>.scope
      Store<UUID, Action>
      Store<UUID, Action>
      Store<UUID, BasicsView.Feature.Action>.deinit
      Store<UUID, BasicsView.Feature.Action>.deinit
      Store<UUID, BasicsView.Feature.Action>.init
      Store<UUID, BasicsView.Feature.Action>.init
      Store<UUID, BasicsView.Feature.Action>.scope
      Store<UUID, BasicsView.Feature.Action>.scope
<<<<<<< HEAD
=======
      StoreOf<BasicsView.Feature>.deinit
      StoreOf<BasicsView.Feature>.deinit
      StoreOf<BasicsView.Feature>.deinit
      StoreOf<BasicsView.Feature>.deinit
      StoreOf<BasicsView.Feature>.init
      StoreOf<BasicsView.Feature>.init
      StoreOf<BasicsView.Feature>.init
      StoreOf<BasicsView.Feature>.init
>>>>>>> 5b60e7de
      StoreOf<BasicsView.Feature>.scope
      StoreOf<BasicsView.Feature>.scope
      StoreOf<BasicsView.Feature>.scope
      StoreOf<BasicsView.Feature>.scope
      StoreOf<IdentifiedListView.Feature>.scope
      ViewIdentifiedStoreOf<BasicsView.Feature>.deinit
      ViewIdentifiedStoreOf<BasicsView.Feature>.init
      ViewStore<BasicsView.Feature.State, BasicsView.Feature.Action>.deinit
      ViewStore<BasicsView.Feature.State, BasicsView.Feature.Action>.init
      ViewStore<IdentifiedArray<UUID, BasicsView.Feature.State>, IdentifiedAction<UUID, BasicsView.Feature.Action>>.deinit
      ViewStore<IdentifiedArray<UUID, BasicsView.Feature.State>, IdentifiedAction<UUID, BasicsView.Feature.Action>>.init
      ViewStore<IdentifiedListView.ViewState, IdentifiedListView.Feature.Action>.deinit
      ViewStore<IdentifiedListView.ViewState, IdentifiedListView.Feature.Action>.init
      ViewStore<UUID, BasicsView.Feature.Action>.deinit
      ViewStore<UUID, BasicsView.Feature.Action>.deinit
      ViewStore<UUID, BasicsView.Feature.Action>.deinit
      ViewStore<UUID, BasicsView.Feature.Action>.deinit
      ViewStore<UUID, BasicsView.Feature.Action>.init
      ViewStore<UUID, BasicsView.Feature.Action>.init
      ViewStore<UUID, BasicsView.Feature.Action>.init
      ViewStore<UUID, BasicsView.Feature.Action>.init
      WithViewIdentifiedStoreOf<BasicsView.Feature>.body
      WithViewStore<IdentifiedListView.ViewState, IdentifiedListView.Feature.Action>.body
      WithViewStore<UUID, BasicsView.Feature.Action>.body
      WithViewStore<UUID, BasicsView.Feature.Action>.body
      WithViewStoreOf<BasicsView.Feature>.body
      """
    }
  }

  func testAddTwoIncrementSecond() {
    self.app.buttons["Add"].tap()
    self.app.buttons["Add"].tap()
    self.clearLogs()
    self.app.cells.element(boundBy: 2).buttons["Increment"].tap()
    XCTAssertEqual(self.app.staticTexts["Count: 0"].exists, true)
    self.assertLogs {
      """
      BasicsView.body
      IdentifiedStoreOf<BasicsView.Feature>.scope
      IdentifiedStoreOf<BasicsView.Feature>.scope
      Store<UUID, BasicsView.Feature.Action>.scope
      Store<UUID, BasicsView.Feature.Action>.scope
      StoreOf<BasicsView.Feature>.scope
      StoreOf<BasicsView.Feature>.scope
      StoreOf<BasicsView.Feature>.scope
      StoreOf<BasicsView.Feature>.scope
      StoreOf<IdentifiedListView.Feature>.scope
      ViewStore<BasicsView.Feature.State, BasicsView.Feature.Action>.deinit
      ViewStore<BasicsView.Feature.State, BasicsView.Feature.Action>.init
      WithViewStoreOf<BasicsView.Feature>.body
      """
    }
  }
}<|MERGE_RESOLUTION|>--- conflicted
+++ resolved
@@ -77,17 +77,6 @@
       Store<UUID, BasicsView.Feature.Action>.init
       Store<UUID, BasicsView.Feature.Action>.scope
       Store<UUID, BasicsView.Feature.Action>.scope
-<<<<<<< HEAD
-=======
-      StoreOf<BasicsView.Feature>.deinit
-      StoreOf<BasicsView.Feature>.deinit
-      StoreOf<BasicsView.Feature>.deinit
-      StoreOf<BasicsView.Feature>.deinit
-      StoreOf<BasicsView.Feature>.init
-      StoreOf<BasicsView.Feature>.init
-      StoreOf<BasicsView.Feature>.init
-      StoreOf<BasicsView.Feature>.init
->>>>>>> 5b60e7de
       StoreOf<BasicsView.Feature>.scope
       StoreOf<BasicsView.Feature>.scope
       StoreOf<BasicsView.Feature>.scope

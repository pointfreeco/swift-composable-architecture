@_spi(Internals) import CasePaths
import Combine
import CustomDump
import Foundation
import XCTestDynamicOverlay

/// A testable runtime for a reducer.
///
/// This object aids in writing expressive and exhaustive tests for features built in the
/// Composable Architecture. It allows you to send a sequence of actions to the store, and each step
/// of the way you must assert exactly how state changed, and how effect emissions were fed back
/// into the system.
///
/// See the dedicated <doc:Testing> article for detailed information on testing.
///
/// ## Exhaustive testing
///
/// By default, ``TestStore`` requires you to exhaustively prove how your feature evolves from
/// sending use actions and receiving actions from effects. There are multiple ways the test store
/// forces you to do this:
///
///   * After each action is sent you must describe precisely how the state changed from before the
///     action was sent to after it was sent.
///
///     If even the smallest piece of data differs the test will fail. This guarantees that you are
///     proving you know precisely how the state of the system changes.
///
///   * Sending an action can sometimes cause an effect to be executed, and if that effect sends an
///     action back into the system, you **must** explicitly assert that you expect to receive that
///     action from the effect, _and_ you must assert how state changed as a result.
///
///     If you try to send another action before you have handled all effect actions, the test will
///     fail. This guarantees that you do not accidentally forget about an effect action, and that
///     the sequence of steps you are describing will mimic how the application behaves in reality.
///
///   * All effects must complete by the time the test case has finished running, and all effect
///     actions must be asserted on.
///
///     If at the end of the assertion there is still an in-flight effect running or an unreceived
///     action, the assertion will fail. This helps exhaustively prove that you know what effects
///     are in flight and forces you to prove that effects will not cause any future changes to your
///     state.
///
/// For example, given a simple counter reducer:
///
/// ```swift
/// struct Counter: ReducerProtocol {
///   struct State: Equatable {
///     var count = 0
///   }
///
///   enum Action {
///     case decrementButtonTapped
///     case incrementButtonTapped
///   }
///
///   func reduce(
///     into state: inout State, action: Action
///   ) -> EffectTask<Action> {
///     switch action {
///     case .decrementButtonTapped:
///       state.count -= 1
///       return .none
///
///     case .incrementButtonTapped:
///       state.count += 1
///       return .none
///     }
///   }
/// }
/// ```
///
/// One can assert against its behavior over time:
///
/// ```swift
/// @MainActor
/// class CounterTests: XCTestCase {
///   func testCounter() async {
///     let store = TestStore(
///       // Given: a counter state of 0
///       initialState: Counter.State(count: 0),
///     ) {
///       Counter()
///     }
///
///     // When: the increment button is tapped
///     await store.send(.incrementButtonTapped) {
///       // Then: the count should be 1
///       $0.count = 1
///     }
///   }
/// }
/// ```
///
/// Note that in the trailing closure of `.send(.incrementButtonTapped)` we are given a single
/// mutable value of the state before the action was sent, and it is our job to mutate the value to
/// match the state after the action was sent. In this case the `count` field changes to `1`.
///
/// If the change made in the closure does not reflect reality, you will get a test failure with a
/// nicely formatted failure message letting you know exactly what went wrong:
///
/// ```swift
/// await store.send(.incrementButtonTapped) {
///   $0.count = 42
/// }
/// ```
///
/// ```
/// 🛑 A state change does not match expectation: …
///
///      TestStoreFailureTests.State(
///     −   count: 42
///     +   count: 1
///      )
///
/// (Expected: −, Actual: +)
/// ```
///
/// For a more complex example, consider the following bare-bones search feature that uses a clock
/// and cancel token to debounce requests:
///
/// ```swift
/// struct Search: ReducerProtocol {
///   struct State: Equatable {
///     var query = ""
///     var results: [String] = []
///   }
///
///   enum Action: Equatable {
///     case queryChanged(String)
///     case searchResponse(TaskResult<[String]>)
///   }
///
///   @Dependency(\.apiClient) var apiClient
///   @Dependency(\.continuousClock) var clock
///   private enum CancelID { case search }
///
///   func reduce(
///     into state: inout State, action: Action
///   ) -> EffectTask<Action> {
///     switch action {
///     case let .queryChanged(query):
///       state.query = query
///       return .run { send in
///         try await self.clock.sleep(for: 0.5)
///
///         guard let results = try? await self.apiClient.search(query)
///         else { return }
///
///         await send(.response(results))
///       }
///       .cancellable(id: CancelID.search, cancelInFlight: true)
///
///     case let .searchResponse(.success(results)):
///       state.results = results
///       return .none
///
///     case .searchResponse(.failure):
///       // Do error handling here.
///       return .none
///     }
///   }
/// }
/// ```
///
/// It can be fully tested by overriding the `apiClient` and `continuousClock` dependencies with
/// values that are fully controlled and deterministic:
///
/// ```swift
/// // Create a test clock to control the timing of effects
/// let clock = TestClock()
///
/// let store = TestStore(initialState: Search.State()) {
///   Search()
/// } withDependencies: {
///   // Override the clock dependency with the test clock
///   $0.continuousClock = clock
///
///   // Simulate a search response with one item
///   $0.apiClient.search = { _ in
///     ["Composable Architecture"]
///   }
/// )
///
/// // Change the query
/// await store.send(.searchFieldChanged("c") {
///   // Assert that state updates accordingly
///   $0.query = "c"
/// }
///
/// // Advance the clock by enough to get past the debounce
/// await clock.advance(by: 0.5)
///
/// // Assert that the expected response is received
/// await store.receive(.searchResponse(.success(["Composable Architecture"]))) {
///   $0.results = ["Composable Architecture"]
/// }
/// ```
///
/// This test is proving that when the search query changes some search responses are delivered and
/// state updates accordingly.
///
/// If we did not assert that the `searchResponse` action was received, we would get the following
/// test failure:
///
/// ```
/// 🛑 The store received 1 unexpected action after this one: …
///
///     Unhandled actions: [
///       [0]: Search.Action.searchResponse
///     ]
/// ```
///
/// This helpfully lets us know that we have no asserted on everything that happened in the feature,
/// which could be hiding a bug from us.
///
/// Or if we had sent another action before handling the effect's action we would have also gotten
/// a test failure:
///
/// ```
/// 🛑 Must handle 1 received action before sending an action: …
///
///     Unhandled actions: [
///       [0]: Search.Action.searchResponse
///     ]
/// ```
///
/// All of these types of failures help you prove that you know exactly how your feature evolves as
/// actions are sent into the system. If the library did not produce a test failure in these
/// situations it could be hiding subtle bugs in your code. For example, when the user clears the
/// search query you probably expect that the results are cleared and no search request is executed
/// since there is no query. This can be done like so:
///
/// ```swift
/// await store.send(.queryChanged("")) {
///   $0.query = ""
///   $0.results = []
/// }
///
/// // No need to perform `store.receive` since we do not expect a search
/// // effect to execute.
/// ```
///
/// But, if in the future a bug is introduced causing a search request to be executed even when the
/// query is empty, you will get a test failure because a new effect is being created that is not
/// being asserted on. This is the power of exhaustive testing.
///
/// ## Non-exhaustive testing
///
/// While exhaustive testing can be powerful, it can also be a nuisance, especially when testing how
/// many features integrate together. This is why sometimes you may want to selectively test in a
/// non-exhaustive style.
///
/// > Tip: The concept of "non-exhaustive test store" was first introduced by
/// [Krzysztof Zabłocki][merowing.info] in a [blog post][exhaustive-testing-in-tca] and
/// [conference talk][Composable-Architecture-at-Scale], and then later became integrated into the
/// core library.
///
/// Test stores are exhaustive by default, which means you must assert on every state change, and
/// how ever effect feeds data back into the system, and you must make sure that all effects
/// complete before the test is finished. To turn off exhaustivity you can set ``exhaustivity``
/// to ``Exhaustivity/off``. When that is done the ``TestStore``'s behavior changes:
///
///   * The trailing closures of ``send(_:assert:file:line:)-1ax61`` and
///     ``receive(_:timeout:assert:file:line:)-1rwdd`` no longer need to assert on all state
///     changes. They can assert on any subset of changes, and only if they make an incorrect
///     mutation will a test failure be reported.
///   * The ``send(_:assert:file:line:)-1ax61`` and ``receive(_:timeout:assert:file:line:)-1rwdd``
///     methods are allowed to be called even when actions have been received from effects that have
///     not been asserted on yet. Any pending actions will be cleared.
///   * Tests are allowed to finish with unasserted, received actions and in-flight effects. No test
///     failures will be reported.
///
/// Non-exhaustive stores can be configured to report skipped assertions by configuring
/// ``Exhaustivity/off(showSkippedAssertions:)``. When set to `true` the test store will have the
/// added behavior that any unasserted change causes a grey, informational box to appear next to
/// each assertion detailing the changes that were not asserted against. This allows you to see what
/// information you are choosing to ignore without causing a test failure. It can be useful in
/// tracking down bugs that happen in production but that aren't currently detected in tests.
///
/// This style of testing is most useful for testing the integration of multiple features where you
/// want to focus on just a certain slice of the behavior. Exhaustive testing can still be important
/// to use for leaf node features, where you truly do want to assert on everything happening inside
/// the feature.
///
/// For example, suppose you have a tab-based application where the 3rd tab is a login screen. The
/// user can fill in some data on the screen, then tap the "Submit" button, and then a series of
/// events happens to  log the user in. Once the user is logged in, the 3rd tab switches from a
/// login screen to a profile screen, _and_ the selected tab switches to the first tab, which is an
/// activity screen.
///
/// When writing tests for the login feature we will want to do that in the exhaustive style so that
/// we can prove exactly how the feature would behave in production. But, suppose we wanted to write
/// an integration test that proves after the user taps the "Login" button that ultimately the
/// selected tab switches to the first tab.
///
/// In order to test such a complex flow we must test the integration of multiple features, which
/// means dealing with complex, nested state and effects. We can emulate this flow in a test by
/// sending actions that mimic the user logging in, and then eventually assert that the selected
/// tab switched to activity:
///
/// ```swift
/// let store = TestStore(initialState: App.State()) {
///   App()
/// }
///
/// // 1️⃣ Emulate user tapping on submit button.
/// await store.send(.login(.submitButtonTapped)) {
///   // 2️⃣ Assert how all state changes in the login feature
///   $0.login?.isLoading = true
///   …
/// }
///
/// // 3️⃣ Login feature performs API request to login, and
/// //    sends response back into system.
/// await store.receive(.login(.loginResponse(.success))) {
/// // 4️⃣ Assert how all state changes in the login feature
///   $0.login?.isLoading = false
///   …
/// }
///
/// // 5️⃣ Login feature sends a delegate action to let parent
/// //    feature know it has successfully logged in.
/// await store.receive(.login(.delegate(.didLogin))) {
/// // 6️⃣ Assert how all of app state changes due to that action.
///   $0.authenticatedTab = .loggedIn(
///     Profile.State(...)
///   )
///   …
///   // 7️⃣ *Finally* assert that the selected tab switches to activity.
///   $0.selectedTab = .activity
/// }
/// ```
///
/// Doing this with exhaustive testing is verbose, and there are a few problems with this:
///
///   * We need to be intimately knowledgeable in how the login feature works so that we can assert
///     on how its state changes and how its effects feed data back into the system.
///   * If the login feature were to change its logic we may get test failures here even though the
///     logic we are actually trying to test doesn't really care about those changes.
///   * This test is very long, and so if there are other similar but slightly different flows we
///     want to test we will be tempted to copy-and-paste the whole thing, leading to lots of
///     duplicated, fragile tests.
///
/// Non-exhaustive testing allows us to test the high-level flow that we are concerned with, that of
/// login causing the selected tab to switch to activity, without having to worry about what is
/// happening inside the login feature. To do this, we can turn off ``TestStore/exhaustivity`` in
/// the test store, and then just assert on what we are interested in:
///
/// ```swift
/// let store = TestStore(App.State()) {
///   App()
/// }
/// store.exhaustivity = .off // ⬅️
///
/// await store.send(.login(.submitButtonTapped))
/// await store.receive(.login(.delegate(.didLogin))) {
///   $0.selectedTab = .activity
/// }
/// ```
///
/// In particular, we did not assert on how the login's state changed or how the login's effects fed
/// data back into the system. We just assert that when the "Submit" button is tapped that
/// eventually we get the `didLogin` delegate action and that causes the selected tab to flip to
/// activity. Now the login feature is free to make any change it wants to make without affecting
/// this integration test.
///
/// Using ``Exhaustivity/off`` for ``TestStore/exhaustivity`` causes all un-asserted changes to pass
/// without any notification. If you would like to see what test failures are being suppressed
/// without actually causing a failure, you can use ``Exhaustivity/off(showSkippedAssertions:)``:
///
/// ```swift
/// let store = TestStore(initialState: App.State()) {
///   App()
/// }
/// store.exhaustivity = .off(showSkippedAssertions: true) // ⬅️
///
/// await store.send(.login(.submitButtonTapped))
/// await store.receive(.login(.delegate(.didLogin))) {
///   $0.selectedTab = .profile
/// }
/// ```
///
/// When this is run you will get grey, informational boxes on each assertion where some change
/// wasn't fully asserted on:
///
/// ```
/// ◽️ A state change does not match expectation: …
///
///      App.State(
///        authenticatedTab: .loggedOut(
///          Login.State(
///    −       isLoading: false
///    +       isLoading: true,
///            …
///          )
///        )
///      )
///
///    (Expected: −, Actual: +)
///
/// ◽️ Skipped receiving .login(.loginResponse(.success))
///
/// ◽️ A state change does not match expectation: …
///
///      App.State(
///    −   authenticatedTab: .loggedOut(…)
///    +   authenticatedTab: .loggedIn(
///    +     Profile.State(…)
///    +   ),
///        …
///      )
///
///    (Expected: −, Actual: +)
/// ```
///
/// The test still passes, and none of these notifications are test failures. They just let you know
/// what things you are not explicitly asserting against, and can be useful to see when tracking
/// down bugs that happen in production but that aren't currently detected in tests.
///
/// [merowing.info]: https://www.merowing.info
/// [exhaustive-testing-in-tca]: https://www.merowing.info/exhaustive-testing-in-tca/
/// [Composable-Architecture-at-Scale]: https://vimeo.com/751173570
public final class TestStore<State, Action, ScopedState, ScopedAction, Environment> {

  /// The current dependencies of the test store.
  ///
  /// The dependencies define the execution context that your feature runs in. They can be modified
  /// throughout the test store's lifecycle in order to influence how your feature produces effects.
  ///
  /// Typically you will override certain dependencies immediately after constructing the test
  /// store. For example, if your feature need access to the current date and an API client to do
  /// its job, you can override those dependencies like so:
  ///
  /// ```swift
  /// let store = TestStore(/* ... */) {
  ///   $0.apiClient = .mock
  ///   $0.date = .constant(Date(timeIntervalSinceReferenceDate: 1234567890))
  /// }
  ///
  /// // Store assertions here
  /// ```
  ///
  /// You can also override dependencies in the middle of the test in order to simulate how the
  /// dependency changes as the user performs action. For example, to test the flow of an API
  /// request failing at first but then later succeeding, you can do the following:
  ///
  /// ```swift
  /// store.dependencies.apiClient = .failing
  ///
  /// store.send(.buttonTapped) { /* ... */ }
  /// store.receive(.searchResponse(.failure)) { /* ... */ }
  ///
  /// store.dependencies.apiClient = .mock
  ///
  /// store.send(.buttonTapped) { /* ... */ }
  /// store.receive(.searchResponse(.success)) { /* ... */ }
  /// ```
  public var dependencies: DependencyValues {
    _read { yield self.reducer.dependencies }
    _modify { yield &self.reducer.dependencies }
  }

  /// The current exhaustivity level of the test store.
  public var exhaustivity: Exhaustivity = .on

  /// The current environment.
  ///
  /// The environment can be modified throughout a test store's lifecycle in order to influence how
  /// it produces effects. This can be handy for testing flows that require a dependency to start in
  /// a failing state and then later change into a succeeding state:
  ///
  /// ```swift
  /// // Start dependency endpoint in a failing state
  /// store.environment.client.fetch = { _ in throw FetchError() }
  /// await store.send(.buttonTapped)
  /// await store.receive(.response(.failure(FetchError())) {
  ///   // ...
  /// }
  ///
  /// // Change dependency endpoint into a succeeding state
  /// await store.environment.client.fetch = { "Hello \($0)!" }
  /// await store.send(.buttonTapped)
  /// await store.receive(.response(.success("Hello Blob!"))) {
  ///   // ...
  /// }
  /// ```
  @available(
    iOS,
    deprecated: 9999,
    message:
      """
      'Reducer' and 'Environment' have been deprecated in favor of 'ReducerProtocol' and 'DependencyValues'.

      See the migration guide for more information: https://pointfreeco.github.io/swift-composable-architecture/main/documentation/composablearchitecture/reducerprotocol
      """
  )
  @available(
    macOS,
    deprecated: 9999,
    message:
      """
      'Reducer' and 'Environment' have been deprecated in favor of 'ReducerProtocol' and 'DependencyValues'.

      See the migration guide for more information: https://pointfreeco.github.io/swift-composable-architecture/main/documentation/composablearchitecture/reducerprotocol
      """
  )
  @available(
    tvOS,
    deprecated: 9999,
    message:
      """
      'Reducer' and 'Environment' have been deprecated in favor of 'ReducerProtocol' and 'DependencyValues'.

      See the migration guide for more information: https://pointfreeco.github.io/swift-composable-architecture/main/documentation/composablearchitecture/reducerprotocol
      """
  )
  @available(
    watchOS,
    deprecated: 9999,
    message:
      """
      'Reducer' and 'Environment' have been deprecated in favor of 'ReducerProtocol' and 'DependencyValues'.

      See the migration guide for more information: https://pointfreeco.github.io/swift-composable-architecture/main/documentation/composablearchitecture/reducerprotocol
      """
  )
  public var environment: Environment {
    _read { yield self._environment.wrappedValue }
    _modify { yield &self._environment.wrappedValue }
  }

  /// The current state of the test store.
  ///
  /// When read from a trailing closure assertion in ``send(_:assert:file:line:)-1ax61`` or
  /// ``receive(_:timeout:assert:file:line:)-1rwdd``, it will equal the `inout` state passed to the
  /// closure.
  public var state: State {
    self.reducer.state
  }

  /// The default timeout used in all methods that take an optional timeout.
  ///
  /// This is the default timeout used in all methods that take an optional timeout, such as
  /// ``receive(_:timeout:assert:file:line:)-1rwdd`` and ``finish(timeout:file:line:)-43l4y``.
  public var timeout: UInt64

  private var _environment: Box<Environment>
  private let file: StaticString
  private let fromScopedAction: (ScopedAction) -> Action
  private var line: UInt
  let reducer: TestReducer<State, Action>
  private let store: Store<State, TestReducer<State, Action>.TestAction>
  private let toScopedState: (State) -> ScopedState

  /// Creates a test store with an initial state and a reducer powering its runtime.
  ///
  /// See <doc:Testing> and the documentation of ``TestStore`` for more information on how to best
  /// use a test store.
  ///
  /// - Parameters:
  ///   - initialState: The state the feature starts in.
  ///   - reducer: The reducer that powers the runtime of the feature.
  ///   - prepareDependencies: A closure that can be used to override dependencies that will be
  ///     accessed during the test. These dependencies will be used when producing the initial
  ///     state.
  public convenience init<R: ReducerProtocol>(
    initialState: @autoclosure () -> State,
    @ReducerBuilder<State, Action> reducer: () -> R,
    withDependencies prepareDependencies: (inout DependencyValues) -> Void = { _ in },
    file: StaticString = #file,
    line: UInt = #line
  )
  where
    R.State == State,
    R.Action == Action,
    State == ScopedState,
    State: Equatable,
    Action == ScopedAction,
    Environment == Void
  {
    self.init(
      initialState: initialState(),
      reducer: reducer,
      observe: { $0 },
      send: { $0 },
      withDependencies: prepareDependencies,
      file: file,
      line: line
    )
  }

  /// Creates a scoped test store with an initial state and a reducer powering its runtime.
  ///
  /// See <doc:Testing> and the documentation of ``TestStore`` for more information on how to best
  /// use a test store.
  ///
  /// - Parameters:
  ///   - initialState: The state the feature starts in.
  ///   - reducer: The reducer that powers the runtime of the feature.
  ///   - toScopedState: A function that transforms the reducer's state into scoped state. This
  ///     state will be asserted against as it is mutated by the reducer. Useful for testing view
  ///     store state transformations.
  ///   - prepareDependencies: A closure that can be used to override dependencies that will be
  ///     accessed during the test. These dependencies will be used when producing the initial
  ///     state.
  public convenience init<R: ReducerProtocol>(
    initialState: @autoclosure () -> State,
    @ReducerBuilder<State, Action> reducer: () -> R,
    observe toScopedState: @escaping (State) -> ScopedState,
    withDependencies prepareDependencies: (inout DependencyValues) -> Void = { _ in },
    file: StaticString = #file,
    line: UInt = #line
  )
  where
    R.State == State,
    R.Action == Action,
    ScopedState: Equatable,
    Action == ScopedAction,
    Environment == Void
  {
    self.init(
      initialState: initialState(),
      reducer: reducer,
      observe: toScopedState,
      send: { $0 },
      withDependencies: prepareDependencies,
      file: file,
      line: line
    )
  }

  /// Creates a scoped test store with an initial state and a reducer powering its runtime.
  ///
  /// See <doc:Testing> and the documentation of ``TestStore`` for more information on how to best
  /// use a test store.
  ///
  /// - Parameters:
  ///   - initialState: The state the feature starts in.
  ///   - reducer: The reducer that powers the runtime of the feature.
  ///   - toScopedState: A function that transforms the reducer's state into scoped state. This
  ///     state will be asserted against as it is mutated by the reducer. Useful for testing view
  ///     store state transformations.
  ///   - fromScopedAction: A function that wraps a more scoped action in the reducer's action.
  ///     Scoped actions can be "sent" to the store, while any reducer action may be received.
  ///     Useful for testing view store action transformations.
  ///   - prepareDependencies: A closure that can be used to override dependencies that will be
  ///     accessed during the test. These dependencies will be used when producing the initial
  ///     state.
  public init<R: ReducerProtocol>(
    initialState: @autoclosure () -> State,
    @ReducerBuilder<State, Action> reducer: () -> R,
    observe toScopedState: @escaping (State) -> ScopedState,
    send fromScopedAction: @escaping (ScopedAction) -> Action,
    withDependencies prepareDependencies: (inout DependencyValues) -> Void = { _ in },
    file: StaticString = #file,
    line: UInt = #line
  )
  where
    R.State == State,
    R.Action == Action,
    ScopedState: Equatable,
    Environment == Void
  {
<<<<<<< HEAD
    var dependencies = DependencyValues._current
    let initialState = Dependencies.withDependencies {
      prepareDependencies(&dependencies)
      $0 = dependencies
    } operation: {
      initialState()
    }

    let reducer = TestReducer(
      Reduce(Dependencies.withDependencies(prepareDependencies) { reducer() }),
      initialState: initialState
    )
=======
    let reducer = withDependencies(prepareDependencies) {
      TestReducer(Reduce(reducer()), initialState: initialState())
    }
>>>>>>> b6559103
    self._environment = .init(wrappedValue: ())
    self.file = file
    self.fromScopedAction = fromScopedAction
    self.line = line
    self.reducer = reducer
    self.store = Store(initialState: reducer.state, reducer: reducer)
    self.timeout = 100 * NSEC_PER_MSEC
    self.toScopedState = toScopedState
  }

  /// Creates a test store with an initial state and a reducer powering its runtime.
  ///
  /// See <doc:Testing> and the documentation of ``TestStore`` for more information on how to best
  /// use a test store.
  ///
  /// - Parameters:
  ///   - initialState: The state the feature starts in.
  ///   - reducer: The reducer that powers the runtime of the feature.
  @available(*, deprecated, message: "State must be equatable to perform assertions.")
  public init<R: ReducerProtocol>(
    initialState: @autoclosure () -> State,
    @ReducerBuilder<State, Action> reducer: () -> R,
    withDependencies prepareDependencies: (inout DependencyValues) -> Void = { _ in },
    file: StaticString = #file,
    line: UInt = #line
  )
  where
    R.State == State,
    R.Action == Action,
    State == ScopedState,
    Action == ScopedAction,
    Environment == Void
  {
<<<<<<< HEAD
    var dependencies = DependencyValues._current
    prepareDependencies(&dependencies)
    let initialState = Dependencies.withDependencies {
      $0 = dependencies
    } operation: {
      initialState()
    }

    let reducer = TestReducer(
      Reduce(Dependencies.withDependencies(prepareDependencies) { reducer() }),
      initialState: initialState
    )
=======
    let reducer = withDependencies(prepareDependencies) {
      TestReducer(Reduce(reducer()), initialState: initialState())
    }
>>>>>>> b6559103
    self._environment = .init(wrappedValue: ())
    self.file = file
    self.fromScopedAction = { $0 }
    self.line = line
    self.reducer = reducer
    self.store = Store(initialState: reducer.state, reducer: reducer)
    self.timeout = 100 * NSEC_PER_MSEC
    self.toScopedState = { $0 }
  }

  @available(
    iOS,
    deprecated: 9999,
    message:
      """
      'Reducer' has been deprecated in favor of 'ReducerProtocol'.

      See the migration guide for more information: https://pointfreeco.github.io/swift-composable-architecture/main/documentation/composablearchitecture/reducerprotocol
      """
  )
  @available(
    macOS,
    deprecated: 9999,
    message:
      """
      'Reducer' has been deprecated in favor of 'ReducerProtocol'.

      See the migration guide for more information: https://pointfreeco.github.io/swift-composable-architecture/main/documentation/composablearchitecture/reducerprotocol
      """
  )
  @available(
    tvOS,
    deprecated: 9999,
    message:
      """
      'Reducer' has been deprecated in favor of 'ReducerProtocol'.

      See the migration guide for more information: https://pointfreeco.github.io/swift-composable-architecture/main/documentation/composablearchitecture/reducerprotocol
      """
  )
  @available(
    watchOS,
    deprecated: 9999,
    message:
      """
      'Reducer' has been deprecated in favor of 'ReducerProtocol'.

      See the migration guide for more information: https://pointfreeco.github.io/swift-composable-architecture/main/documentation/composablearchitecture/reducerprotocol
      """
  )
  public init(
    initialState: ScopedState,
    reducer: AnyReducer<ScopedState, ScopedAction, Environment>,
    environment: Environment,
    file: StaticString = #file,
    line: UInt = #line
  )
  where State == ScopedState, Action == ScopedAction {
    let environment = Box(wrappedValue: environment)
    let reducer = TestReducer(
      Reduce(
        reducer.pullback(state: \.self, action: .self, environment: { $0.wrappedValue }),
        environment: environment
      ),
      initialState: initialState
    )
    self._environment = environment
    self.file = file
    self.fromScopedAction = { $0 }
    self.line = line
    self.reducer = reducer
    self.store = Store(initialState: initialState, reducer: reducer)
    self.timeout = 100 * NSEC_PER_MSEC
    self.toScopedState = { $0 }
  }

  init(
    _environment: Box<Environment>,
    file: StaticString,
    fromScopedAction: @escaping (ScopedAction) -> Action,
    line: UInt,
    reducer: TestReducer<State, Action>,
    store: Store<State, TestReducer<State, Action>.Action>,
    timeout: UInt64 = 100 * NSEC_PER_MSEC,
    toScopedState: @escaping (State) -> ScopedState
  ) {
    self._environment = _environment
    self.file = file
    self.fromScopedAction = fromScopedAction
    self.line = line
    self.reducer = reducer
    self.store = store
    self.timeout = timeout
    self.toScopedState = toScopedState
  }

  // NB: Only needed until Xcode ships a macOS SDK that uses the 5.7 standard library.
  // See: https://forums.swift.org/t/xcode-14-rc-cannot-specialize-protocol-type/60171/15
  #if swift(>=5.7) && !os(macOS) && !targetEnvironment(macCatalyst)
    /// Suspends until all in-flight effects have finished, or until it times out.
    ///
    /// Can be used to assert that all effects have finished.
    ///
    /// - Parameter duration: The amount of time to wait before asserting.
    @available(iOS 16, macOS 13, tvOS 16, watchOS 9, *)
    @MainActor
    public func finish(
      timeout duration: Duration,
      file: StaticString = #file,
      line: UInt = #line
    ) async {
      await self.finish(timeout: duration.nanoseconds, file: file, line: line)
    }
  #endif

  /// Suspends until all in-flight effects have finished, or until it times out.
  ///
  /// Can be used to assert that all effects have finished.
  ///
  /// - Parameter nanoseconds: The amount of time to wait before asserting.
  @_disfavoredOverload
  @MainActor
  public func finish(
    timeout nanoseconds: UInt64? = nil,
    file: StaticString = #file,
    line: UInt = #line
  ) async {
    let nanoseconds = nanoseconds ?? self.timeout
    let start = DispatchTime.now().uptimeNanoseconds
    await Task.megaYield()
    while !self.reducer.inFlightEffects.isEmpty {
      guard start.distance(to: DispatchTime.now().uptimeNanoseconds) < nanoseconds
      else {
        let timeoutMessage =
          nanoseconds != self.self.timeout
          ? #"try increasing the duration of this assertion's "timeout""#
          : #"configure this assertion with an explicit "timeout""#
        let suggestion = """
          There are effects in-flight. If the effect that delivers this action uses a \
          clock/scheduler (via "receive(on:)", "delay", "debounce", etc.), make sure that you wait \
          enough time for it to perform the effect. If you are using a test \
          clock/scheduler, advance it so that the effects may complete, or consider using \
          an immediate clock/scheduler to immediately perform the effect instead.

          If you are not yet using a clock/scheduler, or can not use a clock/scheduler, \
          \(timeoutMessage).
          """

        XCTFailHelper(
          """
          Expected effects to finish, but there are still effects in-flight\
          \(nanoseconds > 0 ? " after \(Double(nanoseconds)/Double(NSEC_PER_SEC)) seconds" : "").

          \(suggestion)
          """,
          file: file,
          line: line
        )
        return
      }
      await Task.yield()
    }
  }

  deinit {
    self.completed()
  }

  func completed() {
    Task.cancel(id: OnFirstAppearID())

    if !self.reducer.receivedActions.isEmpty {
      var actions = ""
      customDump(self.reducer.receivedActions.map(\.action), to: &actions)
      XCTFailHelper(
        """
        The store received \(self.reducer.receivedActions.count) unexpected \
        action\(self.reducer.receivedActions.count == 1 ? "" : "s") after this one: …

        Unhandled actions: \(actions)
        """,
        file: self.file,
        line: self.line
      )
    }

    for effect in self.reducer.inFlightEffects {
      XCTFailHelper(
        """
        An effect returned for this action is still running. It must complete before the end of \
        the test. …

        To fix, inspect any effects the reducer returns for this action and ensure that all of \
        them complete by the end of the test. There are a few reasons why an effect may not have \
        completed:

        • If using async/await in your effect, it may need a little bit of time to properly \
        finish. To fix you can simply perform "await store.finish()" at the end of your test.

        • If an effect uses a clock/scheduler (via "receive(on:)", "delay", "debounce", etc.), \
        make sure that you wait enough time for it to perform the effect. If you are using \
        a test clock/scheduler, advance it so that the effects may complete, or consider \
        using an immediate clock/scheduler to immediately perform the effect instead.

        • If you are returning a long-living effect (timers, notifications, subjects, etc.), \
        then make sure those effects are torn down by marking the effect ".cancellable" and \
        returning a corresponding cancellation effect ("Effect.cancel") from another action, or, \
        if your effect is driven by a Combine subject, send it a completion.
        """,
        file: effect.action.file,
        line: effect.action.line
      )
    }
  }

  /// Overrides the store's dependencies for a given operation.
  ///
  /// - Parameters:
  ///   - updateValuesForOperation: A closure for updating the store's dependency values for the
  ///     duration of the operation.
  ///   - operation: The operation.
  public func withDependencies<R>(
    _ updateValuesForOperation: (inout DependencyValues) throws -> Void,
    operation: () throws -> R
  ) rethrows -> R {
    let previous = self.dependencies
    defer { self.dependencies = previous }
    try updateValuesForOperation(&self.dependencies)
    return try operation()
  }

  /// Overrides the store's dependencies for a given operation.
  ///
  /// - Parameters:
  ///   - updateValuesForOperation: A closure for updating the store's dependency values for the
  ///     duration of the operation.
  ///   - operation: The operation.
  @MainActor
  public func withDependencies<R>(
    _ updateValuesForOperation: (inout DependencyValues) async throws -> Void,
    operation: @MainActor () async throws -> R
  ) async rethrows -> R {
    let previous = self.dependencies
    defer { self.dependencies = previous }
    try await updateValuesForOperation(&self.dependencies)
    return try await operation()
  }

  /// Overrides the store's exhaustivity for a given operation.
  ///
  /// - Parameters:
  ///   - exhaustivity: The exhaustivity.
  ///   - operation: The operation.
  public func withExhaustivity<R>(
    _ exhaustivity: Exhaustivity,
    operation: () throws -> R
  ) rethrows -> R {
    let previous = self.exhaustivity
    defer { self.exhaustivity = previous }
    self.exhaustivity = exhaustivity
    return try operation()
  }

  /// Overrides the store's exhaustivity for a given operation.
  ///
  /// - Parameters:
  ///   - exhaustivity: The exhaustivity.
  ///   - operation: The operation.
  @MainActor
  public func withExhaustivity<R>(
    _ exhaustivity: Exhaustivity,
    operation: @MainActor () async throws -> R
  ) async rethrows -> R {
    let previous = self.exhaustivity
    defer { self.exhaustivity = previous }
    self.exhaustivity = exhaustivity
    return try await operation()
  }
}

extension TestStore where ScopedState: Equatable {
  /// Sends an action to the store and asserts when state changes.
  ///
  /// To assert on how state changes you can provide a trailing closure, and that closure is handed
  /// a mutable variable that represents the feature's state _before_ the action was sent. You need
  /// to mutate that variable so that it is equal to the feature's state _after_ the action is sent:
  ///
  /// ```swift
  /// await store.send(.incrementButtonTapped) {
  ///   $0.count = 1
  /// }
  /// await store.send(.decrementButtonTapped) {
  ///   $0.count = 0
  /// }
  /// ```
  ///
  /// This method suspends in order to allow any effects to start. For example, if you track an
  /// analytics event in an effect when an action is sent, you can assert on that behavior
  /// immediately after awaiting `store.send`:
  ///
  /// ```swift
  /// @MainActor
  /// func testAnalytics() async {
  ///   let events = ActorIsolated<[String]>([])
  ///   let analytics = AnalyticsClient(
  ///     track: { event in
  ///       await events.withValue { $0.append(event) }
  ///     }
  ///   )
  ///
  ///   let store = TestStore(initialState: Feature.State()) {
  ///     Feature()
  ///   } withDependencies {
  ///     $0.analytics = analytics
  ///   }
  ///
  ///   await store.send(.buttonTapped)
  ///
  ///   await events.withValue { XCTAssertEqual($0, ["Button Tapped"]) }
  /// }
  /// ```
  ///
  /// This method suspends only for the duration until the effect _starts_ from sending the action.
  /// It does _not_ suspend for the duration of the effect.
  ///
  /// In order to suspend for the duration of the effect you can use its return value, a
  /// ``TestStoreTask``, which represents the lifecycle of the effect started from sending an
  /// action. You can use this value to suspend until the effect finishes, or to force the
  /// cancellation of the effect, which is helpful for effects that are tied to a view's lifecycle
  /// and not torn down when an action is sent, such as actions sent in SwiftUI's `task` view
  /// modifier.
  ///
  /// For example, if your feature kicks off a long-living effect when the view appears by using
  /// SwiftUI's `task` view modifier, then you can write a test for such a feature by explicitly
  /// canceling the effect's task after you make all assertions:
  ///
  /// ```swift
  /// let store = TestStore(/* ... */)
  ///
  /// // Emulate the view appearing
  /// let task = await store.send(.task)
  ///
  /// // Assertions
  ///
  /// // Emulate the view disappearing
  /// await task.cancel()
  /// ```
  ///
  /// - Parameters:
  ///   - action: An action.
  ///   - updateStateToExpectedResult: A closure that asserts state changed by sending the action to
  ///     the store. The mutable state sent to this closure must be modified to match the state of
  ///     the store after processing the given action. Do not provide a closure if no change is
  ///     expected.
  /// - Returns: A ``TestStoreTask`` that represents the lifecycle of the effect executed when
  ///   sending the action.
  @MainActor
  @discardableResult
  public func send(
    _ action: ScopedAction,
    assert updateStateToExpectedResult: ((inout ScopedState) throws -> Void)? = nil,
    file: StaticString = #file,
    line: UInt = #line
  ) async -> TestStoreTask {
    if !self.reducer.receivedActions.isEmpty {
      var actions = ""
      customDump(self.reducer.receivedActions.map(\.action), to: &actions)
      XCTFailHelper(
        """
        Must handle \(self.reducer.receivedActions.count) received \
        action\(self.reducer.receivedActions.count == 1 ? "" : "s") before sending an action: …

        Unhandled actions: \(actions)
        """,
        file: file,
        line: line
      )
    }

    switch self.exhaustivity {
    case .on:
      break
    case .off(showSkippedAssertions: true):
      await self.skipReceivedActions(strict: false)
    case .off(showSkippedAssertions: false):
      self.reducer.receivedActions = []
    }

    let expectedState = self.toScopedState(self.state)
    let previousState = self.reducer.state
    let previousStackElementID = self.reducer.dependencies.stackElementID.incrementingCopy()
    let task = self.store
      .send(.init(origin: .send(self.fromScopedAction(action)), file: file, line: line))
    for await _ in self.reducer.effectDidSubscribe.stream {
      break
    }
    do {
      let currentState = self.state
      let currentStackElementID = self.reducer.dependencies.stackElementID
      self.reducer.state = previousState
      self.reducer.dependencies.stackElementID = previousStackElementID
      defer {
        self.reducer.state = currentState
        self.reducer.dependencies.stackElementID = currentStackElementID
      }

      try self.expectedStateShouldMatch(
        expected: expectedState,
        actual: self.toScopedState(currentState),
        updateStateToExpectedResult: updateStateToExpectedResult,
        file: file,
        line: line
      )
    } catch {
      XCTFail("Threw error: \(error)", file: file, line: line)
    }
    if "\(self.file)" == "\(file)" {
      self.line = line
    }
    // NB: Give concurrency runtime more time to kick off effects so users don't need to manually
    //     instrument their effects.
    await Task.megaYield(count: 20)
    return .init(rawValue: task, timeout: self.timeout)
  }

  /// Sends an action to the store and asserts when state changes.
  ///
  /// This method returns a ``TestStoreTask``, which represents the lifecycle of the effect started
  /// from sending an action. You can use this value to force the cancellation of the effect, which
  /// is helpful for effects that are tied to a view's lifecycle and not torn down when an action is
  /// sent, such as actions sent in SwiftUI's `task` view modifier.
  ///
  /// For example, if your feature kicks off a long-living effect when the view appears by using
  /// SwiftUI's `task` view modifier, then you can write a test for such a feature by explicitly
  /// canceling the effect's task after you make all assertions:
  ///
  /// ```swift
  /// let store = TestStore(/* ... */)
  ///
  /// // emulate the view appearing
  /// let task = await store.send(.task)
  ///
  /// // assertions
  ///
  /// // emulate the view disappearing
  /// await task.cancel()
  /// ```
  ///
  /// - Parameters:
  ///   - action: An action.
  ///   - updateStateToExpectedResult: A closure that asserts state changed by sending the action to
  ///     the store. The mutable state sent to this closure must be modified to match the state of
  ///     the store after processing the given action. Do not provide a closure if no change is
  ///     expected.
  /// - Returns: A ``TestStoreTask`` that represents the lifecycle of the effect executed when
  ///   sending the action.
  @available(iOS, deprecated: 9999, message: "Call the async-friendly 'send' instead.")
  @available(macOS, deprecated: 9999, message: "Call the async-friendly 'send' instead.")
  @available(tvOS, deprecated: 9999, message: "Call the async-friendly 'send' instead.")
  @available(watchOS, deprecated: 9999, message: "Call the async-friendly 'send' instead.")
  @discardableResult
  public func send(
    _ action: ScopedAction,
    assert updateStateToExpectedResult: ((inout ScopedState) throws -> Void)? = nil,
    file: StaticString = #file,
    line: UInt = #line
  ) -> TestStoreTask {
    if !self.reducer.receivedActions.isEmpty {
      var actions = ""
      customDump(self.reducer.receivedActions.map(\.action), to: &actions)
      XCTFailHelper(
        """
        Must handle \(self.reducer.receivedActions.count) received \
        action\(self.reducer.receivedActions.count == 1 ? "" : "s") before sending an action: …

        Unhandled actions: \(actions)
        """,
        file: file,
        line: line
      )
    }

    switch self.exhaustivity {
    case .on:
      break
    case .off(showSkippedAssertions: true):
      self.skipReceivedActions(strict: false)
    case .off(showSkippedAssertions: false):
      self.reducer.receivedActions = []
    }

    let expectedState = self.toScopedState(self.state)
    let previousState = self.state
    let task = self.store
      .send(.init(origin: .send(self.fromScopedAction(action)), file: file, line: line))
    do {
      let currentState = self.state
      self.reducer.state = previousState
      defer { self.reducer.state = currentState }

      try self.expectedStateShouldMatch(
        expected: expectedState,
        actual: self.toScopedState(currentState),
        updateStateToExpectedResult: updateStateToExpectedResult,
        file: file,
        line: line
      )
    } catch {
      XCTFail("Threw error: \(error)", file: file, line: line)
    }
    if "\(self.file)" == "\(file)" {
      self.line = line
    }

    return .init(rawValue: task, timeout: self.timeout)
  }

  private func expectedStateShouldMatch(
    expected: ScopedState,
    actual: ScopedState,
    updateStateToExpectedResult: ((inout ScopedState) throws -> Void)? = nil,
    file: StaticString,
    line: UInt
  ) throws {
    let current = expected
    var expected = expected

    let currentStackElementID = self.reducer.dependencies.stackElementID
    let copiedStackElementID = currentStackElementID.incrementingCopy()
    self.reducer.dependencies.stackElementID = copiedStackElementID
    defer {
      self.reducer.dependencies.stackElementID = currentStackElementID
    }

    let updateStateToExpectedResult = updateStateToExpectedResult.map { original in
      { (state: inout ScopedState) in
        try XCTModifyLocals.$isExhaustive.withValue(self.exhaustivity == .on) {
          try original(&state)
        }
      }
    }

    switch self.exhaustivity {
    case .on:
      var expectedWhenGivenPreviousState = expected
      if let updateStateToExpectedResult = updateStateToExpectedResult {
<<<<<<< HEAD
        try Dependencies.withDependencies {
          $0 = self.dependencies
=======
        try withDependencies {
          $0 = self.reducer.dependencies
>>>>>>> b6559103
        } operation: {
          try updateStateToExpectedResult(&expectedWhenGivenPreviousState)
        }
      }
      expected = expectedWhenGivenPreviousState

      if expectedWhenGivenPreviousState != actual {
        expectationFailure(expected: expectedWhenGivenPreviousState)
      } else {
        tryUnnecessaryModifyFailure()
      }

    case .off:
      var expectedWhenGivenActualState = actual
      if let updateStateToExpectedResult = updateStateToExpectedResult {
<<<<<<< HEAD
        try Dependencies.withDependencies {
          $0 = self.dependencies
=======
        try withDependencies {
          $0 = self.reducer.dependencies
>>>>>>> b6559103
        } operation: {
          try updateStateToExpectedResult(&expectedWhenGivenActualState)
        }
      }
      expected = expectedWhenGivenActualState

      if expectedWhenGivenActualState != actual {
        self.withExhaustivity(.on) {
          expectationFailure(expected: expectedWhenGivenActualState)
        }
      } else if self.exhaustivity == .off(showSkippedAssertions: true)
        && expectedWhenGivenActualState == actual
      {
        var expectedWhenGivenPreviousState = current
        if let updateStateToExpectedResult = updateStateToExpectedResult {
          _XCTExpectFailure(strict: false) {
            do {
<<<<<<< HEAD
              try Dependencies.withDependencies {
                $0 = self.dependencies
=======
              try withDependencies {
                $0 = self.reducer.dependencies
>>>>>>> b6559103
              } operation: {
                try updateStateToExpectedResult(&expectedWhenGivenPreviousState)
              }
            } catch {
              XCTFail(
                """
                Skipped assertions: …

                Threw error: \(error)
                """,
                file: file,
                line: line
              )
            }
          }
        }
        expected = expectedWhenGivenPreviousState
        if expectedWhenGivenPreviousState != actual {
          expectationFailure(expected: expectedWhenGivenPreviousState)
        } else {
          tryUnnecessaryModifyFailure()
        }
      } else {
        tryUnnecessaryModifyFailure()
      }
    }

    func expectationFailure(expected: ScopedState) {
      let difference =
        diff(expected, actual, format: .proportional)
        .map { "\($0.indent(by: 4))\n\n(Expected: −, Actual: +)" }
        ?? """
        Expected:
        \(String(describing: expected).indent(by: 2))

        Actual:
        \(String(describing: actual).indent(by: 2))
        """
      let messageHeading =
        updateStateToExpectedResult != nil
        ? "A state change does not match expectation"
        : "State was not expected to change, but a change occurred"
      XCTFailHelper(
        """
        \(messageHeading): …

        \(difference)
        """,
        file: file,
        line: line
      )
    }

    func tryUnnecessaryModifyFailure() {
      guard expected == current && updateStateToExpectedResult != nil
      else { return }

      XCTFailHelper(
        """
        Expected state to change, but no change occurred.

        The trailing closure made no observable modifications to state. If no change to state is \
        expected, omit the trailing closure.
        """,
        file: file,
        line: line
      )
    }
  }
}

extension TestStore where ScopedState: Equatable, Action: Equatable {
  /// Asserts an action was received from an effect and asserts when state changes.
  ///
  /// See ``receive(_:timeout:assert:file:line:)-1rwdd`` for more information of how to use this
  /// method.
  ///
  /// - Parameters:
  ///   - expectedAction: An action expected from an effect.
  ///   - updateStateToExpectedResult: A closure that asserts state changed by sending the action to
  ///     the store. The mutable state sent to this closure must be modified to match the state of
  ///     the store after processing the given action. Do not provide a closure if no change is
  ///     expected.
  @available(iOS, deprecated: 9999, message: "Call the async-friendly 'receive' instead.")
  @available(macOS, deprecated: 9999, message: "Call the async-friendly 'receive' instead.")
  @available(tvOS, deprecated: 9999, message: "Call the async-friendly 'receive' instead.")
  @available(watchOS, deprecated: 9999, message: "Call the async-friendly 'receive' instead.")
  public func receive(
    _ expectedAction: Action,
    assert updateStateToExpectedResult: ((inout ScopedState) throws -> Void)? = nil,
    file: StaticString = #file,
    line: UInt = #line
  ) {
    var expectedActionDump = ""
    customDump(expectedAction, to: &expectedActionDump, indent: 2)
    self.receiveAction(
      matching: { expectedAction == $0 },
      failureMessage: """
        Expected to receive the following action, but didn't: …

        \(expectedActionDump)
        """,
      unexpectedActionDescription: { receivedAction in
        TaskResultDebugging.$emitRuntimeWarnings.withValue(false) {
          diff(expectedAction, receivedAction, format: .proportional)
            .map { "\($0.indent(by: 4))\n\n(Expected: −, Received: +)" }
            ?? """
            Expected:
            \(String(describing: expectedAction).indent(by: 2))

            Received:
            \(String(describing: receivedAction).indent(by: 2))
            """
        }
      },
      updateStateToExpectedResult,
      file: file,
      line: line
    )
  }

  // NB: Only needed until Xcode ships a macOS SDK that uses the 5.7 standard library.
  // See: https://forums.swift.org/t/xcode-14-rc-cannot-specialize-protocol-type/60171/15
  #if swift(>=5.7) && !os(macOS) && !targetEnvironment(macCatalyst)
    /// Asserts an action was received from an effect and asserts how the state changes.
    ///
    /// When an effect is executed in your feature and sends an action back into the system, you can
    /// use this method to assert that fact, and further assert how state changes after the effect
    /// action is received:
    ///
    /// ```swift
    /// await store.send(.buttonTapped)
    /// await store.receive(.response(.success(42)) {
    ///   $0.count = 42
    /// }
    /// ```
    ///
    /// Due to the variability of concurrency in Swift, sometimes a small amount of time needs to
    /// pass before effects execute and send actions, and that is why this method suspends. The
    /// default time waited is very small, and typically it is enough so you should be controlling
    /// your dependencies so that they do not wait for real world time to pass (see
    /// <doc:DependencyManagement> for more information on how to do that).
    ///
    /// To change the amount of time this method waits for an action, pass an explicit `timeout`
    /// argument, or set the ``timeout`` on the ``TestStore``.
    ///
    /// - Parameters:
    ///   - expectedAction: An action expected from an effect.
    ///   - duration: The amount of time to wait for the expected action.
    ///   - updateStateToExpectedResult: A closure that asserts state changed by sending the action
    ///     to the store. The mutable state sent to this closure must be modified to match the state
    ///     of the store after processing the given action. Do not provide a closure if no change
    ///     is expected.
    @available(iOS 16, macOS 13, tvOS 16, watchOS 9, *)
    @MainActor
    public func receive(
      _ expectedAction: Action,
      timeout duration: Duration,
      assert updateStateToExpectedResult: ((inout ScopedState) throws -> Void)? = nil,
      file: StaticString = #file,
      line: UInt = #line
    ) async {
      await self.receive(
        expectedAction,
        timeout: duration.nanoseconds,
        assert: updateStateToExpectedResult,
        file: file,
        line: line
      )
    }
  #endif

  /// Asserts an action was received from an effect and asserts how the state changes.
  ///
  /// When an effect is executed in your feature and sends an action back into the system, you can
  /// use this method to assert that fact, and further assert how state changes after the effect
  /// action is received:
  ///
  /// ```swift
  /// await store.send(.buttonTapped)
  /// await store.receive(.response(.success(42)) {
  ///   $0.count = 42
  /// }
  /// ```
  ///
  /// Due to the variability of concurrency in Swift, sometimes a small amount of time needs to pass
  /// before effects execute and send actions, and that is why this method suspends. The default
  /// time waited is very small, and typically it is enough so you should be controlling your
  /// dependencies so that they do not wait for real world time to pass (see
  /// <doc:DependencyManagement> for more information on how to do that).
  ///
  /// To change the amount of time this method waits for an action, pass an explicit `timeout`
  /// argument, or set the ``timeout`` on the ``TestStore``.
  ///
  /// - Parameters:
  ///   - expectedAction: An action expected from an effect.
  ///   - nanoseconds: The amount of time to wait for the expected action.
  ///   - updateStateToExpectedResult: A closure that asserts state changed by sending the action to
  ///     the store. The mutable state sent to this closure must be modified to match the state of
  ///     the store after processing the given action. Do not provide a closure if no change is
  ///     expected.
  @MainActor
  @_disfavoredOverload
  public func receive(
    _ expectedAction: Action,
    timeout nanoseconds: UInt64? = nil,
    assert updateStateToExpectedResult: ((inout ScopedState) throws -> Void)? = nil,
    file: StaticString = #file,
    line: UInt = #line
  ) async {
    guard !self.reducer.inFlightEffects.isEmpty
    else {
      _ = {
        self.receive(expectedAction, assert: updateStateToExpectedResult, file: file, line: line)
      }()
      return
    }
    await self.receiveAction(
      matching: { expectedAction == $0 },
      timeout: nanoseconds,
      file: file,
      line: line
    )
    _ = {
      self.receive(expectedAction, assert: updateStateToExpectedResult, file: file, line: line)
    }()
    await Task.megaYield()
  }
}

extension TestStore where ScopedState: Equatable {
  /// Asserts a matching action was received from an effect and asserts how the state changes.
  ///
  /// See ``receive(_:timeout:assert:file:line:)-2ju31`` for more information of how to use this
  /// method.
  ///
  /// - Parameters:
  ///   - isMatching: A closure that attempts to match an action. If it returns `false`, a test
  ///     failure is reported.
  ///   - updateStateToExpectedResult: A closure that asserts state changed by sending the action to
  ///     the store. The mutable state sent to this closure must be modified to match the state of
  ///     the store after processing the given action. Do not provide a closure if no change is
  ///     expected.
  @available(iOS, deprecated: 9999, message: "Call the async-friendly 'receive' instead.")
  @available(macOS, deprecated: 9999, message: "Call the async-friendly 'receive' instead.")
  @available(tvOS, deprecated: 9999, message: "Call the async-friendly 'receive' instead.")
  @available(watchOS, deprecated: 9999, message: "Call the async-friendly 'receive' instead.")
  public func receive(
    _ isMatching: (Action) -> Bool,
    assert updateStateToExpectedResult: ((inout ScopedState) throws -> Void)? = nil,
    file: StaticString = #file,
    line: UInt = #line
  ) {
    self.receiveAction(
      matching: isMatching,
      failureMessage: "Expected to receive an action matching predicate, but didn't get one.",
      unexpectedActionDescription: { receivedAction in
        var action = ""
        customDump(receivedAction, to: &action, indent: 2)
        return action
      },
      updateStateToExpectedResult,
      file: file,
      line: line
    )
  }

  /// Asserts an action was received matching a case path and asserts how the state changes.
  ///
  /// See ``receive(_:timeout:assert:file:line:)-8xkqt`` for more information of how to use this
  /// method.
  ///
  /// - Parameters:
  ///   - actionCase: A case path identifying the case of an action enum to receive.
  ///   - updateStateToExpectedResult: A closure that asserts state changed by sending the action to
  ///     the store. The mutable state sent to this closure must be modified to match the state of
  ///     the store after processing the given action. Do not provide a closure if no change is
  ///     expected.
  @available(iOS, deprecated: 9999, message: "Call the async-friendly 'receive' instead.")
  @available(macOS, deprecated: 9999, message: "Call the async-friendly 'receive' instead.")
  @available(tvOS, deprecated: 9999, message: "Call the async-friendly 'receive' instead.")
  @available(watchOS, deprecated: 9999, message: "Call the async-friendly 'receive' instead.")
  public func receive<Value>(
    _ actionCase: CasePath<Action, Value>,
    assert updateStateToExpectedResult: ((inout ScopedState) throws -> Void)? = nil,
    file: StaticString = #file,
    line: UInt = #line
  ) {
    self.receiveAction(
      matching: { actionCase.extract(from: $0) != nil },
      failureMessage: "Expected to receive an action matching case path, but didn't get one.",
      unexpectedActionDescription: { receivedAction in
        var action = ""
        customDump(receivedAction, to: &action, indent: 2)
        return action
      },
      updateStateToExpectedResult,
      file: file,
      line: line
    )
  }

  // NB: Only needed until Xcode ships a macOS SDK that uses the 5.7 standard library.
  // See: https://forums.swift.org/t/xcode-14-rc-cannot-specialize-protocol-type/60171/15
  #if swift(>=5.7) && !os(macOS) && !targetEnvironment(macCatalyst)
    /// Asserts an action was received from an effect that matches a predicate, and asserts how the
    /// state changes.
    ///
    /// This method is similar to ``receive(_:timeout:assert:file:line:)-4he05``, except it allows
    /// you to assert that an action was received that matches a predicate without asserting on all
    /// the data in the action:
    ///
    /// ```swift
    /// await store.send(.buttonTapped)
    /// await store.receive {
    ///   guard case .response(.success) = $0 else { return false }
    ///   return true
    /// } assert: {
    ///   store.count = 42
    /// }
    /// ```
    ///
    /// When the store's ``exhaustivity`` is set to anything other than ``Exhaustivity/off``, a grey
    /// information box will show next to the `store.receive` line in Xcode letting you know what
    /// data was in the effect that you chose not to assert on.
    ///
    /// If you only want to check that a particular action case was received, then you might find
    /// the ``receive(_:timeout:assert:file:line:)-4he05`` overload of this method more useful.
    ///
    /// - Parameters:
    ///   - isMatching: A closure that attempts to match an action. If it returns `false`, a test
    ///     failure is reported.
    ///   - duration: The amount of time to wait for the expected action.
    ///   - updateStateToExpectedResult: A closure that asserts state changed by sending the action
    ///     to the store. The mutable state sent to this closure must be modified to match the state
    ///     of the store after processing the given action. Do not provide a closure if no change is
    ///     expected.
    @available(iOS 16, macOS 13, tvOS 16, watchOS 9, *)
    @MainActor
    @_disfavoredOverload
    public func receive(
      _ isMatching: (Action) -> Bool,
      timeout duration: Duration,
      assert updateStateToExpectedResult: ((inout ScopedState) throws -> Void)? = nil,
      file: StaticString = #file,
      line: UInt = #line
    ) async {
      await self.receive(
        isMatching,
        timeout: duration.nanoseconds,
        assert: updateStateToExpectedResult,
        file: file,
        line: line
      )
    }
  #endif

  /// Asserts an action was received from an effect that matches a predicate, and asserts how the
  /// state changes.
  ///
  /// This method is similar to ``receive(_:timeout:assert:file:line:)-1rwdd``, except it allows you
  /// to assert that an action was received that matches a predicate without asserting on all the
  /// data in the action:
  ///
  /// ```swift
  /// await store.send(.buttonTapped)
  /// await store.receive {
  ///   guard case .response(.success) = $0 else { return false }
  ///   return true
  /// } assert: {
  ///   store.count = 42
  /// }
  /// ```
  ///
  /// When the store's ``exhaustivity`` is set to anything other than ``Exhaustivity/off``, a grey
  /// information box will show next to the `store.receive` line in Xcode letting you know what data
  /// was in the effect that you chose not to assert on.
  ///
  /// If you only want to check that a particular action case was received, then you might find the
  /// ``receive(_:timeout:assert:file:line:)-8xkqt`` overload of this method more useful.
  ///
  /// - Parameters:
  ///   - isMatching: A closure that attempts to match an action. If it returns `false`, a test
  ///     failure is reported.
  ///   - nanoseconds: The amount of time to wait for the expected action.
  ///   - updateStateToExpectedResult: A closure that asserts state changed by sending the action to
  ///     the store. The mutable state sent to this closure must be modified to match the state of
  ///     the store after processing the given action. Do not provide a closure if no change is
  ///     expected.
  @MainActor
  @_disfavoredOverload
  public func receive(
    _ isMatching: (Action) -> Bool,
    timeout nanoseconds: UInt64? = nil,
    assert updateStateToExpectedResult: ((inout ScopedState) throws -> Void)? = nil,
    file: StaticString = #file,
    line: UInt = #line
  ) async {
    guard !self.reducer.inFlightEffects.isEmpty
    else {
      _ = {
        self.receive(isMatching, assert: updateStateToExpectedResult, file: file, line: line)
      }()
      return
    }
    await self.receiveAction(matching: isMatching, timeout: nanoseconds, file: file, line: line)
    _ = {
      self.receive(isMatching, assert: updateStateToExpectedResult, file: file, line: line)
    }()
    await Task.megaYield()
  }

  /// Asserts an action was received matching a case path and asserts how the state changes.
  ///
  /// This method is similar to ``receive(_:timeout:assert:file:line:)-1rwdd``, except it allows you
  /// to assert that an action was received that matches a particular case of the action enum
  /// without asserting on all the data in the action.
  ///
  /// It can be useful to assert that a particular action was received without asserting on the data
  /// inside the action. For example:
  ///
  /// ```swift
  /// await store.receive(/Search.Action.searchResponse) {
  ///   $0.results = [
  ///     "CasePaths",
  ///     "ComposableArchitecture",
  ///     "IdentifiedCollections",
  ///     "XCTestDynamicOverlay",
  ///   ]
  /// }
  /// ```
  ///
  /// When the store's ``exhaustivity`` is set to anything other than ``Exhaustivity/off``, a grey
  /// information box will show next to the `store.receive` line in Xcode letting you know what data
  /// was in the effect that you chose not to assert on.
  ///
  /// - Parameters:
  ///   - actionCase: A case path identifying the case of an action enum to receive.
  ///   - nanoseconds: The amount of time to wait for the expected action.
  ///   - updateStateToExpectedResult: A closure that asserts state changed by sending the action to
  ///     the store. The mutable state sent to this closure must be modified to match the state of
  ///     the store after processing the given action. Do not provide a closure if no change is
  ///     expected.
  @MainActor
  @_disfavoredOverload
  public func receive<Value>(
    _ actionCase: CasePath<Action, Value>,
    timeout nanoseconds: UInt64? = nil,
    assert updateStateToExpectedResult: ((inout ScopedState) throws -> Void)? = nil,
    file: StaticString = #file,
    line: UInt = #line
  ) async {
    guard !self.reducer.inFlightEffects.isEmpty
    else {
      _ = {
        self.receive(actionCase, assert: updateStateToExpectedResult, file: file, line: line)
      }()
      return
    }
    await self.receiveAction(
      matching: { actionCase.extract(from: $0) != nil },
      timeout: nanoseconds,
      file: file,
      line: line
    )
    _ = {
      self.receive(actionCase, assert: updateStateToExpectedResult, file: file, line: line)
    }()
    await Task.megaYield()
  }

  #if swift(>=5.7) && !os(macOS) && !targetEnvironment(macCatalyst)
    /// Asserts an action was received matching a case path and asserts how the state changes.
    ///
    /// This method is similar to ``receive(_:timeout:assert:file:line:)-4he05``, except it allows
    /// you to assert that an action was received that matches a particular case of the action enum
    /// without asserting on all the data in the action.
    ///
    /// It can be useful to assert that a particular action was received without asserting
    /// on the data inside the action. For example:
    ///
    /// ```swift
    /// await store.receive(/Search.Action.searchResponse) {
    ///   $0.results = [
    ///     "CasePaths",
    ///     "ComposableArchitecture",
    ///     "IdentifiedCollections",
    ///     "XCTestDynamicOverlay",
    ///   ]
    /// }
    /// ```
    ///
    /// When the store's ``exhaustivity`` is set to anything other than ``Exhaustivity/off``, a grey
    /// information box will show next to the `store.receive` line in Xcode letting you know what
    /// data was in the effect that you chose not to assert on.
    ///
    /// - Parameters:
    ///   - actionCase: A case path identifying the case of an action to enum to receive
    ///   - duration: The amount of time to wait for the expected action.
    ///   - updateStateToExpectedResult: A closure that asserts state changed by sending the action
    ///     to the store. The mutable state sent to this closure must be modified to match the state
    ///     of the store after processing the given action. Do not provide a closure if no change is
    ///     expected.
    @MainActor
    @_disfavoredOverload
    @available(iOS 16, macOS 13, tvOS 16, watchOS 9, *)
    public func receive<Value>(
      _ actionCase: CasePath<Action, Value>,
      timeout duration: Duration,
      assert updateStateToExpectedResult: ((inout ScopedState) throws -> Void)? = nil,
      file: StaticString = #file,
      line: UInt = #line
    ) async {
      guard !self.reducer.inFlightEffects.isEmpty
      else {
        _ = {
          self.receive(actionCase, assert: updateStateToExpectedResult, file: file, line: line)
        }()
        return
      }
      await self.receiveAction(
        matching: { actionCase.extract(from: $0) != nil },
        timeout: duration.nanoseconds,
        file: file,
        line: line
      )
      _ = {
        self.receive(actionCase, assert: updateStateToExpectedResult, file: file, line: line)
      }()
      await Task.megaYield()
    }
  #endif

  private func receiveAction(
    matching predicate: (Action) -> Bool,
    failureMessage: @autoclosure () -> String,
    unexpectedActionDescription: (Action) -> String,
    _ updateStateToExpectedResult: ((inout ScopedState) throws -> Void)?,
    file: StaticString,
    line: UInt
  ) {
    let updateStateToExpectedResult = updateStateToExpectedResult.map { original in
      { (state: inout ScopedState) in
        try XCTModifyLocals.$isExhaustive.withValue(self.exhaustivity == .on) {
          try original(&state)
        }
      }
    }

    guard !self.reducer.receivedActions.isEmpty else {
      XCTFail(
        failureMessage(),
        file: file,
        line: line
      )
      return
    }

    if self.exhaustivity != .on {
      guard self.reducer.receivedActions.contains(where: { predicate($0.action) }) else {
        XCTFail(
          failureMessage(),
          file: file,
          line: line
        )
        return
      }

      var actions: [Action] = []
      while let receivedAction = self.reducer.receivedActions.first,
        !predicate(receivedAction.action)
      {
        self.reducer.receivedActions.removeFirst()
        actions.append(receivedAction.action)
        self.reducer.state = receivedAction.state
      }

      if !actions.isEmpty {
        var actionsDump = ""
        customDump(actions, to: &actionsDump)
        XCTFailHelper(
          """
          \(actions.count) received action\
          \(actions.count == 1 ? " was" : "s were") skipped:

          \(actionsDump)
          """,
          file: file,
          line: line
        )
      }
    }

    let (receivedAction, state) = self.reducer.receivedActions.removeFirst()
    if !predicate(receivedAction) {
      XCTFailHelper(
        """
        Received unexpected action: …

        \(unexpectedActionDescription(receivedAction))
        """,
        file: file,
        line: line
      )
    }
    let expectedState = self.toScopedState(self.state)
    do {
      try self.expectedStateShouldMatch(
        expected: expectedState,
        actual: self.toScopedState(state),
        updateStateToExpectedResult: updateStateToExpectedResult,
        file: file,
        line: line
      )
    } catch {
      XCTFail("Threw error: \(error)", file: file, line: line)
    }
    self.reducer.state = state
    if "\(self.file)" == "\(file)" {
      self.line = line
    }
  }

  private func receiveAction(
    matching predicate: (Action) -> Bool,
    timeout nanoseconds: UInt64?,
    file: StaticString,
    line: UInt
  ) async {
    let nanoseconds = nanoseconds ?? self.timeout

    await Task.megaYield()
    let start = DispatchTime.now().uptimeNanoseconds
    while !Task.isCancelled {
      await Task.detached(priority: .background) { await Task.yield() }.value

      switch self.exhaustivity {
      case .on:
        guard self.reducer.receivedActions.isEmpty
        else { return }
      case .off:
        guard !self.reducer.receivedActions.contains(where: { predicate($0.action) })
        else { return }
      }

      guard start.distance(to: DispatchTime.now().uptimeNanoseconds) < nanoseconds
      else {
        let suggestion: String
        if self.reducer.inFlightEffects.isEmpty {
          suggestion = """
            There are no in-flight effects that could deliver this action. Could the effect you \
            expected to deliver this action have been cancelled?
            """
        } else {
          let timeoutMessage =
            nanoseconds != self.timeout
            ? #"try increasing the duration of this assertion's "timeout""#
            : #"configure this assertion with an explicit "timeout""#
          suggestion = """
            There are effects in-flight. If the effect that delivers this action uses a \
            clock/scheduler (via "receive(on:)", "delay", "debounce", etc.), make sure that you \
            wait enough time for it to perform the effect. If you are using a test \
            clock/scheduler, advance it so that the effects may complete, or consider using \
            an immediate clock/scheduler to immediately perform the effect instead.

            If you are not yet using a clock/scheduler, or can not use a clock/scheduler, \
            \(timeoutMessage).
            """
        }
        XCTFail(
          """
          Expected to receive \(self.exhaustivity == .on ? "an action" : "a matching action"), but received none\
          \(nanoseconds > 0 ? " after \(Double(nanoseconds)/Double(NSEC_PER_SEC)) seconds" : "").

          \(suggestion)
          """,
          file: file,
          line: line
        )
        return
      }
    }
  }
}

extension TestStore {
  /// Scopes a store to assert against scoped state and actions.
  ///
  /// Useful for testing view store-specific state and actions.
  ///
  /// - Parameters:
  ///   - toScopedState: A function that transforms the reducer's state into scoped state. This
  ///     state will be asserted against as it is mutated by the reducer. Useful for testing view
  ///     store state transformations.
  ///   - fromScopedAction: A function that wraps a more scoped action in the reducer's action.
  ///     Scoped actions can be "sent" to the store, while any reducer action may be received.
  ///     Useful for testing view store action transformations.
  @available(
    *,
    deprecated,
    message:
      """
      Use 'TestStore.init(initialState:reducer:observe:send:)' to scope a test store's state and actions.
      """
  )
  public func scope<S, A>(
    state toScopedState: @escaping (ScopedState) -> S,
    action fromScopedAction: @escaping (A) -> ScopedAction
  ) -> TestStore<State, Action, S, A, Environment> {
    .init(
      _environment: self._environment,
      file: self.file,
      fromScopedAction: { self.fromScopedAction(fromScopedAction($0)) },
      line: self.line,
      reducer: self.reducer,
      store: self.store,
      timeout: self.timeout,
      toScopedState: { toScopedState(self.toScopedState($0)) }
    )
  }

  /// Scopes a store to assert against scoped state.
  ///
  /// Useful for testing view store-specific state.
  ///
  /// - Parameter toScopedState: A function that transforms the reducer's state into scoped state.
  ///   This state will be asserted against as it is mutated by the reducer. Useful for testing view
  ///   store state transformations.
  @available(
    *,
    deprecated,
    message:
      """
      Use 'TestStore.init(initialState:reducer:observe:)' to scope a test store's state.
      """
  )
  public func scope<S>(
    state toScopedState: @escaping (ScopedState) -> S
  ) -> TestStore<State, Action, S, ScopedAction, Environment> {
    self.scope(state: toScopedState, action: { $0 })
  }

  /// Clears the queue of received actions from effects.
  ///
  /// Can be handy if you are writing an exhaustive test for a particular part of your feature, but
  /// you don't want to explicitly deal with all of the received actions:
  ///
  /// ```swift
  /// let store = TestStore(/* ... */)
  ///
  /// await store.send(.buttonTapped) {
  ///   // Assert on how state changed
  /// }
  /// await store.receive(.response(/* ... */)) {
  ///   // Assert on how state changed
  /// }
  ///
  /// // Make it explicit you do not want to assert on any other received actions.
  /// await store.skipReceivedActions()
  /// ```
  ///
  /// - Parameter strict: When `true` and there are no in-flight actions to cancel, a test failure
  ///   will be reported.
  @MainActor
  public func skipReceivedActions(
    strict: Bool = true,
    file: StaticString = #file,
    line: UInt = #line
  ) async {
    await Task.megaYield()
    _ = { self.skipReceivedActions(strict: strict, file: file, line: line) }()
  }

  /// Clears the queue of received actions from effects.
  ///
  /// The synchronous version of ``skipReceivedActions(strict:file:line:)-a4ri``.
  ///
  /// - Parameter strict: When `true` and there are no in-flight actions to cancel, a test failure
  ///   will be reported.
  @available(
    iOS, deprecated: 9999, message: "Call the async-friendly 'skipReceivedActions' instead."
  )
  @available(
    macOS, deprecated: 9999, message: "Call the async-friendly 'skipReceivedActions' instead."
  )
  @available(
    tvOS, deprecated: 9999, message: "Call the async-friendly 'skipReceivedActions' instead."
  )
  @available(
    watchOS, deprecated: 9999, message: "Call the async-friendly 'skipReceivedActions' instead."
  )
  public func skipReceivedActions(
    strict: Bool = true,
    file: StaticString = #file,
    line: UInt = #line
  ) {
    if strict && self.reducer.receivedActions.isEmpty {
      XCTFail("There were no received actions to skip.")
      return
    }
    guard !self.reducer.receivedActions.isEmpty
    else { return }
    var actions = ""
    if self.reducer.receivedActions.count == 1 {
      customDump(self.reducer.receivedActions[0].action, to: &actions)
    } else {
      customDump(self.reducer.receivedActions.map { $0.action }, to: &actions)
    }
    XCTFailHelper(
      """
      \(self.reducer.receivedActions.count) received action\
      \(self.reducer.receivedActions.count == 1 ? " was" : "s were") skipped:

      \(actions)
      """,
      overrideExhaustivity: self.exhaustivity == .on
        ? .off(showSkippedAssertions: true)
        : self.exhaustivity,
      file: file,
      line: line
    )
    self.reducer.state = self.reducer.receivedActions.last!.state
    self.reducer.receivedActions = []
  }

  /// Cancels any currently in-flight effects.
  ///
  /// Can be handy if you are writing an exhaustive test for a particular part of your feature, but
  /// you don't want to explicitly deal with all effects:
  ///
  /// ```swift
  /// let store = TestStore(/* ... */)
  ///
  /// await store.send(.buttonTapped) {
  ///   // Assert on how state changed
  /// }
  /// await store.receive(.response(/* ... */)) {
  ///   // Assert on how state changed
  /// }
  ///
  /// // Make it explicit you do not want to assert on how any other effects behave.
  /// await store.skipInFlightEffects()
  /// ```
  ///
  /// - Parameter strict: When `true` and there are no in-flight actions to cancel, a test failure
  ///   will be reported.
  public func skipInFlightEffects(
    strict: Bool = true,
    file: StaticString = #file,
    line: UInt = #line
  ) async {
    await Task.megaYield()
    _ = { self.skipInFlightEffects(strict: strict, file: file, line: line) }()
  }

  /// Cancels any currently in-flight effects.
  ///
  /// The synchronous version of ``skipInFlightEffects(strict:file:line:)-5hbsk``.
  ///
  /// - Parameter strict: When `true` and there are no in-flight actions to cancel, a test failure
  ///   will be reported.
  @available(
    iOS, deprecated: 9999, message: "Call the async-friendly 'skipInFlightEffects' instead."
  )
  @available(
    macOS, deprecated: 9999, message: "Call the async-friendly 'skipInFlightEffects' instead."
  )
  @available(
    tvOS, deprecated: 9999, message: "Call the async-friendly 'skipInFlightEffects' instead."
  )
  @available(
    watchOS, deprecated: 9999, message: "Call the async-friendly 'skipInFlightEffects' instead."
  )
  public func skipInFlightEffects(
    strict: Bool = true,
    file: StaticString = #file,
    line: UInt = #line
  ) {
    if strict && self.reducer.inFlightEffects.isEmpty {
      XCTFail("There were no in-flight effects to skip.")
      return
    }
    guard !self.reducer.inFlightEffects.isEmpty
    else { return }

    var actions = ""
    if self.reducer.inFlightEffects.count == 1 {
      customDump(self.reducer.inFlightEffects.first!.action.origin.action, to: &actions)
    } else {
      customDump(self.reducer.inFlightEffects.map { $0.action.origin.action }, to: &actions)
    }

    XCTFailHelper(
      """
      \(self.reducer.inFlightEffects.count) in-flight effect\
      \(self.reducer.inFlightEffects.count == 1 ? " was" : "s were") cancelled, originating from:

      \(actions)
      """,
      overrideExhaustivity: self.exhaustivity == .on
        ? .off(showSkippedAssertions: true)
        : self.exhaustivity,
      file: file,
      line: line
    )
    self.reducer.inFlightEffects = []
  }

  private func XCTFailHelper(
    _ message: String = "",
    overrideExhaustivity exhaustivity: Exhaustivity? = nil,
    file: StaticString,
    line: UInt
  ) {
    let exhaustivity = exhaustivity ?? self.exhaustivity
    switch exhaustivity {
    case .on:
      XCTFail(message, file: file, line: line)
    case .off(showSkippedAssertions: true):
      _XCTExpectFailure {
        XCTFail(
          """
          Skipped assertions: …

          \(message)
          """,
          file: file,
          line: line
        )
      }
    case .off(showSkippedAssertions: false):
      break
    }
  }
}

/// The type returned from ``TestStore/send(_:assert:file:line:)-1ax61`` that represents the
/// lifecycle of the effect started from sending an action.
///
/// You can use this value in tests to cancel the effect started from sending an action:
///
/// ```swift
/// // Simulate the "task" view modifier invoking some async work
/// let task = store.send(.task)
///
/// // Simulate the view cancelling this work on dismissal
/// await task.cancel()
/// ```
///
/// You can also explicitly wait for an effect to finish:
///
/// ```swift
/// store.send(.startTimerButtonTapped)
///
/// await mainQueue.advance(by: .seconds(1))
/// await store.receive(.timerTick) { $0.elapsed = 1 }
///
/// // Wait for cleanup effects to finish before completing the test
/// await store.send(.stopTimerButtonTapped).finish()
/// ```
///
<<<<<<< HEAD
/// See ``TestStore/finish(timeout:file:line:)-43l4y`` for the ability to await all in-flight
/// effects in the test store.
=======
/// See ``TestStore/finish(timeout:file:line:)`` for the ability to await all in-flight effects in
/// the test store.
>>>>>>> b6559103
///
/// See ``ViewStoreTask`` for the analog provided to ``ViewStore``.
public struct TestStoreTask: Hashable, Sendable {
  fileprivate let rawValue: Task<Void, Never>?
  fileprivate let timeout: UInt64

  @_spi(Canary) public init(rawValue: Task<Void, Never>?, timeout: UInt64) {
    self.rawValue = rawValue
    self.timeout = timeout
  }

  /// Cancels the underlying task and waits for it to finish.
  ///
  /// This can be handy when a feature needs to start a long-living effect when the feature appears,
  /// but cancellation of that effect is handled by the parent when the feature disappears. Such a
  /// feature is difficult to exhaustively test in isolation because there is no action in its
  /// domain that cancels the effect:
  ///
  /// ```swift
  /// let store = TestStore(/* ... */)
  ///
  /// let onAppearTask = await store.send(.onAppear)
  /// // Assert what is happening in the feature
  ///
  /// await onAppearTask.cancel() // ✅ Cancel the task to simulate the feature disappearing.
  /// ```
  public func cancel() async {
    self.rawValue?.cancel()
    await self.rawValue?.cancellableValue
  }

  // NB: Only needed until Xcode ships a macOS SDK that uses the 5.7 standard library.
  // See: https://forums.swift.org/t/xcode-14-rc-cannot-specialize-protocol-type/60171/15
  #if swift(>=5.7) && !os(macOS) && !targetEnvironment(macCatalyst)
    /// Asserts the underlying task finished.
    ///
    /// - Parameter duration: The amount of time to wait before asserting.
    @available(iOS 16, macOS 13, tvOS 16, watchOS 9, *)
    public func finish(
      timeout duration: Duration,
      file: StaticString = #file,
      line: UInt = #line
    ) async {
      await self.finish(timeout: duration.nanoseconds, file: file, line: line)
    }
  #endif

  /// Asserts the underlying task finished.
  ///
  /// - Parameter nanoseconds: The amount of time to wait before asserting.
  @_disfavoredOverload
  public func finish(
    timeout nanoseconds: UInt64? = nil,
    file: StaticString = #file,
    line: UInt = #line
  ) async {
    let nanoseconds = nanoseconds ?? self.timeout
    await Task.megaYield()
    do {
      try await withThrowingTaskGroup(of: Void.self) { group in
        group.addTask { await self.rawValue?.cancellableValue }
        group.addTask {
          try await Task.sleep(nanoseconds: nanoseconds)
          throw CancellationError()
        }
        try await group.next()
        group.cancelAll()
      }
    } catch {
      let timeoutMessage =
        nanoseconds != self.timeout
        ? #"try increasing the duration of this assertion's "timeout""#
        : #"configure this assertion with an explicit "timeout""#
      let suggestion = """
        If this task delivers its action using a clock/scheduler (via "sleep(for:)", \
        "timer(interval:)", etc.), make sure that you wait enough time for it to \
        perform its work. If you are using a test clock/scheduler, advance the scheduler so that \
        the effects may complete, or consider using an immediate clock/scheduler to immediately \
        perform the effect instead.

        If you are not yet using a clock/scheduler, or cannot use a clock/scheduler, \
        \(timeoutMessage).
        """

      XCTFail(
        """
        Expected task to finish, but it is still in-flight\
        \(nanoseconds > 0 ? " after \(Double(nanoseconds)/Double(NSEC_PER_SEC)) seconds" : "").

        \(suggestion)
        """,
        file: file,
        line: line
      )
    }
  }

  /// A Boolean value that indicates whether the task should stop executing.
  ///
  /// After the value of this property becomes `true`, it remains `true` indefinitely. There is
  /// no way to uncancel a task.
  public var isCancelled: Bool {
    self.rawValue?.isCancelled ?? true
  }
}

class TestReducer<State, Action>: ReducerProtocol {
  let base: Reduce<State, Action>
  var dependencies: DependencyValues
  let effectDidSubscribe = AsyncStream.makeStream(of: Void.self)
  var inFlightEffects: Set<LongLivingEffect> = []
  var receivedActions: [(action: Action, state: State)] = []
  var state: State

  init(
    _ base: Reduce<State, Action>,
    initialState: State
  ) {
    @Dependency(\.self) var dependencies
    self.base = base
    self.dependencies = dependencies
    self.state = initialState
  }

  func reduce(into state: inout State, action: TestAction) -> EffectTask<TestAction> {
    let reducer = self.base.dependency(\.self, self.dependencies)

    let effects: EffectTask<Action>
    switch action.origin {
    case let .send(action):
      effects = reducer.reduce(into: &state, action: action)
      self.state = state

    case let .receive(action):
      effects = reducer.reduce(into: &state, action: action)
      self.receivedActions.append((action, state))
    }

    switch effects.operation {
    case .none:
      self.effectDidSubscribe.continuation.yield()
      return .none

    case .publisher, .run:
      let effect = LongLivingEffect(action: action)
      return
        effects
        .handleEvents(
          receiveSubscription: { [effectDidSubscribe, weak self] _ in
            self?.inFlightEffects.insert(effect)
            Task {
              await Task.megaYield()
              effectDidSubscribe.continuation.yield()
            }
          },
          receiveCompletion: { [weak self] _ in
            self?.inFlightEffects.remove(effect)
          },
          receiveCancel: { [weak self] in
            self?.inFlightEffects.remove(effect)
          }
        )
        .map { .init(origin: .receive($0), file: action.file, line: action.line) }
        .eraseToEffect()
    }
  }

  struct LongLivingEffect: Hashable {
    let id = UUID()
    let action: TestAction

    static func == (lhs: Self, rhs: Self) -> Bool {
      lhs.id == rhs.id
    }

    func hash(into hasher: inout Hasher) {
      self.id.hash(into: &hasher)
    }
  }

  struct TestAction {
    let origin: Origin
    let file: StaticString
    let line: UInt

    enum Origin {
      case receive(Action)
      case send(Action)
      fileprivate var action: Action {
        switch self {
        case let .receive(action), let .send(action):
          return action
        }
      }
    }
  }
}

extension Task where Success == Failure, Failure == Never {
  // NB: We would love if this was not necessary. See this forum post for more information:
  //     https://forums.swift.org/t/reliably-testing-code-that-adopts-swift-concurrency/57304
  @_spi(Internals) public static func megaYield(count: Int = defaultMegaYieldCount) async {
    for _ in 0..<count {
      await Task<Void, Never>.detached(priority: .background) { await Task.yield() }.value
    }
  }
}

@_spi(Internals) public let defaultMegaYieldCount = max(
  0,
  min(
    ProcessInfo.processInfo.environment["TASK_MEGA_YIELD_COUNT"].flatMap(Int.init) ?? 20,
    10_000
  )
)

// NB: Only needed until Xcode ships a macOS SDK that uses the 5.7 standard library.
// See: https://forums.swift.org/t/xcode-14-rc-cannot-specialize-protocol-type/60171/15
#if swift(>=5.7) && !os(macOS) && !targetEnvironment(macCatalyst)
  @available(iOS 16, macOS 13, tvOS 16, watchOS 9, *)
  extension Duration {
    fileprivate var nanoseconds: UInt64 {
      UInt64(self.components.seconds) * NSEC_PER_SEC
        + UInt64(self.components.attoseconds) / 1_000_000_000
    }
  }
#endif

/// The exhaustivity of assertions made by the test store.
public enum Exhaustivity: Equatable, Sendable {
  /// Exhaustive assertions.
  ///
  /// This setting requires you to exhaustively assert on all state changes and all actions received
  /// from effects. Additionally, all in-flight effects _must_ be received before the test store is
  /// deallocated.
  ///
  /// To manually skip actions or effects, use
  /// ``TestStore/skipReceivedActions(strict:file:line:)-a4ri`` or
  /// ``TestStore/skipInFlightEffects(strict:file:line:)-5hbsk``.
  ///
  /// To partially match an action received from an effect, use
  /// ``TestStore/receive(_:timeout:assert:file:line:)-8xkqt`` or
  /// ``TestStore/receive(_:timeout:assert:file:line:)-2ju31``.

  case on

  /// Non-exhaustive assertions.
  ///
  /// This settings allows you to assert on any subset of state changes and actions received from
  /// effects.
  ///
  /// When configured to `showSkippedAssertions`, any state not asserted on or received actions
  /// skipped will be reported in a grey informational box next to the assertion. This is handy for
  /// when you want non-exhaustivity but you still want to know what all you are missing from your
  /// assertions.
  ///
  /// - Parameter showSkippedAssertions: When `true`, skipped assertions will be reported as
  ///   expected failures.
  case off(showSkippedAssertions: Bool)

  /// Non-exhaustive assertions.
  public static let off = Self.off(showSkippedAssertions: false)
}

@_transparent
private func _XCTExpectFailure(
  _ failureReason: String? = nil,
  strict: Bool = true,
  failingBlock: () -> Void
) {
  #if DEBUG
    guard
      let XCTExpectedFailureOptions = NSClassFromString("XCTExpectedFailureOptions")
        as Any as? NSObjectProtocol,
      let options = strict
        ? XCTExpectedFailureOptions
          .perform(NSSelectorFromString("alloc"))?.takeUnretainedValue()
          .perform(NSSelectorFromString("init"))?.takeUnretainedValue()
        : XCTExpectedFailureOptions
          .perform(NSSelectorFromString("nonStrictOptions"))?.takeUnretainedValue()
    else { return }

    let XCTExpectFailureWithOptionsInBlock = unsafeBitCast(
      dlsym(dlopen(nil, RTLD_LAZY), "XCTExpectFailureWithOptionsInBlock"),
      to: (@convention(c) (String?, AnyObject, () -> Void) -> Void).self
    )

    XCTExpectFailureWithOptionsInBlock(failureReason, options, failingBlock)
  #endif
}

extension TestStore {
  @MainActor
  @available(
    *,
    unavailable,
    message: "State and Action must conform to Equatable to receive actions."
  )
  public func receive(
    _ expectedAction: Action,
    assert updateStateToExpectedResult: ((inout ScopedState) throws -> Void)? = nil,
    file: StaticString = #file,
    line: UInt = #line
  ) async {
  }

  @MainActor
  @discardableResult
  @available(*, unavailable, message: "State must conform to Equatable to send actions.")
  public func send(
    _ action: ScopedAction,
    assert updateStateToExpectedResult: ((inout ScopedState) throws -> Void)? = nil,
    file: StaticString = #file,
    line: UInt = #line
  ) async -> TestStoreTask {
    TestStoreTask(rawValue: nil, timeout: 0)
  }
}<|MERGE_RESOLUTION|>--- conflicted
+++ resolved
@@ -662,24 +662,9 @@
     ScopedState: Equatable,
     Environment == Void
   {
-<<<<<<< HEAD
-    var dependencies = DependencyValues._current
-    let initialState = Dependencies.withDependencies {
-      prepareDependencies(&dependencies)
-      $0 = dependencies
-    } operation: {
-      initialState()
-    }
-
-    let reducer = TestReducer(
-      Reduce(Dependencies.withDependencies(prepareDependencies) { reducer() }),
-      initialState: initialState
-    )
-=======
-    let reducer = withDependencies(prepareDependencies) {
+    let reducer = Dependencies.withDependencies(prepareDependencies) {
       TestReducer(Reduce(reducer()), initialState: initialState())
     }
->>>>>>> b6559103
     self._environment = .init(wrappedValue: ())
     self.file = file
     self.fromScopedAction = fromScopedAction
@@ -713,24 +698,9 @@
     Action == ScopedAction,
     Environment == Void
   {
-<<<<<<< HEAD
-    var dependencies = DependencyValues._current
-    prepareDependencies(&dependencies)
-    let initialState = Dependencies.withDependencies {
-      $0 = dependencies
-    } operation: {
-      initialState()
-    }
-
-    let reducer = TestReducer(
-      Reduce(Dependencies.withDependencies(prepareDependencies) { reducer() }),
-      initialState: initialState
-    )
-=======
-    let reducer = withDependencies(prepareDependencies) {
+    let reducer = Dependencies.withDependencies(prepareDependencies) {
       TestReducer(Reduce(reducer()), initialState: initialState())
     }
->>>>>>> b6559103
     self._environment = .init(wrappedValue: ())
     self.file = file
     self.fromScopedAction = { $0 }
@@ -1277,13 +1247,8 @@
     case .on:
       var expectedWhenGivenPreviousState = expected
       if let updateStateToExpectedResult = updateStateToExpectedResult {
-<<<<<<< HEAD
         try Dependencies.withDependencies {
-          $0 = self.dependencies
-=======
-        try withDependencies {
           $0 = self.reducer.dependencies
->>>>>>> b6559103
         } operation: {
           try updateStateToExpectedResult(&expectedWhenGivenPreviousState)
         }
@@ -1299,13 +1264,8 @@
     case .off:
       var expectedWhenGivenActualState = actual
       if let updateStateToExpectedResult = updateStateToExpectedResult {
-<<<<<<< HEAD
         try Dependencies.withDependencies {
-          $0 = self.dependencies
-=======
-        try withDependencies {
           $0 = self.reducer.dependencies
->>>>>>> b6559103
         } operation: {
           try updateStateToExpectedResult(&expectedWhenGivenActualState)
         }
@@ -1323,13 +1283,8 @@
         if let updateStateToExpectedResult = updateStateToExpectedResult {
           _XCTExpectFailure(strict: false) {
             do {
-<<<<<<< HEAD
               try Dependencies.withDependencies {
-                $0 = self.dependencies
-=======
-              try withDependencies {
                 $0 = self.reducer.dependencies
->>>>>>> b6559103
               } operation: {
                 try updateStateToExpectedResult(&expectedWhenGivenPreviousState)
               }
@@ -2291,13 +2246,8 @@
 /// await store.send(.stopTimerButtonTapped).finish()
 /// ```
 ///
-<<<<<<< HEAD
-/// See ``TestStore/finish(timeout:file:line:)-43l4y`` for the ability to await all in-flight
-/// effects in the test store.
-=======
 /// See ``TestStore/finish(timeout:file:line:)`` for the ability to await all in-flight effects in
 /// the test store.
->>>>>>> b6559103
 ///
 /// See ``ViewStoreTask`` for the analog provided to ``ViewStore``.
 public struct TestStoreTask: Hashable, Sendable {

--- conflicted
+++ resolved
@@ -493,47 +493,6 @@
       ])
   }
 
-<<<<<<< HEAD
-  func testScopingRemovesDuplicatesWithProvidedClosure() {
-    struct State: Equatable {
-      var place: String
-    }
-    enum Action: Equatable {
-      case noop
-      case updatePlace(String)
-    }
-    let reducer = Reducer<State, Action, Void> { state, action, _ in
-      switch action {
-      case .noop:
-        return .none
-      case let .updatePlace(place):
-        state.place = place
-        return .none
-      }
-    }
-    let parentStore = Store(initialState: .init(place: "New York"), reducer: reducer, environment: ())
-    let childStore: Store<State, Action> = parentStore.scope(
-      state: { $0 },
-      action: { $0 },
-      removeDuplicates: ==
-    )
-    var scopeCount: Int = 0
-    let leafStore: Store<State, Action> = childStore.scope(
-      state: { parentState -> State in
-        scopeCount += 1
-        return parentState
-      },
-      action: { $0 },
-      removeDuplicates: ==
-    )
-    XCTAssertEqual(scopeCount, 1)
-    parentStore.send(.noop)
-    XCTAssertEqual(scopeCount, 1)
-    parentStore.send(.updatePlace("Washington"))
-    XCTAssertEqual(scopeCount, 2)
-    childStore.send(.noop)
-    leafStore.send(.noop)
-=======
   func testNonMainQueueStore() {
     var expectations: [XCTestExpectation] = []
     for i in 1...100 {
@@ -561,6 +520,46 @@
     }
 
     wait(for: expectations, timeout: 1)
->>>>>>> 0a39f4c7
+  }
+
+  func testScopingRemovesDuplicatesWithProvidedClosure() {
+      struct State: Equatable {
+        var place: String
+      }
+      enum Action: Equatable {
+        case noop
+        case updatePlace(String)
+      }
+      let reducer = Reducer<State, Action, Void> { state, action, _ in
+        switch action {
+        case .noop:
+          return .none
+        case let .updatePlace(place):
+          state.place = place
+          return .none
+        }
+      }
+      let parentStore = Store(initialState: .init(place: "New York"), reducer: reducer, environment: ())
+      let childStore: Store<State, Action> = parentStore.scope(
+        state: { $0 },
+        action: { $0 },
+        removeDuplicates: ==
+      )
+      var scopeCount: Int = 0
+      let leafStore: Store<State, Action> = childStore.scope(
+        state: { parentState -> State in
+          scopeCount += 1
+          return parentState
+        },
+        action: { $0 },
+        removeDuplicates: ==
+      )
+      XCTAssertEqual(scopeCount, 1)
+      parentStore.send(.noop)
+      XCTAssertEqual(scopeCount, 1)
+      parentStore.send(.updatePlace("Washington"))
+      XCTAssertEqual(scopeCount, 2)
+      childStore.send(.noop)
+      leafStore.send(.noop)
   }
 }
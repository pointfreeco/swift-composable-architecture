import Combine
import ComposableArchitecture
import CoreLocation

/// A wrapper around CoreLocation's `CLLocationManager` that exposes its functionality through
/// effects and actions, making it easy to use with the Composable Architecture and easy to test.
///
/// To use it, one begins by adding an action to your domain that represents all of the actions the
/// manager can emit via the `CLLocationManagerDelegate` methods:
///
<<<<<<< HEAD
///     import ComposableCoreLocation
=======
///     let store = Store(
///       initialState: AppState(),
///       reducer: appReducer,
///       environment: AppEnvironment(
///         locationManager: LocationManager.live
///       )
///     )
>>>>>>> 34188faf
///
///     enum AppAction {
///       case locationManager(LocationManagerClient.Action)
///
<<<<<<< HEAD
///       // Your domain's other actions:
///       ...
///     }
/// The `LocationManagerClient.Action` enum holds a case for each delegate method of
/// `CLLocationManagerDelegate`, such as `didUpdateLocations`, `didEnterRegion`, `didUpdateHeading`
/// and more.
///
/// Next we add `LocationManagerClient`, which is the wrapper type around `CLLocationManager` that
/// the library provides, to the application's environment of dependencies:
///
///     struct AppEnvironment {
///       var locationManager: LocationManagerClient
///
///       // Your domain's other dependencies:
///       ...
///     }
///
/// Next, we create a location manager and request authorization from our application's reducer by
/// returning an effect from an action to kick things off. One good choice for such an action is the
/// `onAppear` of your view. Also you must provide a unique identifier to associate with the
/// location manager you create since it is possible to have multiple managers running at once if
/// that's what you need.
=======
///      enum AppAction {
///        case locationManager(LocationManager.Action)
///        // Other actions...
///      }
///
///  In the reducer you create a location manager by returning the `.create` effect from an action,
///  say for example, an `.onAppear` action:
>>>>>>> 34188faf
///
///     let appReducer = AppReducer<AppState, AppAction, AppEnvironment> {
///       state, action, environment in
///
<<<<<<< HEAD
///       // A unique identifier for our location manager, just in case we want to use
///       // more than one in your application.
=======
///       // A unique identifier for our location manager, just in case we want to use more than one
///       // in your application.
>>>>>>> 34188faf
///       struct LocationManagerId: Hashable {}
///
///       switch action {
///       case .onAppear:
///         return .merge(
///           environment.locationManager
///             .create(id: LocationManagerId())
///             .map(AppAction.locationManager),
///
///           environment.locationManager
///             .requestWhenInUseAuthorization(id: LocationManagerId())
///             .fireAndForget()
///           )
///
///       ...
///       }
///     }
///
/// With that initial set up we will now get all of `CLLocationManagerDelegate`'s methods delivered
/// to our reducer via actions. To handle a particular delegate action we simply need to destructure
/// it inside the `.locationManager` case we added to our `AppAction`. For example, once we get
/// location authorization from the user we could request their current location:
///
///     case .locationManager(.didChangeAuthorization(.authorizedAlways)),
///          .locationManager(.didChangeAuthorization(.authorizedWhenInUse)):
///
///       return environment.locationManager
///         .requestLocation(id: LocationManagerId())
///         .fireAndForget()
///
/// And if the user denies location access we can show an alert telling them that we need access to
/// be able to do anything in the app:
///
///     case .locationManager(.didChangeAuthorization(.denied)),
///          .locationManager(.didChangeAuthorization(.restricted)):
///
///       state.alert = """
///         Please give location access so that we can show you some cool stuff.
///         """
///       return .none
///
/// And we'll be notified of the user's location being obtained by handling the `.didUpdateLocations`
/// action:
///
///     case let .locationManager(.didUpdateLocations(locations)):
///       // Do something cool with user's current location.
///       ...
///
/// And once you have handled all the `CLLocationManagerDelegate` actions you care about, you can
/// ignore the rest:
///
///     case .locationManager:
///       return .none
///
/// Accessing any functionality on the location manager is done by returning effects from the reducer.
/// For example, if you want to request the user's current location when they tap a button, then you
/// can do the following:
///
/// And finally, when creating the `Store` to power your application you will supply the "live"
/// implementation of the `LocationManagerClient`, which is to say a client instance that actually
/// holds onto a `CLLocationManager` on the inside and interacts with it directly:
///
///     let store = Store(
///       initialState: AppState(),
///       reducer: appReducer,
///       environment: AppEnvironment(
///         locationManager: .live,
///         // And your other dependencies...
///       )
///     )
///
/// That is enough to implement a basic application that interacts with CoreLocation.
///
/// The true power of building your application this way and interfacing with CoreLocation this
/// way is the ability to test how your application interacts with CoreLocation. It starts by
/// creating a `TestStore` whose environment contains the `.mock` version of the
/// `LocationManagerClient`. The `.mock` function allows you to create a fully controlled
/// version of the client that does not interact with a `CLLocationManager` at all. Instead,
/// you override whichever endpoints your feature needs to supply deterministic functionality.
///
/// For example, to test the flow of asking for location authorization, being denied, and showing
///   an alert we need to override the `create` endpoint and the `requestWhenInUseAuthorization`
///   endpoint. The `create` endpoint needs to return an effect that emits the delegate actions,
/// which we can control via a publish subject. And the `requestWhenInUseAuthorization` endpoint
/// is a fire-and-forget effect, but we can make assertions that it was called how we expect.
///
///     var didRequestInUseAuthorization = false
///     let locationManagerSubject = PassthroughSubject<LocationManagerClient.Action, Never>()
///
///     let store = TestStore(
///       initialState: AppState(),
///       reducer: appReducer,
///       environment: AppEnvironment(
<<<<<<< HEAD
///         locationManager: .mock(
///           create: { _ in locationManagerSubject.eraseToEffect() },
///           requestWhenInUseAuthorization: { _ in
///             .fireAndForget { didRequestInUseAuthorization = true }
///         })
///       )
///     )
///
/// Then we can write an assertion that simulates a sequence of user steps and location manager
/// delegate actions, and we assert on how state mutates and how effects are received. For
/// example, we can have the user come to the screen, have the location authorization request
/// denied, and then assert that an effect was received which caused the alert to show:
///
///     store.assert(
///       .send(.onAppear),
///
///       // Simulate the user denying location access
///       .do {
///         locationManagerSubject.send(.didChangeAuthorization(.denied))
///       },
///
///       // We receive the authorization change delegate action from the effect
///       .receive(.locationManager(.didChangeAuthorization(.denied))) {
///         $0.alert = "Please give location access so that we can show you some cool stuff."
///       },
///
///       // Store assertions require all effects to be completed, so we complete
///       // the subject manually.
///       .do {
///         locationManagerSubject.send(completion: .finished)
///       }
///     )
///
/// And this is only the tip of the iceberg. We can further test what happens when we are given
/// authorization by the user and the request for their location returns a specific location
/// that we control, and even what happens when the request for their location fails. It is very
/// easy to write these tests, and allows us to test deep, subtle properties of our application.
=======
///         locationManager: LocationManager.mock(
///           // override any manager endpoints used by your test, e.g.
///           authorizationStatus: { .authorizedAlways }
///         )
///       )
///     )
///
/// It is also helpful to use `LocationManager.mock` in SwiftUI previews. Most of the features of
/// `CLLocationManager` do not work in SwiftUI previews, and so by using the `.mock` version you can
/// access a little more functionality without needing to run your application in a simulator or
/// device.
>>>>>>> 34188faf
///
public struct LocationManager {

  public enum Action: Equatable {
    case didChangeAuthorization(CLAuthorizationStatus)

    @available(tvOS, unavailable)
    @available(watchOS, unavailable)
    case didDetermineState(CLRegionState, region: Region)

    @available(tvOS, unavailable)
    @available(watchOS, unavailable)
    case didEnterRegion(Region)

    @available(tvOS, unavailable)
    @available(watchOS, unavailable)
    case didExitRegion(Region)

    @available(macOS, unavailable)
    @available(tvOS, unavailable)
    @available(watchOS, unavailable)
    case didFailRanging(beaconConstraint: CLBeaconIdentityConstraint, error: Error)

    case didFailWithError(Error)

    @available(tvOS, unavailable)
    @available(watchOS, unavailable)
    case didFinishDeferredUpdatesWithError(Error?)

    @available(tvOS, unavailable)
    @available(watchOS, unavailable)
    case didPauseLocationUpdates

    @available(tvOS, unavailable)
    @available(watchOS, unavailable)
    case didResumeLocationUpdates

    @available(tvOS, unavailable)
    @available(watchOS, unavailable)
    case didStartMonitoring(region: Region)

    @available(macOS, unavailable)
    @available(tvOS, unavailable)
    case didUpdateHeading(newHeading: Heading)

    case didUpdateLocations([Location])

    @available(macCatalyst, deprecated: 13)
    @available(tvOS, unavailable)
    case didUpdateTo(newLocation: Location, oldLocation: Location)

    @available(macOS, unavailable)
    @available(tvOS, unavailable)
    @available(watchOS, unavailable)
    case didVisit(Visit)

    @available(tvOS, unavailable)
    @available(watchOS, unavailable)
    case monitoringDidFail(region: Region?, error: Error)
  }

  public struct Error: Swift.Error, Equatable {
    public let error: NSError

    public init(_ error: Swift.Error) {
      self.error = error as NSError
    }
  }

  public var authorizationStatus: () -> CLAuthorizationStatus = {
    _unimplemented("authorizationStatus")
  }

  var create: (AnyHashable) -> Effect<Action, Never> = { _ in _unimplemented("create") }

  var destroy: (AnyHashable) -> Effect<Never, Never> = { _ in _unimplemented("destroy") }

  @available(macOS, unavailable)
  @available(tvOS, unavailable)
  var dismissHeadingCalibrationDisplay: (AnyHashable) -> Effect<Never, Never> = { _ in
    _unimplemented("dismissHeadingCalibrationDisplay")
  }

  @available(macOS, unavailable)
  @available(tvOS, unavailable)
  var heading: (AnyHashable) -> Heading? = { _ in _unimplemented("heading") }

  @available(tvOS, unavailable)
  public var headingAvailable: () -> Bool = { _unimplemented("headingAvailable") }

  @available(macOS, unavailable)
  @available(tvOS, unavailable)
  @available(watchOS, unavailable)
  public var isRangingAvailable: () -> Bool = { _unimplemented("isRangingAvailable") }

  var location: (AnyHashable) -> Location = { _ in _unimplemented("location") }

  public var locationServicesEnabled: () -> Bool = { _unimplemented("locationServicesEnabled") }

  @available(tvOS, unavailable)
  @available(watchOS, unavailable)
  var maximumRegionMonitoringDistance: (AnyHashable) -> CLLocationDistance = { _ in
    _unimplemented("maximumRegionMonitoringDistance")
  }

  @available(tvOS, unavailable)
  @available(watchOS, unavailable)
  var monitoredRegions: (AnyHashable) -> Set<Region> = { _ in _unimplemented("monitoredRegions") }

  @available(tvOS, unavailable)
  var requestAlwaysAuthorization: (AnyHashable) -> Effect<Never, Never> = { _ in
    _unimplemented("requestAlwaysAuthorization")
  }

  var requestLocation: (AnyHashable) -> Effect<Never, Never> = { _ in
    _unimplemented("requestLocation")
  }

  @available(macOS, unavailable)
  var requestWhenInUseAuthorization: (AnyHashable) -> Effect<Never, Never> = { _ in
    _unimplemented("requestWhenInUseAuthorization")
  }

  var set: (AnyHashable, Properties) -> Effect<Never, Never> = { _, _ in _unimplemented("set") }

  @available(tvOS, unavailable)
  @available(watchOS, unavailable)
  public var significantLocationChangeMonitoringAvailable: () -> Bool = {
    _unimplemented("significantLocationChangeMonitoringAvailable")
  }

  @available(tvOS, unavailable)
  @available(watchOS, unavailable)
  var startMonitoringForRegion: (AnyHashable, Region) -> Effect<Never, Never> = { _, _ in
    _unimplemented("startMonitoringForRegion")
  }

  @available(tvOS, unavailable)
  @available(watchOS, unavailable)
  var startMonitoringSignificantLocationChanges: (AnyHashable) -> Effect<Never, Never> = { _ in
    _unimplemented("startMonitoringSignificantLocationChanges")
  }

  @available(macOS, unavailable)
  @available(tvOS, unavailable)
  @available(watchOS, unavailable)
  var startMonitoringVisits: (AnyHashable) -> Effect<Never, Never> = { _ in
    _unimplemented("startMonitoringVisits")
  }

  @available(macOS, unavailable)
  @available(tvOS, unavailable)
  var startUpdatingHeading: (AnyHashable) -> Effect<Never, Never> = { _ in
    _unimplemented("startUpdatingHeading")
  }

  @available(tvOS, unavailable)
  var startUpdatingLocation: (AnyHashable) -> Effect<Never, Never> = { _ in
    _unimplemented("startUpdatingLocation")
  }

  @available(tvOS, unavailable)
  @available(watchOS, unavailable)
  var stopMonitoringForRegion: (AnyHashable, Region) -> Effect<Never, Never> = { _, _ in
    _unimplemented("stopMonitoringForRegion")
  }

  @available(tvOS, unavailable)
  @available(watchOS, unavailable)
  var stopMonitoringSignificantLocationChanges: (AnyHashable) -> Effect<Never, Never> = { _ in
    _unimplemented("stopMonitoringSignificantLocationChanges")
  }

  @available(macOS, unavailable)
  @available(tvOS, unavailable)
  @available(watchOS, unavailable)
  var stopMonitoringVisits: (AnyHashable) -> Effect<Never, Never> = { _ in
    _unimplemented("stopMonitoringVisits")
  }

  @available(macOS, unavailable)
  @available(tvOS, unavailable)
  var stopUpdatingHeading: (AnyHashable) -> Effect<Never, Never> = { _ in
    _unimplemented("stopUpdatingHeading")
  }

  var stopUpdatingLocation: (AnyHashable) -> Effect<Never, Never> = { _ in
    _unimplemented("stopUpdatingLocation")
  }

  public func create(id: AnyHashable) -> Effect<Action, Never> {
    self.create(id)
  }

  public func destroy(id: AnyHashable) -> Effect<Never, Never> {
    self.destroy(id)
  }

  @available(macOS, unavailable)
  @available(tvOS, unavailable)
  public func dismissHeadingCalibrationDisplay(id: AnyHashable) -> Effect<Never, Never> {
    self.dismissHeadingCalibrationDisplay(id)
  }

  @available(macOS, unavailable)
  @available(tvOS, unavailable)
  public func heading(id: AnyHashable) -> Heading? { self.heading(id) }

  public func location(id: AnyHashable) -> Location { self.location(id) }

  @available(tvOS, unavailable)
  @available(watchOS, unavailable)
  public func maximumRegionMonitoringDistance(id: AnyHashable) -> CLLocationDistance {
    self.maximumRegionMonitoringDistance(id)
  }

  @available(tvOS, unavailable)
  @available(watchOS, unavailable)
  public func monitoredRegions(id: AnyHashable) -> Set<Region> { self.monitoredRegions(id) }

  @available(tvOS, unavailable)
  public func requestAlwaysAuthorization(id: AnyHashable) -> Effect<Never, Never> {
    self.requestAlwaysAuthorization(id)
  }

  public func requestLocation(id: AnyHashable) -> Effect<Never, Never> { self.requestLocation(id) }

  @available(macOS, unavailable)
  public func requestWhenInUseAuthorization(id: AnyHashable) -> Effect<Never, Never> {
    self.requestWhenInUseAuthorization(id)
  }

  @available(macOS, unavailable)
  @available(tvOS, unavailable)
  @available(watchOS, unavailable)
  public func set(
    id: AnyHashable,
    activityType: CLActivityType? = nil,
    allowsBackgroundLocationUpdates: Bool? = nil,
    desiredAccuracy: CLLocationAccuracy? = nil,
    distanceFilter: CLLocationDistance? = nil,
    headingFilter: CLLocationDegrees? = nil,
    headingOrientation: CLDeviceOrientation? = nil,
    pausesLocationUpdatesAutomatically: Bool? = nil,
    showsBackgroundLocationIndicator: Bool? = nil
  ) -> Effect<Never, Never> {
    self.set(
      id,
      Properties(
        activityType: activityType,
        allowsBackgroundLocationUpdates: allowsBackgroundLocationUpdates,
        desiredAccuracy: desiredAccuracy,
        distanceFilter: distanceFilter,
        headingFilter: headingFilter,
        headingOrientation: headingOrientation,
        pausesLocationUpdatesAutomatically: pausesLocationUpdatesAutomatically,
        showsBackgroundLocationIndicator: showsBackgroundLocationIndicator
      )
    )
  }

  @available(iOS, unavailable)
  @available(macCatalyst, unavailable)
  @available(watchOS, unavailable)
  public func set(
    id: AnyHashable,
    desiredAccuracy: CLLocationAccuracy? = nil,
    distanceFilter: CLLocationDistance? = nil
  ) -> Effect<Never, Never> {
    self.set(
      id,
      Properties(
        desiredAccuracy: desiredAccuracy,
        distanceFilter: distanceFilter
      )
    )
  }

  @available(iOS, unavailable)
  @available(macCatalyst, unavailable)
  @available(macOS, unavailable)
  @available(tvOS, unavailable)
  public func set(
    id: AnyHashable,
    activityType: CLActivityType? = nil,
    allowsBackgroundLocationUpdates: Bool? = nil,
    desiredAccuracy: CLLocationAccuracy? = nil,
    distanceFilter: CLLocationDistance? = nil,
    headingFilter: CLLocationDegrees? = nil,
    headingOrientation: CLDeviceOrientation? = nil
  ) -> Effect<Never, Never> {
    self.set(
      id,
      Properties(
        activityType: activityType,
        allowsBackgroundLocationUpdates: allowsBackgroundLocationUpdates,
        desiredAccuracy: desiredAccuracy,
        distanceFilter: distanceFilter,
        headingFilter: headingFilter,
        headingOrientation: headingOrientation
      )
    )
  }
  @available(tvOS, unavailable)
  @available(watchOS, unavailable)
  public func startMonitoringForRegion(id: AnyHashable, region: Region) -> Effect<Never, Never> {
    self.startMonitoringForRegion(id, region)
  }

  @available(tvOS, unavailable)
  @available(watchOS, unavailable)
  public func startMonitoringSignificantLocationChanges(id: AnyHashable) -> Effect<Never, Never> {
    self.startMonitoringSignificantLocationChanges(id)
  }

  @available(macOS, unavailable)
  @available(tvOS, unavailable)
  @available(watchOS, unavailable)
  public func startMonitoringVisits(id: AnyHashable) -> Effect<Never, Never> {
    self.startMonitoringVisits(id)
  }

  @available(macOS, unavailable)
  @available(tvOS, unavailable)
  public func startUpdatingHeading(id: AnyHashable) -> Effect<Never, Never> {
    self.startUpdatingHeading(id)
  }

  @available(tvOS, unavailable)
  public func startUpdatingLocation(id: AnyHashable) -> Effect<Never, Never> {
    self.startUpdatingLocation(id)
  }

  @available(tvOS, unavailable)
  @available(watchOS, unavailable)
  public func stopMonitoringForRegion(id: AnyHashable, region: Region) -> Effect<Never, Never> {
    self.stopMonitoringForRegion(id, region)
  }

  @available(tvOS, unavailable)
  @available(watchOS, unavailable)
  public func stopMonitoringSignificantLocationChanges(id: AnyHashable) -> Effect<Never, Never> {
    self.stopMonitoringSignificantLocationChanges(id)
  }

  @available(macOS, unavailable)
  @available(tvOS, unavailable)
  @available(watchOS, unavailable)
  public func stopMonitoringVisits(id: AnyHashable) -> Effect<Never, Never> {
    self.stopMonitoringVisits(id)
  }

  @available(macOS, unavailable)
  @available(tvOS, unavailable)
  public func stopUpdatingHeading(id: AnyHashable) -> Effect<Never, Never> {
    self.stopUpdatingHeading(id)
  }

  public func stopUpdatingLocation(id: AnyHashable) -> Effect<Never, Never> {
    self.stopUpdatingLocation(id)
  }
}

extension LocationManager {
  public struct Properties: Equatable {
    @available(macOS, unavailable)
    @available(tvOS, unavailable)
    var activityType: CLActivityType? = nil

    @available(macOS, unavailable)
    @available(tvOS, unavailable)
    var allowsBackgroundLocationUpdates: Bool? = nil

    var desiredAccuracy: CLLocationAccuracy? = nil

    var distanceFilter: CLLocationDistance? = nil

    @available(macOS, unavailable)
    @available(tvOS, unavailable)
    var headingFilter: CLLocationDegrees? = nil

    @available(macOS, unavailable)
    @available(tvOS, unavailable)
    var headingOrientation: CLDeviceOrientation? = nil

    @available(macOS, unavailable)
    @available(tvOS, unavailable)
    @available(watchOS, unavailable)
    var pausesLocationUpdatesAutomatically: Bool? = nil

    @available(macOS, unavailable)
    @available(tvOS, unavailable)
    @available(watchOS, unavailable)
    var showsBackgroundLocationIndicator: Bool? = nil

    public static func == (lhs: Self, rhs: Self) -> Bool {
      var isEqual = true
      #if os(iOS) || targetEnvironment(macCatalyst) || os(watchOS)
        isEqual =
          isEqual
          && lhs.activityType == rhs.activityType
          && lhs.allowsBackgroundLocationUpdates == rhs.allowsBackgroundLocationUpdates
      #endif
      isEqual =
        isEqual
        && lhs.desiredAccuracy == rhs.desiredAccuracy
        && lhs.distanceFilter == rhs.distanceFilter
      #if os(iOS) || targetEnvironment(macCatalyst) || os(watchOS)
        isEqual =
          isEqual
          && lhs.headingFilter == rhs.headingFilter
          && lhs.headingOrientation == rhs.headingOrientation
      #endif
      #if os(iOS) || targetEnvironment(macCatalyst)
        isEqual =
          isEqual
          && lhs.pausesLocationUpdatesAutomatically == rhs.pausesLocationUpdatesAutomatically
          && lhs.showsBackgroundLocationIndicator == rhs.showsBackgroundLocationIndicator
      #endif
      return isEqual
    }

    @available(macOS, unavailable)
    @available(tvOS, unavailable)
    @available(watchOS, unavailable)
    public init(
      activityType: CLActivityType? = nil,
      allowsBackgroundLocationUpdates: Bool? = nil,
      desiredAccuracy: CLLocationAccuracy? = nil,
      distanceFilter: CLLocationDistance? = nil,
      headingFilter: CLLocationDegrees? = nil,
      headingOrientation: CLDeviceOrientation? = nil,
      pausesLocationUpdatesAutomatically: Bool? = nil,
      showsBackgroundLocationIndicator: Bool? = nil
    ) {
      self.activityType = activityType
      self.allowsBackgroundLocationUpdates = allowsBackgroundLocationUpdates
      self.desiredAccuracy = desiredAccuracy
      self.distanceFilter = distanceFilter
      self.headingFilter = headingFilter
      self.headingOrientation = headingOrientation
      self.pausesLocationUpdatesAutomatically = pausesLocationUpdatesAutomatically
      self.showsBackgroundLocationIndicator = showsBackgroundLocationIndicator
    }

    @available(iOS, unavailable)
    @available(macCatalyst, unavailable)
    @available(watchOS, unavailable)
    public init(
      desiredAccuracy: CLLocationAccuracy? = nil,
      distanceFilter: CLLocationDistance? = nil
    ) {
      self.desiredAccuracy = desiredAccuracy
      self.distanceFilter = distanceFilter
    }

    @available(iOS, unavailable)
    @available(macCatalyst, unavailable)
    @available(macOS, unavailable)
    @available(tvOS, unavailable)
    public init(
      activityType: CLActivityType? = nil,
      allowsBackgroundLocationUpdates: Bool? = nil,
      desiredAccuracy: CLLocationAccuracy? = nil,
      distanceFilter: CLLocationDistance? = nil,
      headingFilter: CLLocationDegrees? = nil,
      headingOrientation: CLDeviceOrientation? = nil
    ) {
      self.activityType = activityType
      self.allowsBackgroundLocationUpdates = allowsBackgroundLocationUpdates
      self.desiredAccuracy = desiredAccuracy
      self.distanceFilter = distanceFilter
      self.headingFilter = headingFilter
      self.headingOrientation = headingOrientation
    }
  }
<<<<<<< HEAD
=======
}

public func _unimplemented(
  _ function: StaticString, file: StaticString = #file, line: UInt = #line
) -> Never {
  fatalError(
    """
    \(function) was called but is not implemented. Provide an implementation to \
    "LocationManager.mock".
    """,
    file: file,
    line: line
  )
>>>>>>> 34188faf
}<|MERGE_RESOLUTION|>--- conflicted
+++ resolved
@@ -8,22 +8,11 @@
 /// To use it, one begins by adding an action to your domain that represents all of the actions the
 /// manager can emit via the `CLLocationManagerDelegate` methods:
 ///
-<<<<<<< HEAD
 ///     import ComposableCoreLocation
-=======
-///     let store = Store(
-///       initialState: AppState(),
-///       reducer: appReducer,
-///       environment: AppEnvironment(
-///         locationManager: LocationManager.live
-///       )
-///     )
->>>>>>> 34188faf
 ///
 ///     enum AppAction {
 ///       case locationManager(LocationManagerClient.Action)
 ///
-<<<<<<< HEAD
 ///       // Your domain's other actions:
 ///       ...
 ///     }
@@ -46,26 +35,12 @@
 /// `onAppear` of your view. Also you must provide a unique identifier to associate with the
 /// location manager you create since it is possible to have multiple managers running at once if
 /// that's what you need.
-=======
-///      enum AppAction {
-///        case locationManager(LocationManager.Action)
-///        // Other actions...
-///      }
-///
-///  In the reducer you create a location manager by returning the `.create` effect from an action,
-///  say for example, an `.onAppear` action:
->>>>>>> 34188faf
 ///
 ///     let appReducer = AppReducer<AppState, AppAction, AppEnvironment> {
 ///       state, action, environment in
 ///
-<<<<<<< HEAD
 ///       // A unique identifier for our location manager, just in case we want to use
 ///       // more than one in your application.
-=======
-///       // A unique identifier for our location manager, just in case we want to use more than one
-///       // in your application.
->>>>>>> 34188faf
 ///       struct LocationManagerId: Hashable {}
 ///
 ///       switch action {
@@ -159,7 +134,6 @@
 ///       initialState: AppState(),
 ///       reducer: appReducer,
 ///       environment: AppEnvironment(
-<<<<<<< HEAD
 ///         locationManager: .mock(
 ///           create: { _ in locationManagerSubject.eraseToEffect() },
 ///           requestWhenInUseAuthorization: { _ in
@@ -197,19 +171,6 @@
 /// authorization by the user and the request for their location returns a specific location
 /// that we control, and even what happens when the request for their location fails. It is very
 /// easy to write these tests, and allows us to test deep, subtle properties of our application.
-=======
-///         locationManager: LocationManager.mock(
-///           // override any manager endpoints used by your test, e.g.
-///           authorizationStatus: { .authorizedAlways }
-///         )
-///       )
-///     )
-///
-/// It is also helpful to use `LocationManager.mock` in SwiftUI previews. Most of the features of
-/// `CLLocationManager` do not work in SwiftUI previews, and so by using the `.mock` version you can
-/// access a little more functionality without needing to run your application in a simulator or
-/// device.
->>>>>>> 34188faf
 ///
 public struct LocationManager {
 
@@ -686,8 +647,6 @@
       self.headingOrientation = headingOrientation
     }
   }
-<<<<<<< HEAD
-=======
 }
 
 public func _unimplemented(
@@ -701,5 +660,4 @@
     file: file,
     line: line
   )
->>>>>>> 34188faf
 }
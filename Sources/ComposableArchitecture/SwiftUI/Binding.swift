import CustomDump
import SwiftUI

/// A property wrapper type that can designate properties of app state that can be directly bindable
/// in SwiftUI views.
///
/// Along with an action type that conforms to the ``BindableAction`` protocol, this type can be
/// used to safely eliminate the boilerplate that is typically incurred when working with multiple
/// mutable fields on state.
///
/// Read <doc:Bindings> for more information.
@dynamicMemberLookup
@propertyWrapper
public struct BindableState<Value> {
  /// The underlying value wrapped by the bindable state.
  public var wrappedValue: Value

  /// Creates bindable state from the value of another bindable state.
  public init(wrappedValue: Value) {
    self.wrappedValue = wrappedValue
  }

  /// A projection that can be used to derive bindings from a view store.
  ///
  /// Use the projected value to derive bindings from a view store with properties annotated with
  /// `@BindableState`. To get the `projectedValue`, prefix the property with `$`:
  ///
  /// ```swift
  /// TextField("Display name", text: viewStore.binding(\.$displayName))
  /// ```
  ///
  /// See ``BindableState`` for more details.
  public var projectedValue: Self {
    get { self }
    set { self = newValue }
  }

  /// Returns bindable state to the resulting value of a given key path.
  ///
  /// - Parameter keyPath: A key path to a specific resulting value.
  /// - Returns: A new bindable state.
  public subscript<Subject>(
    dynamicMember keyPath: WritableKeyPath<Value, Subject>
  ) -> BindableState<Subject> {
    get { .init(wrappedValue: self.wrappedValue[keyPath: keyPath]) }
    set { self.wrappedValue[keyPath: keyPath] = newValue.wrappedValue }
  }
}

extension BindableState: Equatable where Value: Equatable {}

extension BindableState: Hashable where Value: Hashable {}

extension BindableState: Decodable where Value: Decodable {
  public init(from decoder: Decoder) throws {
    do {
      let container = try decoder.singleValueContainer()
      self.init(wrappedValue: try container.decode(Value.self))
    } catch {
      self.init(wrappedValue: try Value(from: decoder))
    }
  }
}

extension BindableState: Encodable where Value: Encodable {
  public func encode(to encoder: Encoder) throws {
    do {
      var container = encoder.singleValueContainer()
      try container.encode(self.wrappedValue)
    } catch {
      try self.wrappedValue.encode(to: encoder)
    }
  }
}

extension BindableState: CustomReflectable {
  public var customMirror: Mirror {
    Mirror(reflecting: self.wrappedValue)
  }
}

extension BindableState: CustomDumpRepresentable {
  public var customDumpValue: Any {
    self.wrappedValue
  }
}

extension BindableState: CustomDebugStringConvertible where Value: CustomDebugStringConvertible {
  public var debugDescription: String {
    self.wrappedValue.debugDescription
  }
}

/// An action type that exposes a `binding` case that holds a ``BindingAction``.
///
/// Used in conjunction with ``BindableState`` to safely eliminate the boilerplate typically
/// associated with mutating multiple fields in state.
///
/// Read <doc:Bindings> for more information.
public protocol BindableAction {
  /// The root state type that contains bindable fields.
  associatedtype State

  /// Embeds a binding action in this action type.
  ///
  /// - Returns: A binding action.
  static func binding(_ action: BindingAction<State>) -> Self
}

extension BindableAction {
  /// Constructs a binding action for the given key path and bindable value.
  ///
  /// Shorthand for `.binding(.set(\.$keyPath, value))`.
  ///
  /// - Returns: A binding action.
  public static func set<Value: Equatable>(
    _ keyPath: WritableKeyPath<State, BindableState<Value>>,
    _ value: Value
  ) -> Self {
    self.binding(.set(keyPath, value))
  }
}

extension ViewStore where Action: BindableAction, Action.State == State {
  /// Returns a binding to the resulting bindable state of a given key path.
  ///
  /// - Parameter keyPath: A key path to a specific bindable state.
  /// - Returns: A new binding.
  public func binding<Value: Equatable>(
    _ keyPath: WritableKeyPath<State, BindableState<Value>>,
    file: StaticString = #file,
    fileID: StaticString = #fileID,
    line: UInt = #line
  ) -> Binding<Value> {
    self.binding(
      get: { $0[keyPath: keyPath].wrappedValue },
      send: { value in
        #if DEBUG
          let debugger = BindableActionViewStoreDebugger(
            value: value, bindableActionType: Action.self, file: file, fileID: fileID, line: line
          )
          let set: (inout State) -> Void = {
            $0[keyPath: keyPath].wrappedValue = value
            debugger.wasCalled = true
          }
        #else
          let set: (inout State) -> Void = { $0[keyPath: keyPath].wrappedValue = value }
        #endif
        return .binding(.init(keyPath: keyPath, set: set, value: value))
      }
    )
  }
}

/// An action that describes simple mutations to some root state at a writable key path.
///
/// Used in conjunction with ``BindableState`` and ``BindableAction`` to safely eliminate the
/// boilerplate typically associated with mutating multiple fields in state.
///
/// Read <doc:Bindings> for more information.
public struct BindingAction<Root>: Equatable {
  public let keyPath: PartialKeyPath<Root>

  @usableFromInline
  let set: (inout Root) -> Void
  let value: Any
  let valueIsEqualTo: (Any) -> Bool

  public static func == (lhs: Self, rhs: Self) -> Bool {
    lhs.keyPath == rhs.keyPath && lhs.valueIsEqualTo(rhs.value)
  }
}

extension BindingAction {
  /// Returns an action that describes simple mutations to some root state at a writable key path
  /// to bindable state.
  ///
  /// - Parameters:
  ///   - keyPath: A key path to the property that should be mutated. This property must be
  ///     annotated with the ``BindableState`` property wrapper.
  ///   - value: A value to assign at the given key path.
  /// - Returns: An action that describes simple mutations to some root state at a writable key
  ///   path.
  public static func set<Value: Equatable>(
    _ keyPath: WritableKeyPath<Root, BindableState<Value>>,
    _ value: Value
  ) -> Self {
    return .init(
      keyPath: keyPath,
      set: { $0[keyPath: keyPath].wrappedValue = value },
      value: value
    )
  }

  /// Matches a binding action by its key path.
  ///
  /// Implicitly invoked when switching on a reducer's action and pattern matching on a binding
  /// action directly to do further work:
  ///
  /// ```swift
  /// case .binding(\.$displayName): // Invokes the `~=` operator.
  ///   // Validate display name
  ///
  /// case .binding(\.$enableNotifications):
  ///   // Return an authorization request effect
  /// ```
  public static func ~= <Value>(
    keyPath: WritableKeyPath<Root, BindableState<Value>>,
    bindingAction: Self
  ) -> Bool {
    keyPath == bindingAction.keyPath
  }

  init<Value: Equatable>(
    keyPath: WritableKeyPath<Root, BindableState<Value>>,
    set: @escaping (inout Root) -> Void,
    value: Value
  ) {
    self.init(
      keyPath: keyPath,
      set: set,
      value: value,
      valueIsEqualTo: { $0 as? Value == value }
    )
  }
}

extension BindingAction {
  /// Transforms a binding action over some root state to some other type of root state given a
  /// key path.
  ///
  /// Useful in transforming binding actions on view state into binding actions on reducer state
  /// when the domain contains ``BindableState`` and ``BindableAction``.
  ///
  /// For example, we can model an feature that can bind an integer count to a stepper and make a
  /// network request to fetch a fact about that integer with the following domain:
  ///
  /// ```swift
  /// struct MyFeature: ReducerProtocol {
  ///   struct State: Equatable {
  ///     @BindableState var count = 0
  ///     var fact: String?
  ///     ...
  ///   }
  ///
  ///   enum Action: BindableAction {
  ///     case binding(BindingAction<State>)
  ///     case factButtonTapped
  ///     case factResponse(String?)
  ///     ...
  ///   }
  ///
  ///   @Dependency(\.numberFact) var numberFact
  ///
  ///   var body: some ReducerProtocol<State, Action> {
  ///     BindingReducer()
  ///     // ...
  ///   }
  /// }
  ///
  /// struct MyFeatureView: View {
  ///   let store: StoreOf<MyFeature>
  ///
  ///   var view: some View {
  ///     // ...
  ///   }
  /// }
  /// ```
  ///
  /// The view may want to limit the state and actions it has access to by introducing a
  /// view-specific domain that contains only the state and actions the view needs. Not only will
  /// this minimize the number of times a view's `body` is computed, it will prevent the view
  /// from accessing state or sending actions outside its purview. We can define it with its own
  /// bindable state and bindable action:
  ///
  /// ```swift
  /// extension MyFeatureView {
  ///   struct ViewState: Equatable {
  ///     @BindableState var count: Int
  ///     let fact: String?
  ///     // no access to any other state on `MyFeature.State`, like child domains
  ///   }
  ///
  ///   enum ViewAction: BindableAction {
  ///     case binding(BindingAction<ViewState>)
  ///     case factButtonTapped
  ///     // no access to any other action on `MyFeature.Action`, like `factResponse`
  ///   }
  /// }
  /// ```
  ///
  /// In order to transform a `BindingAction<ViewState>` sent from the view domain into a
  /// `BindingAction<MyFeature.State>`, we need a writable key path from `MyFeature.State` to
  /// `ViewState`. We can synthesize one by defining a computed property on `MyFeature.State` with a
  /// getter and a setter. The setter should communicate any mutations to bindable state back to the
  /// parent state:
  ///
  /// ```swift
  /// extension MyFeature.State {
  ///   var view: MyFeatureView.ViewState {
  ///     get { .init(count: self.count, fact: self.fact) }
  ///     set { self.count = newValue.count }
  ///   }
  /// }
  /// ```
  ///
  /// With this property defined it is now possible to transform a `BindingAction<ViewState>` into
  /// a `BindingAction<MyFeature.State>`, which means we can transform a `ViewAction` into an
  /// `MyFeature.Action`. This is where `pullback` comes into play: we can unwrap the view action's
  /// binding action on view state and transform it with `pullback` to work with feature state. We
  /// can define a helper that performs this transformation, as well as route any other view actions
  /// to their reducer equivalents:
  ///
  /// ```swift
  /// extension MyFeature.Action {
  ///   static func view(_ viewAction: MyFeature.View.ViewAction) -> Self {
  ///     switch viewAction {
  ///     case let .binding(action):
  ///       // transform view binding actions into feature binding actions
  ///       return .binding(action.pullback(\.view))
  ///
  ///     case let .factButtonTapped
  ///       // route `ViewAction.factButtonTapped` to `MyFeature.Action.factButtonTapped`
  ///       return .factButtonTapped
  ///     }
  ///   }
  /// }
  /// ```
  ///
  /// Finally, in the view we can invoke ``Store/scope(state:action:)`` with these domain
  /// transformations to leverage the view store's binding helpers:
  ///
  /// ```swift
  /// WithViewStore(
<<<<<<< HEAD
  ///   self.store.scope(state: \.view, action: MyFeature.Action.view)
=======
  ///   self.store, observe: \.view, send: AppAction.view
>>>>>>> 5b78fbcb
  /// ) { viewStore in
  ///   Stepper("\(viewStore.count)", viewStore.binding(\.$count))
  ///   Button("Get number fact") { viewStore.send(.factButtonTapped) }
  ///   if let fact = viewStore.fact {
  ///     Text(fact)
  ///   }
  /// }
  /// ```
  ///
  /// - Parameter keyPath: A key path from a new type of root state to the original root state.
  /// - Returns: A binding action over a new type of root state.
  public func pullback<NewRoot>(
    _ keyPath: WritableKeyPath<NewRoot, Root>
  ) -> BindingAction<NewRoot> {
    .init(
      keyPath: (keyPath as AnyKeyPath).appending(path: self.keyPath) as! PartialKeyPath<NewRoot>,
      set: { self.set(&$0[keyPath: keyPath]) },
      value: self.value,
      valueIsEqualTo: self.valueIsEqualTo
    )
  }
}

extension BindingAction: CustomDumpReflectable {
  public var customDumpMirror: Mirror {
    Mirror(
      self,
      children: [
        "set": (self.keyPath, self.value)
      ],
      displayStyle: .enum
    )
  }
}

#if DEBUG
  private final class BindableActionViewStoreDebugger<Value> {
    let value: Value
    let bindableActionType: Any.Type
    let file: StaticString
    let fileID: StaticString
    let line: UInt
    var wasCalled = false

    init(
      value: Value,
      bindableActionType: Any.Type,
      file: StaticString,
      fileID: StaticString,
      line: UInt
    ) {
      self.value = value
      self.bindableActionType = bindableActionType
      self.file = file
      self.fileID = fileID
      self.line = line
    }

    deinit {
      guard self.wasCalled else {
        runtimeWarning(
          """
          A binding action sent from a view store at "%@:%d" was not handled. …

            Action:
              %@

          To fix this, invoke "BindingReducer()" from your feature reducer's "body".
          """,
          [
            "\(self.fileID)",
            self.line,
            "\(typeName(self.bindableActionType)).binding(.set(_, \(self.value)))",
          ],
          file: self.file,
          line: self.line
        )
        return
      }
    }
  }
#endif<|MERGE_RESOLUTION|>--- conflicted
+++ resolved
@@ -332,11 +332,7 @@
   ///
   /// ```swift
   /// WithViewStore(
-<<<<<<< HEAD
-  ///   self.store.scope(state: \.view, action: MyFeature.Action.view)
-=======
-  ///   self.store, observe: \.view, send: AppAction.view
->>>>>>> 5b78fbcb
+  ///   self.store, observe: \.view, send: MyFeature.Action.view
   /// ) { viewStore in
   ///   Stepper("\(viewStore.count)", viewStore.binding(\.$count))
   ///   Button("Get number fact") { viewStore.send(.factButtonTapped) }

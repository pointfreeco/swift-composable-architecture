import AuthenticationClient
import ComposableArchitecture
import Dispatch
import TwoFactorCore

public struct Login: ReducerProtocol, Sendable {
  public struct State: Equatable {
    @PresentationState public var alert: AlertState<AlertAction>?
    public var email = ""
    public var isFormValid = false
    public var isLoginRequestInFlight = false
    public var password = ""
    @PresentationState public var twoFactor: TwoFactor.State?

    public init() {}
  }

<<<<<<< HEAD
  public enum Action: Equatable {
    case alert(PresentationAction<AlertAction>)
=======
  public enum Action: Equatable, Sendable {
    case alertDismissed
>>>>>>> 79307e93
    case emailChanged(String)
    case passwordChanged(String)
    case loginButtonTapped
    case loginResponse(TaskResult<AuthenticationResponse>)
    case twoFactor(PresentationAction<TwoFactor.Action>)
  }

  public enum AlertAction: Equatable {}

  @Dependency(\.authenticationClient) var authenticationClient

  public init() {}

  public var body: some ReducerProtocol<State, Action> {
    Reduce { state, action in
      switch action {
      case .alert:
        return .none

      case let .emailChanged(email):
        state.email = email
        state.isFormValid = !state.email.isEmpty && !state.password.isEmpty
        return .none

      case let .loginResponse(.success(response)):
        state.isLoginRequestInFlight = false
        if response.twoFactorRequired {
          state.twoFactor = TwoFactor.State(token: response.token)
        }
        return .none

      case let .loginResponse(.failure(error)):
        state.alert = AlertState { TextState(error.localizedDescription) }
        state.isLoginRequestInFlight = false
        return .none

      case let .passwordChanged(password):
        state.password = password
        state.isFormValid = !state.email.isEmpty && !state.password.isEmpty
        return .none

      case .loginButtonTapped:
        state.isLoginRequestInFlight = true
        return .run { [email = state.email, password = state.password] send in
          await send(
            .loginResponse(
              await TaskResult {
                try await self.authenticationClient.login(
                  .init(email: email, password: password)
                )
              }
            )
          )
        }

      case .twoFactor:
        return .none
<<<<<<< HEAD
=======

      case .twoFactorDismissed:
        state.twoFactor = nil
        return .cancel(id: TwoFactor.CancelID.tearDown)
>>>>>>> 79307e93
      }
    }
    .ifLet(\.$alert, action: /Action.alert)
    .ifLet(\.$twoFactor, action: /Action.twoFactor) {
      TwoFactor()
    }
  }
}<|MERGE_RESOLUTION|>--- conflicted
+++ resolved
@@ -15,13 +15,8 @@
     public init() {}
   }
 
-<<<<<<< HEAD
   public enum Action: Equatable {
     case alert(PresentationAction<AlertAction>)
-=======
-  public enum Action: Equatable, Sendable {
-    case alertDismissed
->>>>>>> 79307e93
     case emailChanged(String)
     case passwordChanged(String)
     case loginButtonTapped
@@ -79,13 +74,6 @@
 
       case .twoFactor:
         return .none
-<<<<<<< HEAD
-=======
-
-      case .twoFactorDismissed:
-        state.twoFactor = nil
-        return .cancel(id: TwoFactor.CancelID.tearDown)
->>>>>>> 79307e93
       }
     }
     .ifLet(\.$alert, action: /Action.alert)

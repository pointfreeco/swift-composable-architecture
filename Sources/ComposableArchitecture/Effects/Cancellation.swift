--- conflicted
+++ resolved
@@ -122,22 +122,13 @@
   /// - Returns: A new effect that will cancel any currently in-flight effect with the given
   ///   identifier.
   public static func cancel(id: AnyHashable) -> Self {
-<<<<<<< HEAD
     let dependencies = DependencyValues._current
-    @Dependency(\.navigationID) var navigationID
-    let id = _CancelToken(id: id, navigationID: navigationID)
+    @Dependency(\.navigationIDPath) var navigationIDPath
+    let cancelID = _CancelID(id: id, navigationIDPath: navigationIDPath)
     return Deferred { () -> Publishers.CompactMap<Result<Action?, Failure>.Publisher, Action> in
       DependencyValues.$_current.withValue(dependencies) {
         _cancellablesLock.sync {
-          _cancellationCancellables[id]?.forEach { $0.cancel() }
-=======
-    @Dependency(\.navigationIDPath) var navigationIDPath
-    let cancelID = _CancelID(id: id, navigationIDPath: navigationIDPath)
-    return .fireAndForget {
-      _cancellablesLock.sync {
-        _cancellationCancellables[cancelID]?.forEach {
-          $0.cancel()
->>>>>>> 7b9759d7
+          _cancellationCancellables[cancelID]?.forEach { $0.cancel() }
         }
       }
       return Just<Action?>(nil)

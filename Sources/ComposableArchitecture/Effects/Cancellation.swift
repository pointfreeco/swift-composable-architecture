import Combine
import Foundation

extension EffectPublisher {
  /// Turns an effect into one that is capable of being canceled.
  ///
  /// To turn an effect into a cancellable one you must provide an identifier, which is used in
  /// ``EffectPublisher/cancel(id:)-6hzsl`` to identify which in-flight effect should be canceled.
  /// Any hashable value can be used for the identifier, such as a string, but you can add a bit of
  /// protection against typos by defining a new type for the identifier:
  ///
  /// ```swift
  /// struct LoadUserID {}
  ///
  /// case .reloadButtonTapped:
  ///   // Start a new effect to load the user
  ///   return self.apiClient.loadUser()
  ///     .map(Action.userResponse)
  ///     .cancellable(id: LoadUserID.self, cancelInFlight: true)
  ///
  /// case .cancelButtonTapped:
  ///   // Cancel any in-flight requests to load the user
  ///   return .cancel(id: LoadUserID.self)
  /// ```
  ///
  /// - Parameters:
  ///   - id: The effect's identifier.
  ///   - cancelInFlight: Determines if any in-flight effect with the same identifier should be
  ///     canceled before starting this new one.
  /// - Returns: A new effect that is capable of being canceled by an identifier.
  public func cancellable(id: AnyHashable, cancelInFlight: Bool = false) -> Self {
    @Dependency(\.navigationIDPath) var navigationIDPath

    switch self.operation {
    case .none:
      return .none
    case let .publisher(publisher):
      return Self(
        operation: .publisher(
          Deferred {
            ()
              -> Publishers.HandleEvents<
                Publishers.PrefixUntilOutput<
                  AnyPublisher<Action, Failure>, PassthroughSubject<Void, Never>
                >
              > in
            _cancellablesLock.lock()
            defer { _cancellablesLock.unlock() }

            if cancelInFlight {
              _cancellationCancellables.cancel(id: id, path: navigationIDPath)
            }

            let cancellationSubject = PassthroughSubject<Void, Never>()

            var cancellable: AnyCancellable!
            cancellable = AnyCancellable {
              _cancellablesLock.sync {
                cancellationSubject.send(())
                cancellationSubject.send(completion: .finished)
                _cancellationCancellables.remove(cancellable, at: id, path: navigationIDPath)
              }
            }

            return publisher.prefix(untilOutputFrom: cancellationSubject)
              .handleEvents(
                receiveSubscription: { _ in
                  _cancellablesLock.sync {
                    _cancellationCancellables.insert(cancellable, at: id, path: navigationIDPath)
                  }
                },
                receiveCompletion: { _ in cancellable.cancel() },
                receiveCancel: cancellable.cancel
              )
          }
          .eraseToAnyPublisher()
        )
      )
    case let .run(priority, operation):
      return withEscapedDependencies { continuation in
        return Self(
          operation: .run(priority) { send in
            await continuation.yield {
              await withTaskCancellation(id: id, cancelInFlight: cancelInFlight) {
                await operation(send)
              }
            }
          }
        )
      }
    }
  }

  /// Turns an effect into one that is capable of being canceled.
  ///
  /// A convenience for calling ``EffectPublisher/cancellable(id:cancelInFlight:)-29q60`` with a
  /// static type as the effect's unique identifier.
  ///
  /// - Parameters:
  ///   - id: A unique type identifying the effect.
  ///   - cancelInFlight: Determines if any in-flight effect with the same identifier should be
  ///     canceled before starting this new one.
  /// - Returns: A new effect that is capable of being canceled by an identifier.
  public func cancellable(id: Any.Type, cancelInFlight: Bool = false) -> Self {
    self.cancellable(id: ObjectIdentifier(id), cancelInFlight: cancelInFlight)
  }

  /// An effect that will cancel any currently in-flight effect with the given identifier.
  ///
  /// - Parameter id: An effect identifier.
  /// - Returns: A new effect that will cancel any currently in-flight effect with the given
  ///   identifier.
  public static func cancel(id: AnyHashable) -> Self {
    @Dependency(\.navigationIDPath) var navigationIDPath

    return .fireAndForget {
      _cancellablesLock.sync {
        _cancellationCancellables.cancel(id: id, path: navigationIDPath)
      }
    }
  }

  /// An effect that will cancel any currently in-flight effect with the given identifier.
  ///
  /// A convenience for calling ``EffectPublisher/cancel(id:)-6hzsl`` with a static type as the
  /// effect's unique identifier.
  ///
  /// - Parameter id: A unique type identifying the effect.
  /// - Returns: A new effect that will cancel any currently in-flight effect with the given
  ///   identifier.
  public static func cancel(id: Any.Type) -> Self {
    .cancel(id: ObjectIdentifier(id))
  }

  /// An effect that will cancel multiple currently in-flight effects with the given identifiers.
  ///
  /// - Parameter ids: An array of effect identifiers.
  /// - Returns: A new effect that will cancel any currently in-flight effects with the given
  ///   identifiers.
  public static func cancel(ids: [AnyHashable]) -> Self {
    .merge(ids.map(EffectPublisher.cancel(id:)))
  }

  /// An effect that will cancel multiple currently in-flight effects with the given identifiers.
  ///
  /// A convenience for calling ``EffectPublisher/cancel(ids:)-1cqqx`` with a static type as the
  /// effect's unique identifier.
  ///
  /// - Parameter ids: An array of unique types identifying the effects.
  /// - Returns: A new effect that will cancel any currently in-flight effects with the given
  ///   identifiers.
  public static func cancel(ids: [Any.Type]) -> Self {
    .merge(ids.map(EffectPublisher.cancel(id:)))
  }
}

#if swift(>=5.7)
  /// Execute an operation with a cancellation identifier.
  ///
  /// If the operation is in-flight when `Task.cancel(id:)` is called with the same identifier, the
  /// operation will be cancelled.
  ///
  /// ```
  /// enum CancelID.self {}
  ///
  /// await withTaskCancellation(id: CancelID.self) {
  ///   // ...
  /// }
  /// ```
  ///
  /// ### Debouncing tasks
  ///
  /// When paired with a clock, this function can be used to debounce a unit of async work by
  /// specifying the `cancelInFlight`, which will automatically cancel any in-flight work with the
  /// same identifier:
  ///
  /// ```swift
  /// @Dependency(\.continuousClock) var clock
  /// enum CancelID {}
  ///
  /// // ...
  ///
  /// return .task {
  ///   await withTaskCancellation(id: CancelID.self, cancelInFlight: true) {
  ///     try await self.clock.sleep(for: .seconds(0.3))
  ///     return await .debouncedResponse(
  ///       TaskResult { try await environment.request() }
  ///     )
  ///   }
  /// }
  /// ```
  ///
  /// - Parameters:
  ///   - id: A unique identifier for the operation.
  ///   - cancelInFlight: Determines if any in-flight operation with the same identifier should be
  ///     canceled before starting this new one.
  ///   - operation: An async operation.
  /// - Throws: An error thrown by the operation.
  /// - Returns: A value produced by operation.
  @_unsafeInheritExecutor
  public func withTaskCancellation<T: Sendable>(
    id: AnyHashable,
    cancelInFlight: Bool = false,
    operation: @Sendable @escaping () async throws -> T
  ) async rethrows -> T {
    @Dependency(\.navigationIDPath) var navigationIDPath

    let (cancellable, task) = _cancellablesLock.sync { () -> (AnyCancellable, Task<T, Error>) in
      if cancelInFlight {
        _cancellationCancellables.cancel(id: id, path: navigationIDPath)
      }
      let task = Task { try await operation() }
<<<<<<< HEAD
      let cancellable = AnyCancellable {
        task.cancel()
      }
      for navigationID in navigationID {
        let id = _CancelToken(id: id, navigationID: navigationID)
        _cancellationCancellables[id, default: []].insert(cancellable)
      }
=======
      let cancellable = AnyCancellable { task.cancel() }
      _cancellationCancellables.insert(cancellable, at: id, path: navigationIDPath)
>>>>>>> 24abb350
      return (cancellable, task)
    }
    defer {
      _cancellablesLock.sync {
        _cancellationCancellables.remove(cancellable, at: id, path: navigationIDPath)
      }
    }
    do {
      return try await task.cancellableValue
    } catch {
      return try Result<T, Error>.failure(error)._rethrowGet()
    }
  }
#else
  public func withTaskCancellation<T: Sendable>(
    id: AnyHashable,
    cancelInFlight: Bool = false,
    operation: @Sendable @escaping () async throws -> T
  ) async rethrows -> T {
    @Dependency(\.navigationIDPath) var navigationIDPath

    let (cancellable, task) = _cancellablesLock.sync { () -> (AnyCancellable, Task<T, Error>) in
      if cancelInFlight {
        _cancellationCancellables.cancel(id: id, path: navigationIDPath)
      }
      let task = Task { try await operation() }
      let cancellable = AnyCancellable { task.cancel() }
      _cancellationCancellables.insert(cancellable, at: id, path: navigationIDPath)
      return (cancellable, task)
    }
    defer {
      _cancellablesLock.sync {
        _cancellationCancellables.remove(cancellable, at: id, path: navigationIDPath)
      }
    }
    do {
      return try await task.cancellableValue
    } catch {
      return try Result<T, Error>.failure(error)._rethrowGet()
    }
  }
#endif

#if swift(>=5.7)
  /// Execute an operation with a cancellation identifier.
  ///
  /// A convenience for calling ``withTaskCancellation(id:cancelInFlight:operation:)-4dtr6`` with a
  /// static type as the operation's unique identifier.
  ///
  /// - Parameters:
  ///   - id: A unique type identifying the operation.
  ///   - cancelInFlight: Determines if any in-flight operation with the same identifier should be
  ///     canceled before starting this new one.
  ///   - operation: An async operation.
  /// - Throws: An error thrown by the operation.
  /// - Returns: A value produced by operation.
  @_unsafeInheritExecutor
  public func withTaskCancellation<T: Sendable>(
    id: Any.Type,
    cancelInFlight: Bool = false,
    operation: @Sendable @escaping () async throws -> T
  ) async rethrows -> T {
    try await withTaskCancellation(
      id: ObjectIdentifier(id),
      cancelInFlight: cancelInFlight,
      operation: operation
    )
  }
#else
  public func withTaskCancellation<T: Sendable>(
    id: Any.Type,
    cancelInFlight: Bool = false,
    operation: @Sendable @escaping () async throws -> T
  ) async rethrows -> T {
    try await withTaskCancellation(
      id: ObjectIdentifier(id),
      cancelInFlight: cancelInFlight,
      operation: operation
    )
  }
#endif

extension Task where Success == Never, Failure == Never {
  /// Cancel any currently in-flight operation with the given identifier.
  ///
  /// - Parameter id: An identifier.
  public static func cancel<ID: Hashable & Sendable>(id: ID) {
    @Dependency(\.navigationIDPath) var navigationIDPath

    return _cancellablesLock.sync {
      _cancellationCancellables.cancel(id: id, path: navigationIDPath)
    }
  }

  /// Cancel any currently in-flight operation with the given identifier.
  ///
  /// A convenience for calling `Task.cancel(id:)` with a static type as the operation's unique
  /// identifier.
  ///
  /// - Parameter id: A unique type identifying the operation.
  public static func cancel(id: Any.Type) {
    self.cancel(id: ObjectIdentifier(id))
  }
}

@_spi(Internals) public struct _CancelID: Hashable {
  let discriminator: ObjectIdentifier
  let id: AnyHashable
  let navigationIDPath: NavigationIDPath

  init(id: AnyHashable, navigationIDPath: NavigationIDPath) {
    self.discriminator = ObjectIdentifier(type(of: id.base))
    self.id = id
    self.navigationIDPath = navigationIDPath
  }
}

@_spi(Internals) public var _cancellationCancellables = CancellablesCollection()
private let _cancellablesLock = NSRecursiveLock()

@rethrows
private protocol _ErrorMechanism {
  associatedtype Output
  func get() throws -> Output
}

extension _ErrorMechanism {
  func _rethrowError() rethrows -> Never {
    _ = try _rethrowGet()
    fatalError()
  }

  func _rethrowGet() rethrows -> Output {
    return try get()
  }
}

extension Result: _ErrorMechanism {}

@_spi(Internals)
public class CancellablesCollection {
  var storage: [_CancelID: Set<AnyCancellable>] = [:] 

  func insert(
    _ cancellable: AnyCancellable,
    at id: AnyHashable,
    path: NavigationIDPath
  ) {
    for navigationIDPath in path.prefixes {
      let cancelID = _CancelID(id: id, navigationIDPath: navigationIDPath)
      self.storage[cancelID, default: []].insert(cancellable)
    }
  }

  func remove(
    _ cancellable: AnyCancellable,
    at id: AnyHashable,
    path: NavigationIDPath
  ) {
    for navigationIDPath in path.prefixes {
      let cancelID = _CancelID(id: id, navigationIDPath: navigationIDPath)
      self.storage[cancelID]?.remove(cancellable)
      if self.storage[cancelID]?.isEmpty == true {
        self.storage[cancelID] = nil
      }
    }
  }

  func cancel(
    id: AnyHashable,
    path: NavigationIDPath
  ) {
    let cancelID = _CancelID(id: id, navigationIDPath: path)
    self.storage[cancelID]?.forEach { $0.cancel() }
    self.storage[cancelID] = nil
  }

  func exists(
    at id: AnyHashable,
    path: NavigationIDPath
  ) -> Bool {
    return self.storage[_CancelID(id: id, navigationIDPath: path)] != nil
  }

  public var count: Int {
    return self.storage.count
  }

  public func removeAll() {
    self.storage.removeAll()
  }
}<|MERGE_RESOLUTION|>--- conflicted
+++ resolved
@@ -210,18 +210,8 @@
         _cancellationCancellables.cancel(id: id, path: navigationIDPath)
       }
       let task = Task { try await operation() }
-<<<<<<< HEAD
-      let cancellable = AnyCancellable {
-        task.cancel()
-      }
-      for navigationID in navigationID {
-        let id = _CancelToken(id: id, navigationID: navigationID)
-        _cancellationCancellables[id, default: []].insert(cancellable)
-      }
-=======
       let cancellable = AnyCancellable { task.cancel() }
       _cancellationCancellables.insert(cancellable, at: id, path: navigationIDPath)
->>>>>>> 24abb350
       return (cancellable, task)
     }
     defer {

import Combine
import Observation
import Foundation
import SwiftUI

/// A store represents the runtime that powers the application. It is the object that you will pass
/// around to views that need to interact with the application.
///
/// You will typically construct a single one of these at the root of your application:
///
/// ```swift
/// @main
/// struct MyApp: App {
///   var body: some Scene {
///     WindowGroup {
///       RootView(
///         store: Store(initialState: AppFeature.State()) {
///           AppFeature()
///         }
///       )
///     }
///   }
/// }
/// ```
///
/// …and then use the ``scope(state:action:)-9iai9`` method to derive more focused stores that can be
/// passed to subviews.
///
/// ### Scoping
///
/// The most important operation defined on ``Store`` is the ``scope(state:action:)-9iai9`` method, which
/// allows you to transform a store into one that deals with child state and actions. This is
/// necessary for passing stores to subviews that only care about a small portion of the entire
/// application's domain.
///
/// For example, if an application has a tab view at its root with tabs for activity, search, and
/// profile, then we can model the domain like this:
///
/// ```swift
/// struct State {
///   var activity: Activity.State
///   var profile: Profile.State
///   var search: Search.State
/// }
///
/// enum Action {
///   case activity(Activity.Action)
///   case profile(Profile.Action)
///   case search(Search.Action)
/// }
/// ```
///
/// We can construct a view for each of these domains by applying ``scope(state:action:)-9iai9`` to a
/// store that holds onto the full app domain in order to transform it into a store for each
/// sub-domain:
///
/// ```swift
/// struct AppView: View {
///   let store: StoreOf<AppFeature>
///
///   var body: some View {
///     TabView {
///       ActivityView(
///         store: self.store.scope(state: \.activity, action: { .activity($0) })
///       )
///       .tabItem { Text("Activity") }
///
///       SearchView(
///         store: self.store.scope(state: \.search, action: { .search($0) })
///       )
///       .tabItem { Text("Search") }
///
///       ProfileView(
///         store: self.store.scope(state: \.profile, action: { .profile($0) })
///       )
///       .tabItem { Text("Profile") }
///     }
///   }
/// }
/// ```
///
/// ### Thread safety
///
/// The `Store` class is not thread-safe, and so all interactions with an instance of ``Store``
/// (including all of its scopes and derived ``ViewStore``s) must be done on the same thread the
/// store was created on. Further, if the store is powering a SwiftUI or UIKit view, as is
/// customary, then all interactions must be done on the _main_ thread.
///
/// The reason stores are not thread-safe is due to the fact that when an action is sent to a store,
/// a reducer is run on the current state, and this process cannot be done from multiple threads.
/// It is possible to make this process thread-safe by introducing locks or queues, but this
/// introduces new complications:
///
///   * If done simply with `DispatchQueue.main.async` you will incur a thread hop even when you are
///     already on the main thread. This can lead to unexpected behavior in UIKit and SwiftUI, where
///     sometimes you are required to do work synchronously, such as in animation blocks.
///
///   * It is possible to create a scheduler that performs its work immediately when on the main
///     thread and otherwise uses `DispatchQueue.main.async` (_e.g._, see Combine Schedulers'
///     [UIScheduler][uischeduler]).
///
/// This introduces a lot more complexity, and should probably not be adopted without having a very
/// good reason.
///
/// This is why we require all actions be sent from the same thread. This requirement is in the same
/// spirit of how `URLSession` and other Apple APIs are designed. Those APIs tend to deliver their
/// outputs on whatever thread is most convenient for them, and then it is your responsibility to
/// dispatch back to the main queue if that's what you need. The Composable Architecture makes you
/// responsible for making sure to send actions on the main thread. If you are using an effect that
/// may deliver its output on a non-main thread, you must explicitly perform `.receive(on:)` in
/// order to force it back on the main thread.
///
/// This approach makes the fewest number of assumptions about how effects are created and
/// transformed, and prevents unnecessary thread hops and re-dispatching. It also provides some
/// testing benefits. If your effects are not responsible for their own scheduling, then in tests
/// all of the effects would run synchronously and immediately. You would not be able to test how
/// multiple in-flight effects interleave with each other and affect the state of your application.
/// However, by leaving scheduling out of the ``Store`` we get to test these aspects of our effects
/// if we so desire, or we can ignore if we prefer. We have that flexibility.
///
/// [uischeduler]: https://github.com/pointfreeco/combine-schedulers/blob/main/Sources/CombineSchedulers/UIScheduler.swift
///
/// #### Thread safety checks
///
/// The store performs some basic thread safety checks in order to help catch mistakes. Stores
/// constructed via the initializer ``init(initialState:reducer:withDependencies:)`` are assumed
/// to run only on the main thread, and so a check is executed immediately to make sure that is the
/// case. Further, all actions sent to the store and all scopes (see ``scope(state:action:)-9iai9``) of
/// the store are also checked to make sure that work is performed on the main thread.
@dynamicMemberLookup
public final class Store<State, Action> {
  private var bufferedActions: [Action] = []
  @_spi(Internals) public var effectCancellables: [UUID: AnyCancellable] = [:]
  var _isInvalidated = { false }
  private var isSending = false
  var parentCancellable: AnyCancellable?
  private let reducer: any Reducer<State, Action>
  @_spi(Internals) public var subject: CurrentValueSubject<State, Never>
  #if DEBUG
    private let mainThreadChecksEnabled: Bool
  #endif
  let _$observationRegistrar = ObservationRegistrarWrapper()

  /// Initializes a store from an initial state and a reducer.
  ///
  /// - Parameters:
  ///   - initialState: The state to start the application in.
  ///   - reducer: The reducer that powers the business logic of the application.
  ///   - prepareDependencies: A closure that can be used to override dependencies that will be accessed
  ///     by the reducer.
  public convenience init<R: Reducer>(
    initialState: @autoclosure () -> R.State,
    @ReducerBuilder<State, Action> reducer: () -> R,
    withDependencies prepareDependencies: ((inout DependencyValues) -> Void)? = nil
  ) where R.State == State, R.Action == Action {
<<<<<<< HEAD
    Log.shared.log("\(Self.typeName).init")
=======
    defer { Logger.shared.log("\(typeName(of: self)).init") }
>>>>>>> 931a71b7
    if let prepareDependencies = prepareDependencies {
      let (initialState, reducer) = withDependencies(prepareDependencies) {
        (initialState(), reducer())
      }
      self.init(
        initialState: initialState,
        reducer: reducer.transformDependency(\.self, transform: prepareDependencies),
        mainThreadChecksEnabled: true
      )
    } else {
      self.init(
        initialState: initialState(),
        reducer: reducer(),
        mainThreadChecksEnabled: true
      )
    }
  }
  
  deinit {
    Logger.shared.log("\(typeName(of: self)).deinit")
  }

  deinit {
    Log.shared.log("\(Self.typeName).deinit")
  }

  /// Calls the given closure with the current state of the store.
  ///
  /// A lightweight way of accessing store state when no view store is available and state does not
  /// need to be observed, _e.g._ by a SwiftUI view. If a view store is available, prefer
  /// ``ViewStore/state-swift.property``.
  ///
  /// - Parameter body: A closure that takes the current state of the store as its sole argument. If
  ///   the closure has a return value, that value is also used as the return value of the
  ///   `withState` method. The state argument reflects the current state of the store only for the
  ///   duration of the closure's execution, and is not observable over time, _e.g._ by SwiftUI. If
  ///   you want to observe store state in a view, use a ``ViewStore`` instead.
  /// - Returns: The return value, if any, of the `body` closure.
  public func withState<R>(_ body: (_ state: State) -> R) -> R {
    body(self.subject.value)
  }

  /// Sends an action to the store.
  ///
  /// A lightweight way to send actions to the store when no view store is available. If a view
  /// store is available, prefer ``ViewStore/send(_:)``.
  ///
  /// - Parameter action: An action.
  @discardableResult
  public func send(_ action: Action) -> StoreTask {
    .init(rawValue: self.send(action, originatingFrom: nil))
  }

  /// Sends an action to the store with a given animation.
  ///
  /// See ``Store/send(_:)`` for more info.
  ///
  /// - Parameters:
  ///   - action: An action.
  ///   - animation: An animation.
  @discardableResult
  public func send(_ action: Action, animation: Animation?) -> StoreTask {
    send(action, transaction: Transaction(animation: animation))
  }

  /// Sends an action to the store with a given transaction.
  ///
  /// See ``Store/send(_:)`` for more info.
  ///
  /// - Parameters:
  ///   - action: An action.
  ///   - transaction: A transaction.
  @discardableResult
  public func send(_ action: Action, transaction: Transaction) -> StoreTask {
    withTransaction(transaction) {
      .init(rawValue: self.send(action, originatingFrom: nil))
    }
  }

  /// Scopes the store to one that exposes child state and actions.
  ///
  /// This can be useful for deriving new stores to hand to child views in an application. For
  /// example:
  ///
  /// ```swift
  /// // Application state made from child states.
  /// struct AppFeature: Reducer {
  ///   struct State {
  ///     var login: Login.State
  ///     // ...
  ///   }
  ///   enum Action {
  ///     case login(Login.Action)
  ///     // ...
  ///   }
  ///
  /// // A store that runs the entire application.
  /// let store = Store(initialState: AppFeature.State()) {
  ///   AppFeature()
  /// }
  ///
  /// // Construct a login view by scoping the store
  /// // to one that works with only login domain.
  /// LoginView(
  ///   store: store.scope(
  ///     state: \.login,
  ///     action: AppFeature.Action.login
  ///   )
  /// )
  /// ```
  ///
  /// Scoping in this fashion allows you to better modularize your application. In this case,
  /// `LoginView` could be extracted to a module that has no access to `AppFeature.State` or
  /// `AppFeature.Action`.
  ///
  /// Scoping also gives a view the opportunity to focus on just the state and actions it cares
  /// about, even if its feature domain is larger.
  ///
  /// For example, the above login domain could model a two screen login flow: a login form followed
  /// by a two-factor authentication screen. The second screen's domain might be nested in the
  /// first:
  ///
  /// ```swift
  /// struct Login: Reducer {
  ///   struct State: Equatable {
  ///     var email = ""
  ///     var password = ""
  ///     var twoFactorAuth: TwoFactorAuthState?
  ///   }
  ///   enum Action: Equatable {
  ///     case emailChanged(String)
  ///     case loginButtonTapped
  ///     case loginResponse(Result<TwoFactorAuthState, LoginError>)
  ///     case passwordChanged(String)
  ///     case twoFactorAuth(TwoFactorAuthAction)
  ///   }
  ///   // ...
  /// }
  /// ```
  ///
  /// The login view holds onto a store of this domain:
  ///
  /// ```swift
  /// struct LoginView: View {
  ///   let store: StoreOf<Login>
  ///
  ///   var body: some View { /* ... */ }
  /// }
  /// ```
  ///
  /// If its body were to use a view store of the same domain, this would introduce a number of
  /// problems:
  ///
  /// * The login view would be able to read from `twoFactorAuth` state. This state is only intended
  ///   to be read from the two-factor auth screen.
  ///
  /// * Even worse, changes to `twoFactorAuth` state would now cause SwiftUI to recompute
  ///   `LoginView`'s body unnecessarily.
  ///
  /// * The login view would be able to send `twoFactorAuth` actions. These actions are only
  ///   intended to be sent from the two-factor auth screen (and reducer).
  ///
  /// * The login view would be able to send non user-facing login actions, like `loginResponse`.
  ///   These actions are only intended to be used in the login reducer to feed the results of
  ///   effects back into the store.
  ///
  /// To avoid these issues, one can introduce a view-specific domain that slices off the subset of
  /// state and actions that a view cares about:
  ///
  /// ```swift
  /// extension LoginView {
  ///   struct ViewState: Equatable {
  ///     var email: String
  ///     var password: String
  ///   }
  ///
  ///   enum ViewAction: Equatable {
  ///     case emailChanged(String)
  ///     case loginButtonTapped
  ///     case passwordChanged(String)
  ///   }
  /// }
  /// ```
  ///
  /// One can also introduce a couple helpers that transform feature state into view state and
  /// transform view actions into feature actions.
  ///
  /// ```swift
  /// extension Login.State {
  ///   var view: LoginView.ViewState {
  ///     .init(email: self.email, password: self.password)
  ///   }
  /// }
  ///
  /// extension LoginView.ViewAction {
  ///   var feature: Login.Action {
  ///     switch self {
  ///     case let .emailChanged(email)
  ///       return .emailChanged(email)
  ///     case .loginButtonTapped:
  ///       return .loginButtonTapped
  ///     case let .passwordChanged(password)
  ///       return .passwordChanged(password)
  ///     }
  ///   }
  /// }
  /// ```
  ///
  /// With these helpers defined, `LoginView` can now scope its store's feature domain into its view
  /// domain:
  ///
  /// ```swift
  ///  var body: some View {
  ///    WithViewStore(
  ///      self.store, observe: \.view, send: \.feature
  ///    ) { viewStore in
  ///      // ...
  ///    }
  ///  }
  /// ```
  ///
  /// This view store is now incapable of reading any state but view state (and will not recompute
  /// when non-view state changes), and is incapable of sending any actions but view actions.
  ///
  /// - Parameters:
  ///   - toChildState: A function that transforms `State` into `ChildState`.
  ///   - fromChildAction: A function that transforms `ChildAction` into `Action`.
  /// - Returns: A new store with its domain (state and action) transformed.
  public func scope<ChildState, ChildAction>(
    state toChildState: @escaping (_ state: State) -> ChildState,
    action fromChildAction: @escaping (_ childAction: ChildAction) -> Action
  ) -> Store<ChildState, ChildAction> {
    self.scope(state: toChildState, action: fromChildAction, removeDuplicates: nil)
  }

  /// Scopes the store to one that exposes child state and actions.
  ///
  /// This is a special overload of ``scope(state:action:)-9iai9`` that works specifically for
  /// ``PresentationState`` and ``PresentationAction``.
  ///
  /// - Parameters:
  ///   - toChildState: A function that transforms `State` into ``PresentationState``.
  ///   - fromChildAction: A function that transforms ``PresentationAction`` into `Action`.
  /// - Returns: A new store with its domain (state and action) transformed.
  public func scope<ChildState, ChildAction>(
    state toChildState: @escaping (_ state: State) -> PresentationState<ChildState>,
    action fromChildAction: @escaping (_ presentationAction: PresentationAction<ChildAction>) ->
      Action
  ) -> Store<PresentationState<ChildState>, PresentationAction<ChildAction>> {
    self.scope(
      state: toChildState,
      action: fromChildAction,
      removeDuplicates: { $0.sharesStorage(with: $1) }
    )
  }

  func scope<ChildState, ChildAction>(
    state toChildState: @escaping (State) -> ChildState,
    action fromChildAction: @escaping (ChildAction) -> Action,
    removeDuplicates isDuplicate: ((ChildState, ChildState) -> Bool)?
  ) -> Store<ChildState, ChildAction> {
    self.threadCheck(status: .scope)
    return self.reducer.rescope(
      self,
      state: toChildState,
      action: { fromChildAction($1) },
      removeDuplicates: isDuplicate
    )
  }

  func invalidate(_ isInvalid: @escaping (State) -> Bool) -> Store {
    self.threadCheck(status: .scope)
    let store: Store = self.reducer.rescope(
      self,
      state: { $0 },
      action: { state, action in isInvalid(state) && BindingLocal.isActive ? nil : action },
      removeDuplicates: { isInvalid($0) && isInvalid($1) }
    )
    store._isInvalidated = { self._isInvalidated() || isInvalid(self.subject.value) }
    return store
  }

  @_spi(Internals)
  public func send(
    _ action: Action,
    originatingFrom originatingAction: Action?
  ) -> Task<Void, Never>? {
    self.threadCheck(status: .send(action, originatingAction: originatingAction))

    self.bufferedActions.append(action)
    guard !self.isSending else { return nil }

    self.isSending = true
    var currentState = self.subject.value
    let tasks = Box<[Task<Void, Never>]>(wrappedValue: [])
    defer {
      withExtendedLifetime(self.bufferedActions) {
        self.bufferedActions.removeAll()
      }
      if #available(iOS 17, tvOS 17, watchOS 10, macOS 14, *) {
        self.observedState = currentState
      } else {
        self.subject.value = currentState
      }
      self.isSending = false
      if !self.bufferedActions.isEmpty {
        if let task = self.send(
          self.bufferedActions.removeLast(), originatingFrom: originatingAction
        ) {
          tasks.wrappedValue.append(task)
        }
      }
    }

    var index = self.bufferedActions.startIndex
    while index < self.bufferedActions.endIndex {
      defer { index += 1 }
      let action = self.bufferedActions[index]
      let effect = self.reducer.reduce(into: &currentState, action: action)

      switch effect.operation {
      case .none:
        break
      case let .publisher(publisher):
        var didComplete = false
        let boxedTask = Box<Task<Void, Never>?>(wrappedValue: nil)
        let uuid = UUID()
        let effectCancellable = withEscapedDependencies { continuation in
          publisher
            .handleEvents(
              receiveCancel: { [weak self] in
                self?.threadCheck(status: .effectCompletion(action))
                self?.effectCancellables[uuid] = nil
              }
            )
            .sink(
              receiveCompletion: { [weak self] _ in
                self?.threadCheck(status: .effectCompletion(action))
                boxedTask.wrappedValue?.cancel()
                didComplete = true
                self?.effectCancellables[uuid] = nil
              },
              receiveValue: { [weak self] effectAction in
                guard let self = self else { return }
                if let task = continuation.yield({
                  self.send(effectAction, originatingFrom: action)
                }) {
                  tasks.wrappedValue.append(task)
                }
              }
            )
        }

        if !didComplete {
          let task = Task<Void, Never> { @MainActor in
            for await _ in AsyncStream<Void>.never {}
            effectCancellable.cancel()
          }
          boxedTask.wrappedValue = task
          tasks.wrappedValue.append(task)
          self.effectCancellables[uuid] = effectCancellable
        }
      case let .run(priority, operation):
        withEscapedDependencies { continuation in
          tasks.wrappedValue.append(
            Task(priority: priority) { @MainActor in
              #if DEBUG
                let isCompleted = LockIsolated(false)
                defer { isCompleted.setValue(true) }
              #endif
              await operation(
                Send { effectAction in
                  #if DEBUG
                    if isCompleted.value {
                      runtimeWarn(
                        """
                        An action was sent from a completed effect:

                          Action:
                            \(debugCaseOutput(effectAction))

                          Effect returned from:
                            \(debugCaseOutput(action))

                        Avoid sending actions using the 'send' argument from 'Effect.run' after \
                        the effect has completed. This can happen if you escape the 'send' \
                        argument in an unstructured context.

                        To fix this, make sure that your 'run' closure does not return until \
                        you're done calling 'send'.
                        """
                      )
                    }
                  #endif
                  if let task = continuation.yield({
                    self.send(effectAction, originatingFrom: action)
                  }) {
                    tasks.wrappedValue.append(task)
                  }
                }
              )
            }
          )
        }
      }
    }

    guard !tasks.wrappedValue.isEmpty else { return nil }
    return Task { @MainActor in
      await withTaskCancellationHandler {
        var index = tasks.wrappedValue.startIndex
        while index < tasks.wrappedValue.endIndex {
          defer { index += 1 }
          await tasks.wrappedValue[index].value
        }
      } onCancel: {
        var index = tasks.wrappedValue.startIndex
        while index < tasks.wrappedValue.endIndex {
          defer { index += 1 }
          tasks.wrappedValue[index].cancel()
        }
      }
    }
  }

  private enum ThreadCheckStatus {
    case effectCompletion(Action)
    case `init`
    case scope
    case send(Action, originatingAction: Action?)
  }

  @inline(__always)
  private func threadCheck(status: ThreadCheckStatus) {
    #if DEBUG
      guard self.mainThreadChecksEnabled && !Thread.isMainThread
      else { return }

      switch status {
      case let .effectCompletion(action):
        runtimeWarn(
          """
          An effect completed on a non-main thread. …

            Effect returned from:
              \(debugCaseOutput(action))

          Make sure to use ".receive(on:)" on any effects that execute on background threads to \
          receive their output on the main thread.

          The "Store" class is not thread-safe, and so all interactions with an instance of \
          "Store" (including all of its scopes and derived view stores) must be done on the main \
          thread.
          """
        )

      case .`init`:
        runtimeWarn(
          """
          A store initialized on a non-main thread. …

          The "Store" class is not thread-safe, and so all interactions with an instance of \
          "Store" (including all of its scopes and derived view stores) must be done on the main \
          thread.
          """
        )

      case .scope:
        runtimeWarn(
          """
          "Store.scope" was called on a non-main thread. …

          The "Store" class is not thread-safe, and so all interactions with an instance of \
          "Store" (including all of its scopes and derived view stores) must be done on the main \
          thread.
          """
        )

      case let .send(action, originatingAction: nil):
        runtimeWarn(
          """
          "ViewStore.send" was called on a non-main thread with: \(debugCaseOutput(action)) …

          The "Store" class is not thread-safe, and so all interactions with an instance of \
          "Store" (including all of its scopes and derived view stores) must be done on the main \
          thread.
          """
        )

      case let .send(action, originatingAction: .some(originatingAction)):
        runtimeWarn(
          """
          An effect published an action on a non-main thread. …

            Effect published:
              \(debugCaseOutput(action))

            Effect returned from:
              \(debugCaseOutput(originatingAction))

          Make sure to use ".receive(on:)" on any effects that execute on background threads to \
          receive their output on the main thread.

          The "Store" class is not thread-safe, and so all interactions with an instance of \
          "Store" (including all of its scopes and derived view stores) must be done on the main \
          thread.
          """
        )
      }
    #endif
  }

  init<R: Reducer>(
    initialState: R.State,
    reducer: R,
    mainThreadChecksEnabled: Bool
  ) where R.State == State, R.Action == Action {
    self.subject = CurrentValueSubject(initialState)
    self.reducer = reducer
    #if DEBUG
      self.mainThreadChecksEnabled = mainThreadChecksEnabled
    #endif
    self.threadCheck(status: .`init`)
  }

  /// A publisher that emits when state changes.
  ///
  /// This publisher supports dynamic member lookup so that you can pluck out a specific field in
  /// the state:
  ///
  /// ```swift
  /// store.publisher.alert
  ///   .sink { ... }
  /// ```
  public var publisher: StorePublisher<State> {
    StorePublisher(store: self, upstream: self.subject)
  }

  fileprivate static var typeName: String {
    let stateType = _typeName(State.self)
    let actionType = _typeName(Action.self)
    if stateType.hasSuffix(".State"),
       actionType.hasSuffix(".Action"),
       stateType.dropLast(6) == actionType.dropLast(7)
    {
      return "StoreOf<\(stateType.dropLast(6))>"
    } else {
      return "Store<\(stateType), \(actionType)>"
    }
  }
}

/// A convenience type alias for referring to a store of a given reducer's domain.
///
/// Instead of specifying two generics:
///
/// ```swift
/// let store: Store<Feature.State, Feature.Action>
/// ```
///
/// You can specify a single generic:
///
/// ```swift
/// let store: StoreOf<Feature>
/// ```
public typealias StoreOf<R: Reducer> = Store<R.State, R.Action>

extension Reducer {
  fileprivate func rescope<ChildState, ChildAction>(
    _ store: Store<State, Action>,
    state toChildState: @escaping (State) -> ChildState,
    action fromChildAction: @escaping (ChildState, ChildAction) -> Action?,
    removeDuplicates isDuplicate: ((ChildState, ChildState) -> Bool)?
  ) -> Store<ChildState, ChildAction> {
    (self as? any AnyScopedReducer ?? ScopedReducer(rootStore: store)).rescope(
      store,
      state: toChildState,
      action: fromChildAction,
      removeDuplicates: isDuplicate
    )
  }
}

private final class ScopedReducer<RootState, RootAction, State, Action>: Reducer {
  let rootStore: Store<RootState, RootAction>
  let toScopedState: (RootState) -> State
  private let parentStores: [Any]
  let fromScopedAction: (State, Action) -> RootAction?
  private(set) var isSending = false

  @inlinable
  init(rootStore: Store<RootState, RootAction>)
  where RootState == State, RootAction == Action {
    self.rootStore = rootStore
    self.toScopedState = { $0 }
    self.parentStores = []
    self.fromScopedAction = { $1 }
  }

  @inlinable
  init(
    rootStore: Store<RootState, RootAction>,
    state toScopedState: @escaping (RootState) -> State,
    action fromScopedAction: @escaping (State, Action) -> RootAction?,
    parentStores: [Any]
  ) {
    self.rootStore = rootStore
    self.toScopedState = toScopedState
    self.fromScopedAction = fromScopedAction
    self.parentStores = parentStores
  }

  @inlinable
  func reduce(into state: inout State, action: Action) -> Effect<Action> {
    self.isSending = true
    defer {
      state = self.toScopedState(self.rootStore.subject.value)
      self.isSending = false
    }
    if let action = self.fromScopedAction(state, action),
      let task = self.rootStore.send(action, originatingFrom: nil)
    {
      return .run { _ in await task.cancellableValue }
    } else {
      return .none
    }
  }
}

protocol AnyScopedReducer {
  func rescope<ScopedState, ScopedAction, RescopedState, RescopedAction>(
    _ store: Store<ScopedState, ScopedAction>,
    state toRescopedState: @escaping (ScopedState) -> RescopedState,
    action fromRescopedAction: @escaping (RescopedState, RescopedAction) -> ScopedAction?,
    removeDuplicates isDuplicate: ((RescopedState, RescopedState) -> Bool)?
  ) -> Store<RescopedState, RescopedAction>
}

extension ScopedReducer: AnyScopedReducer {
  @inlinable
  func rescope<ScopedState, ScopedAction, RescopedState, RescopedAction>(
    _ store: Store<ScopedState, ScopedAction>,
    state toRescopedState: @escaping (ScopedState) -> RescopedState,
    action fromRescopedAction: @escaping (RescopedState, RescopedAction) -> ScopedAction?,
    removeDuplicates isDuplicate: ((RescopedState, RescopedState) -> Bool)?
  ) -> Store<RescopedState, RescopedAction> {
    let fromScopedAction = self.fromScopedAction as! (ScopedState, ScopedAction) -> RootAction?
    let reducer = ScopedReducer<RootState, RootAction, RescopedState, RescopedAction>(
      rootStore: self.rootStore,
      state: { _ in toRescopedState(store.subject.value) },
      action: { fromRescopedAction($0, $1).flatMap { fromScopedAction(store.subject.value, $0) } },
      parentStores: self.parentStores + [store]
    )
    let childStore = Store<RescopedState, RescopedAction>(
      initialState: toRescopedState(store.subject.value)
    ) {
      reducer
    }
    // TODO: bring this back and see if it affects body recomputations.
//    let childStore: Store<RescopedState, RescopedAction>
//    if #available(iOS 17.0, *) {
//      childStore = Store<RescopedState, RescopedAction>(
//        initialState: toRescopedState(store.observedState)
//      ) {
//        reducer
//      }
//    } else {
//      childStore = Store<RescopedState, RescopedAction>(
//        initialState: toRescopedState(store.subject.value)
//      ) {
//        reducer
//      }
//    }
    childStore._isInvalidated = store._isInvalidated
    childStore.parentCancellable = store.subject
      .dropFirst()
      .sink { [weak childStore] newValue in
        guard
          !reducer.isSending,
          let childStore = childStore
        else { return }
        let newValue = toRescopedState(newValue)
        guard isDuplicate.map({ !$0(childStore.subject.value, newValue) }) ?? true else {
          return
        }
<<<<<<< HEAD
        childStore.subject.value = newValue
        Log.shared.log("\(Store<ScopedState, ScopedAction>.typeName).scope")
=======
        childStore.state.value = newValue
        Logger.shared.log("\(typeName(of: store)).scope")
>>>>>>> 931a71b7
      }
    return childStore
  }
}

/// A publisher of store state.
@dynamicMemberLookup
public struct StorePublisher<State>: Publisher {
  public typealias Output = State
  public typealias Failure = Never

  let store: Any
  let upstream: AnyPublisher<State, Never>

  init<P: Publisher>(
    store: Any,
    upstream: P
  ) where P.Output == Output, P.Failure == Failure {
    self.store = store
    self.upstream = upstream.eraseToAnyPublisher()
  }

  public func receive<S: Subscriber>(subscriber: S) where S.Input == Output, S.Failure == Failure {
    self.upstream.subscribe(
      AnySubscriber(
        receiveSubscription: subscriber.receive(subscription:),
        receiveValue: subscriber.receive(_:),
        receiveCompletion: { [store = self.store] in
          subscriber.receive(completion: $0)
          _ = store
        }
      )
    )
  }

  /// Returns the resulting publisher of a given key path.
  public subscript<Value: Equatable>(
    dynamicMember keyPath: KeyPath<State, Value>
  ) -> StorePublisher<Value> {
    .init(store: self.store, upstream: self.upstream.map(keyPath).removeDuplicates())
  }
}

/// The type returned from ``Store/send(_:)`` that represents the lifecycle of the effect
/// started from sending an action.
///
/// You can use this value to tie the effect's lifecycle _and_ cancellation to an asynchronous
/// context, such as the `task` view modifier.
///
/// ```swift
/// .task { await store.send(.task).finish() }
/// ```
///
/// > Note: Unlike Swift's `Task` type, ``StoreTask`` automatically sets up a cancellation
/// > handler between the current async context and the task.
///
/// See ``TestStoreTask`` for the analog returned from ``TestStore``.
public struct StoreTask: Hashable, Sendable {
  internal let rawValue: Task<Void, Never>?

  internal init(rawValue: Task<Void, Never>?) {
    self.rawValue = rawValue
  }

  /// Cancels the underlying task.
  public func cancel() {
    self.rawValue?.cancel()
  }

  /// Waits for the task to finish.
  public func finish() async {
    await self.rawValue?.cancellableValue
  }

  /// A Boolean value that indicates whether the task should stop executing.
  ///
  /// After the value of this property becomes `true`, it remains `true` indefinitely. There is no
  /// way to uncancel a task.
  public var isCancelled: Bool {
    self.rawValue?.isCancelled ?? true
  }
}

<<<<<<< HEAD
import OSLog
public final class Log {
  @available(iOS 14.0, *)
  var logger: Logger {
    Logger(subsystem: "composable-architecture", category: "store-events")
  }
  @Published public var logs: [String] = []
  public static let shared = Log()
#if DEBUG
  public func log(level: OSLogType = .default, _ string: @autoclosure () -> String) {
    let string = string()
    if ProcessInfo.processInfo.environment["XCODE_RUNNING_FOR_PREVIEWS"] == "1" {
      print("\(string)")
    } else {
      if #available(iOS 14.0, *) {
        self.logger.log(level: level, "\(string)")
      }
    }
    self.logs.append(string)
  }
  public func clear() {
    self.logs = []
  }
#else
  @inlinable @inline(__always)
  public func log(level: OSLogType = .default, _ string: @autoclosure () -> String) {
  }
  @inlinable @inline(__always)
  public func clear() {
  }
#endif
=======
fileprivate func typeName<State, Action>(of store: Store<State, Action>) -> String {
  let stateType = typeName(State.self, genericsAbbreviated: false)
  let actionType = typeName(Action.self, genericsAbbreviated: false)
  // TODO: `PresentationStoreOf`, `StackStoreOf`, `IdentifiedStoreOf`?
  //       `StoreOf<Feature?>`
  if stateType.hasSuffix(".State"),
     actionType.hasSuffix(".Action"),
     stateType.dropLast(6) == actionType.dropLast(7)
  {
    return "StoreOf<\(stateType.dropLast(6))>"
  } else {
    return "Store<\(stateType), \(actionType)>"
  }
}

// NB: From swift-custom-dump. Consider publicizing interface in some way to keep things in sync.
fileprivate func typeName(
  _ type: Any.Type,
  qualified: Bool = true,
  genericsAbbreviated: Bool = true
) -> String {
  var name = _typeName(type, qualified: qualified)
    .replacingOccurrences(
      of: #"\(unknown context at \$[[:xdigit:]]+\)\."#,
      with: "",
      options: .regularExpression
    )
  for _ in 1...10 {  // NB: Only handle so much nesting
    let abbreviated =
      name
      .replacingOccurrences(
        of: #"\bSwift.Optional<([^><]+)>"#,
        with: "$1?",
        options: .regularExpression
      )
      .replacingOccurrences(
        of: #"\bSwift.Array<([^><]+)>"#,
        with: "[$1]",
        options: .regularExpression
      )
      .replacingOccurrences(
        of: #"\bSwift.Dictionary<([^,<]+), ([^><]+)>"#,
        with: "[$1: $2]",
        options: .regularExpression
      )
    if abbreviated == name { break }
    name = abbreviated
  }
  name = name.replacingOccurrences(
    of: #"\w+\.([\w.]+)"#,
    with: "$1",
    options: .regularExpression
  )
  if genericsAbbreviated {
    name = name.replacingOccurrences(
      of: #"<.+>"#,
      with: "",
      options: .regularExpression
    )
  }
  return name
>>>>>>> 931a71b7
}<|MERGE_RESOLUTION|>--- conflicted
+++ resolved
@@ -153,11 +153,7 @@
     @ReducerBuilder<State, Action> reducer: () -> R,
     withDependencies prepareDependencies: ((inout DependencyValues) -> Void)? = nil
   ) where R.State == State, R.Action == Action {
-<<<<<<< HEAD
-    Log.shared.log("\(Self.typeName).init")
-=======
     defer { Logger.shared.log("\(typeName(of: self)).init") }
->>>>>>> 931a71b7
     if let prepareDependencies = prepareDependencies {
       let (initialState, reducer) = withDependencies(prepareDependencies) {
         (initialState(), reducer())
@@ -178,10 +174,6 @@
   
   deinit {
     Logger.shared.log("\(typeName(of: self)).deinit")
-  }
-
-  deinit {
-    Log.shared.log("\(Self.typeName).deinit")
   }
 
   /// Calls the given closure with the current state of the store.
@@ -694,19 +686,6 @@
   /// ```
   public var publisher: StorePublisher<State> {
     StorePublisher(store: self, upstream: self.subject)
-  }
-
-  fileprivate static var typeName: String {
-    let stateType = _typeName(State.self)
-    let actionType = _typeName(Action.self)
-    if stateType.hasSuffix(".State"),
-       actionType.hasSuffix(".Action"),
-       stateType.dropLast(6) == actionType.dropLast(7)
-    {
-      return "StoreOf<\(stateType.dropLast(6))>"
-    } else {
-      return "Store<\(stateType), \(actionType)>"
-    }
   }
 }
 
@@ -843,13 +822,8 @@
         guard isDuplicate.map({ !$0(childStore.subject.value, newValue) }) ?? true else {
           return
         }
-<<<<<<< HEAD
         childStore.subject.value = newValue
-        Log.shared.log("\(Store<ScopedState, ScopedAction>.typeName).scope")
-=======
-        childStore.state.value = newValue
         Logger.shared.log("\(typeName(of: store)).scope")
->>>>>>> 931a71b7
       }
     return childStore
   }
@@ -933,40 +907,55 @@
   }
 }
 
-<<<<<<< HEAD
-import OSLog
-public final class Log {
-  @available(iOS 14.0, *)
-  var logger: Logger {
-    Logger(subsystem: "composable-architecture", category: "store-events")
-  }
-  @Published public var logs: [String] = []
-  public static let shared = Log()
-#if DEBUG
-  public func log(level: OSLogType = .default, _ string: @autoclosure () -> String) {
-    let string = string()
-    if ProcessInfo.processInfo.environment["XCODE_RUNNING_FOR_PREVIEWS"] == "1" {
-      print("\(string)")
-    } else {
-      if #available(iOS 14.0, *) {
-        self.logger.log(level: level, "\(string)")
-      }
+fileprivate func typeName<State, Action>(of store: Store<State, Action>) -> String {
+  // NB: From swift-custom-dump. Consider publicizing interface in some way to keep things in sync.
+  func typeName(
+    _ type: Any.Type,
+    qualified: Bool = true,
+    genericsAbbreviated: Bool = true
+  ) -> String {
+    var name = _typeName(type, qualified: qualified)
+      .replacingOccurrences(
+        of: #"\(unknown context at \$[[:xdigit:]]+\)\."#,
+        with: "",
+        options: .regularExpression
+      )
+    for _ in 1...10 {  // NB: Only handle so much nesting
+      let abbreviated =
+        name
+        .replacingOccurrences(
+          of: #"\bSwift.Optional<([^><]+)>"#,
+          with: "$1?",
+          options: .regularExpression
+        )
+        .replacingOccurrences(
+          of: #"\bSwift.Array<([^><]+)>"#,
+          with: "[$1]",
+          options: .regularExpression
+        )
+        .replacingOccurrences(
+          of: #"\bSwift.Dictionary<([^,<]+), ([^><]+)>"#,
+          with: "[$1: $2]",
+          options: .regularExpression
+        )
+      if abbreviated == name { break }
+      name = abbreviated
     }
-    self.logs.append(string)
-  }
-  public func clear() {
-    self.logs = []
-  }
-#else
-  @inlinable @inline(__always)
-  public func log(level: OSLogType = .default, _ string: @autoclosure () -> String) {
-  }
-  @inlinable @inline(__always)
-  public func clear() {
-  }
-#endif
-=======
-fileprivate func typeName<State, Action>(of store: Store<State, Action>) -> String {
+    name = name.replacingOccurrences(
+      of: #"\w+\.([\w.]+)"#,
+      with: "$1",
+      options: .regularExpression
+    )
+    if genericsAbbreviated {
+      name = name.replacingOccurrences(
+        of: #"<.+>"#,
+        with: "",
+        options: .regularExpression
+      )
+    }
+    return name
+  }
+
   let stateType = typeName(State.self, genericsAbbreviated: false)
   let actionType = typeName(Action.self, genericsAbbreviated: false)
   // TODO: `PresentationStoreOf`, `StackStoreOf`, `IdentifiedStoreOf`?
@@ -979,53 +968,4 @@
   } else {
     return "Store<\(stateType), \(actionType)>"
   }
-}
-
-// NB: From swift-custom-dump. Consider publicizing interface in some way to keep things in sync.
-fileprivate func typeName(
-  _ type: Any.Type,
-  qualified: Bool = true,
-  genericsAbbreviated: Bool = true
-) -> String {
-  var name = _typeName(type, qualified: qualified)
-    .replacingOccurrences(
-      of: #"\(unknown context at \$[[:xdigit:]]+\)\."#,
-      with: "",
-      options: .regularExpression
-    )
-  for _ in 1...10 {  // NB: Only handle so much nesting
-    let abbreviated =
-      name
-      .replacingOccurrences(
-        of: #"\bSwift.Optional<([^><]+)>"#,
-        with: "$1?",
-        options: .regularExpression
-      )
-      .replacingOccurrences(
-        of: #"\bSwift.Array<([^><]+)>"#,
-        with: "[$1]",
-        options: .regularExpression
-      )
-      .replacingOccurrences(
-        of: #"\bSwift.Dictionary<([^,<]+), ([^><]+)>"#,
-        with: "[$1: $2]",
-        options: .regularExpression
-      )
-    if abbreviated == name { break }
-    name = abbreviated
-  }
-  name = name.replacingOccurrences(
-    of: #"\w+\.([\w.]+)"#,
-    with: "$1",
-    options: .regularExpression
-  )
-  if genericsAbbreviated {
-    name = name.replacingOccurrences(
-      of: #"<.+>"#,
-      with: "",
-      options: .regularExpression
-    )
-  }
-  return name
->>>>>>> 931a71b7
 }
@Tutorial(time: 10) {
  @Intro(title: "Lists of sync-ups") {
    We will begin building the SyncUps app from scratch by implementing the feature that powers the
    list of sync-ups. It starts out as a simple feature, but it will become increasingly complex as
    the app evolves.
  }
  
  @Section(title: "Domain models") {
    @ContentAndMedia {
      In order to build a view that shows a list of sync-ups we need to first have some data models
      that represent a `SyncUp`. So, let's get some models into place.
    }
    
    @Steps {
      @Step {
        Create a Models.swift file where we will house all of the models the app needs to do its
        job.
        
        @Code(name: "Models.swift", file: ListsOfSyncUps-01-code-0001.swift)
      }
      
      @Step {
        Copy and paste the following models into Models.swift. This code comes mostly verbatim from
        Apple's Scrumdinger project.
        
        The `SyncUp` type represents a recurring meeting for a set of attendees. The `Meeting` type
        represents a past recorded meeting, and includes a transcript if we were able to transcribe
        the meeting.
        
        @Code(name: "Models.swift", file: ListsOfSyncUps-01-code-0002.swift)
      }
      
      While these models would work well enough in our SyncUps application, we can do better. First
      it is not ideal to hold onto plain arrays in our domain. This leads us to a situation of 
      referring to attendees and meetings by their positional index in the array, rather than their
      inherent ID, as given by the `Identifiable` protocol. This becomes especially problematic when
      performing asynchronous effects in which the position of a value can change while the effect
      is being performed, making it possible to refer to the wrong value, leading to bugs, or a
      nonexistent value, leading to crashes.
      
      For this reason we recommend using our [`IdentifiedArray`][identified-array-gh] type, which
      behaves like an array, but allows you to refer to elements by their ID rather than their
      positional index in the collection.
      
      [identified-array-gh]: http://github.com/pointfreeco/swift-identified-collections
      
      @Step {
        Replace all plain arrays with an `IdentifiedArray`. This type comes from our 
        [IdentifiedCollections][identified-array-gh] library, which is automatically included with
        the Composable Architecture.        
        
        [identified-array-gh]: http://github.com/pointfreeco/swift-identified-collections
        
        @Code(name: "Models.swift", file: ListsOfSyncUps-01-code-0003.swift)
<<<<<<< HEAD
      }
      
<!--      NB: Removing the Tagged discussion for now because it was too confusing for readers.-->
<!--      -->
<!--      There's another improvement that can be made to our domain models, but this one is completely-->
<!--      optional.-->
<!--      -->
<!--      Right now all of the IDs of our models are `UUID`. This means it is technically possible to-->
<!--      do something non-sensical like check if a `syncUp.id` is equal to an `attendee.id`. That is-->
<!--      never a valid thing to do, and so it would be ideal if we could detect that at _compile time_,-->
<!--      rather than runtime.-->
<!--      -->
<!--      We can do this by leveraging one of our other libraries, [Tagged][tagged-gh]. This library-->
<!--      does not automatically come with the Composable Architecture, and so you will need to add it,-->
<!--      and these next steps are completely optional for the purpose of this tutorial.-->
<!--      -->
<!--      [tagged-gh]: http://github.com/pointfreeco/swift-tagged-->
<!--      -->
<!--      @Step {-->
<!--        Add the `Tagged` library to your project by navigating to the build settings, and then to-->
<!--        the package dependencies tab, and input the GitHub URL:-->
<!--        [https://github.com/pointfreeco/swift-tagged](https://github.com/pointfreeco/swift-tagged).-->
<!--        -->
<!--        @Image(source: syncups-02-package-dependencies-tagged.png)-->
<!--      }-->
<!--      -->
<!--      @Step {-->
<!--        Go back to Models.swift, and import the `Tagged` library, and upgrade all usages of a plain-->
<!--        `UUID` to be a tagged `UUID`.-->
<!--        -->
<!--        > Note: The tag can even just be `Self`, but you can also have multiple tagged values in a-->
<!--        > model by created dedicated tagged types. See the [Tagged repo][tag-collisions-gh] for more-->
<!--        > information.-->
<!--        -->
<!--        [tag-collisions-gh]: https://github.com/pointfreeco/swift-tagged#handling-tag-collisions-->
<!--        -->
<!--        @Code(name: "Models.swift", file: ListsOfSyncUps-01-code-0004.swift)-->
<!--      }-->
<!--      > Important: To keep things simple for the rest of this tutorial we will _not_ assume that-->
<!--      you have implemented the `Tagged` type into your domain. If you choose to use `Tagged` then-->
<!--      you will need to do some extra work to construct tagged values that is not covered in-->
<!--      the tutorial. For example, once we get to using dependencies to control UUIDs, you will need-->
<!--      to write `Attendee.ID(uuid())` instead of just `uuid()`.-->
=======
      }      
>>>>>>> fea248b5
    }
  }
    
  @Section(title: "SyncUpsList feature") {
    @ContentAndMedia {
      Now that the core domain types are added to the project we can start building out our first
      feature: the SyncUps list. This is the feature that displays a list of all the sync-ups, and 
      eventually it will contain quite a bit of functionality, such as creating new sync-ups and
      drilling down to existing sync-ups.
      
      But for now we will concentrate on just two very basic forms of functionality: displaying the
      list, and allowing the user to swipe to delete a sync-up.
      
      @Image(source: "ListsOfSyncUps-cover.png")
    }
    
    @Steps {
      @Step {
        Create a new file for the feature called SyncUpsList.swift. We will also preemptively import
        the Composable Architecture and SwiftUI since we know we will need access to those
        libraries.
        
        @Code(name: "SyncUpsList.swift", file: ListsOfSyncUps-02-code-0001.swift)
      }
      
      We will start with implementing the reducer for the feature. This isn't always necessary or
      even preferred. It can also work well to start by sketching out the view hierarchy for your
      view, and then implementing the reducer.
      
      @Step {
        Add a struct called `SyncUpsList` and annotate it with the 
        ``ComposableArchitecture/Reducer()`` macro. This type will encapsulate the domain of the 
        feature and implement its logic and behavior.
        
        @Code(name: "SyncUpsList.swift", file: ListsOfSyncUps-02-code-0002.swift)
      }
      
      @Step {
        Add an inner `State` type to represent the data the feature needs to do its job. Right now
        that can just be the collection of `SyncUp`s in the list. We will also mark the `State`
        type with the ``ComposableArchitecture/ObservableState`` macro so that the view can 
        automatically observe changes to state.
        
        > Note: We are preemptively making `State` conform to `Equatable` because it will be useful
        > for tests later in this tutorial.
        
        @Code(name: "SyncUpsList.swift", file: ListsOfSyncUps-02-code-0003.swift)
      }
      
      Next we add an `Action` enum to represent all of the actions the user can perform in the UI.
      Right now there are only 3 actions: they can tap the "+" button in the top-right of the
      navigation toolbar, they can tap a sync-up in the list, or they can swipe-to-delete on a row.
      
      @Step {
        Add an `Action` enum with a case for each action the user can perform in the UI.
        
        > Important: As we saw in <doc:MeetComposableArchitecture>, we prefer to name our actions
        > after exactly what happens in the view rather than what logic we want to execute. So we
        > prefer `addSyncUpButtonTapped` over something like `showAddSheet`.
        
        @Code(name: "SyncUpsList.swift", file: ListsOfSyncUps-02-code-0004.swift)
      }
      
      @Step {
        Implement the ``ComposableArchitecture/Reducer/body-20w8t`` of the reducer by using the 
        ``ComposableArchitecture/Reduce`` type to implement each action. We will leave the 
        `addSyncUpButtonTapped` and `syncUpTapped` actions unimplemented for now since it requires
        more work to present a sheet and drill down to a sync-up.
        
        > Note: Due to a bug in the Swift compiler it can often happen that you lose type inference
        > inside `Reduce`. If that happens you can specify the generics to restore inference and
        > autocomplete: `Reduce<State, Action>`.
        
        @Code(name: "SyncUpsList.swift", file: ListsOfSyncUps-02-code-0005.swift)
      }
      
      That is all that is necessary for the `SyncUpsList` reducer for now. Later we will compose
      more reducers into this body to handle more functionality.
      
      Next, let's implement the view that will be powered by the `SyncUpsList` reducer. We will
      need some helpers to break down the list view since it's quite complex, and most of these
      helpers we will be taking directly from Apple's Scrumdinger code with few modifications.
      
      @Step {
        Add a `CardView` that represents a single row in the list of sync-ups.  
        
        > Note: We are omitting the implementation of the `SyncUpsList` reducer to keep the code
        > snippet short. You are also free to put the reducer and view in separate files, but we
        > like to keep them in the same file until it becomes untenable.
        
        @Code(name: "SyncUpsList.swift", file: ListsOfSyncUps-02-code-0006.swift, previousFile: ListsOfSyncUps-02-code-0006-previous.swift)
      }
      
      @Step {
        Add a `SyncUpsListView` that holds onto a ``ComposableArchitecture/Store`` of the 
        `SyncUpsList` domain.
        
        @Code(name: "SyncUpsList.swift", file: ListsOfSyncUps-02-code-0007.swift)
      }
      
      @Step {
        Implement the `body` of the view as a `List` with a `ForEach` that iterates over the
        collection of sync-ups. We will also add a button to the toolbar that will eventually
        present a sheet for adding a new sync-up. Since we marked the `State` type with the
        ``ComposableArchitecture/ObservableState`` macro we can access state directly in the
        `store` and send actions to it.
        
        > Note: In order to get the colors for each `Theme` value you will need to copy the 
        > [Assets.xcassets][assets] from the completed demo project into your project.
        
        [assets]: https://github.com/pointfreeco/swift-composable-architecture/tree/main/Examples/SyncUps/SyncUps/Assets.xcassets
        
        @Code(name: "SyncUpsList.swift", file: ListsOfSyncUps-02-code-0008.swift)
      }
      
      @Step {
        With that done we can set up a preview. Add a `#Preview` down at the bottom of the file.
        To construct a `SyncUpsListView` you need to construct a ``ComposableArchitecture/Store`` 
        of the `SyncUpsList` feature. This is done by providing the initial state of the feature,
        and we can even pre-populate it with a `SyncUp` in the array, as well as specifying the 
        reducer that will power the feature.
        
        @Code(name: "SyncUpsList.swift", file: ListsOfSyncUps-02-code-0009.swift)
      }
      
      @Step {
        Run the preview to see that the list of sync-ups shows with one single sync-up already 
        populated in the list. You can also swipe on the row to delete it.
        
        @Video(source: ListsOfSyncUps-02-code-0010.mp4)
      }
    }
  }
  
  @Section(title: "A handy debugging tool") {
    @ContentAndMedia {
      With this little bit of work done we can already demonstrate a powerful debugging tool of the
      Composable Architecture. It is possible to print a nicely formatted diff of your features'
      state whenever it is mutated.
    }
    
    @Steps {
      @Step {
        At the bottom of the file, where the `#Preview` is constructed, apply the `_printChanges()`
        reducer operator to `SyncUpsList`. 
        
        @Code(name: "SyncUpsList.swift", file: ListsOfSyncUps-03-code-0001.swift, previousFile: ListsOfSyncUps-03-code-0001-previous.swift)
      }
      
      @Step {
        Run the preview again and delete the row. View the logs in the console to see that a nicely
        formatted message has been printed to the console to show what action was sent and how the
        state changed.
        
        @Code(name: "console-output.diff", file: ListsOfSyncUps-03-code-0002.diff)
      }
    }
  }
}<|MERGE_RESOLUTION|>--- conflicted
+++ resolved
@@ -52,53 +52,7 @@
         [identified-array-gh]: http://github.com/pointfreeco/swift-identified-collections
         
         @Code(name: "Models.swift", file: ListsOfSyncUps-01-code-0003.swift)
-<<<<<<< HEAD
-      }
-      
-<!--      NB: Removing the Tagged discussion for now because it was too confusing for readers.-->
-<!--      -->
-<!--      There's another improvement that can be made to our domain models, but this one is completely-->
-<!--      optional.-->
-<!--      -->
-<!--      Right now all of the IDs of our models are `UUID`. This means it is technically possible to-->
-<!--      do something non-sensical like check if a `syncUp.id` is equal to an `attendee.id`. That is-->
-<!--      never a valid thing to do, and so it would be ideal if we could detect that at _compile time_,-->
-<!--      rather than runtime.-->
-<!--      -->
-<!--      We can do this by leveraging one of our other libraries, [Tagged][tagged-gh]. This library-->
-<!--      does not automatically come with the Composable Architecture, and so you will need to add it,-->
-<!--      and these next steps are completely optional for the purpose of this tutorial.-->
-<!--      -->
-<!--      [tagged-gh]: http://github.com/pointfreeco/swift-tagged-->
-<!--      -->
-<!--      @Step {-->
-<!--        Add the `Tagged` library to your project by navigating to the build settings, and then to-->
-<!--        the package dependencies tab, and input the GitHub URL:-->
-<!--        [https://github.com/pointfreeco/swift-tagged](https://github.com/pointfreeco/swift-tagged).-->
-<!--        -->
-<!--        @Image(source: syncups-02-package-dependencies-tagged.png)-->
-<!--      }-->
-<!--      -->
-<!--      @Step {-->
-<!--        Go back to Models.swift, and import the `Tagged` library, and upgrade all usages of a plain-->
-<!--        `UUID` to be a tagged `UUID`.-->
-<!--        -->
-<!--        > Note: The tag can even just be `Self`, but you can also have multiple tagged values in a-->
-<!--        > model by created dedicated tagged types. See the [Tagged repo][tag-collisions-gh] for more-->
-<!--        > information.-->
-<!--        -->
-<!--        [tag-collisions-gh]: https://github.com/pointfreeco/swift-tagged#handling-tag-collisions-->
-<!--        -->
-<!--        @Code(name: "Models.swift", file: ListsOfSyncUps-01-code-0004.swift)-->
-<!--      }-->
-<!--      > Important: To keep things simple for the rest of this tutorial we will _not_ assume that-->
-<!--      you have implemented the `Tagged` type into your domain. If you choose to use `Tagged` then-->
-<!--      you will need to do some extra work to construct tagged values that is not covered in-->
-<!--      the tutorial. For example, once we get to using dependencies to control UUIDs, you will need-->
-<!--      to write `Attendee.ID(uuid())` instead of just `uuid()`.-->
-=======
       }      
->>>>>>> fea248b5
     }
   }
     

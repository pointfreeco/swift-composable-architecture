import Foundation
import Perception

/// A type that emits notifications to observers when underlying data changes.
///
/// Conforming to this protocol signals to other APIs that the value type supports observation.
/// However, applying the ``ObservableState`` protocol by itself to a type doesn’t add observation
/// functionality to the type. Instead, always use the ``ObservableState()`` macro when adding
/// observation support to a type.
public protocol ObservableState: Perceptible {
  var _$id: ObservableStateID { get set }
}

/// A unique identifier for a observed value.
public struct ObservableStateID: Equatable, Hashable, Sendable {
  private var uuid: UUID
  private var tag: Int?
  public var _flag = false

  public init() {
    self.uuid = UUID()
  }

  public static let _$inert = Self()

  // TODO: inlinable?
  public func _$tag(_ tag: Int?) -> Self {
    var copy = self
    copy.tag = tag
    return copy
  }

  // TODO: inlinable?
  public static func _$id<T>(for value: T) -> Self {
    (value as? any ObservableState)?._$id ?? ._$inert
  }
  // TODO: inlinable?
  public static func _$id(for value: some ObservableState) -> Self {
    value._$id
  }
}

// TODO: inlinable?
public func _$isIdentityEqual<ID: Hashable, T: ObservableState>(
  _ lhs: IdentifiedArray<ID, T>, _ rhs: IdentifiedArray<ID, T>
) -> Bool {
  areOrderedSetsDuplicates(lhs.ids, rhs.ids)
}

// TODO: inlinable?
public func _$isIdentityEqual<T: ObservableState>(
  _ lhs: PresentationState<T>, _ rhs: PresentationState<T>
) -> Bool {
  lhs.wrappedValue?._$id == rhs.wrappedValue?._$id
}

// TODO: inlinable?
public func _$isIdentityEqual<T: ObservableState>(
  _ lhs: StackState<T>, _ rhs: StackState<T>
) -> Bool {
  areOrderedSetsDuplicates(lhs.ids, rhs.ids)
}

// TODO: inlinable?
// TODO: When is this hit?
@_disfavoredOverload
public func _$isIdentityEqual<C: Collection>(_ lhs: C, _ rhs: C) -> Bool
where C.Element: ObservableState {
  fatalError(
    """
    If you encounter this fatal error, please let us know on GitHub:

    https://github.com/pointfreeco/swift-composable-architecture
    """
  )
  // lhs.count == rhs.count && zip(lhs, rhs).allSatisfy { $0._$id == $1._$id }
}

<<<<<<< HEAD
// TODO: inlinable?
// NB: Add this fast path so that String is not checked as a collection.
=======
// NB: This is a fast path so that String is not checked as a collection.
>>>>>>> a2cb55d2
public func _$isIdentityEqual(_ lhs: String, _ rhs: String) -> Bool {
  false
}

// TODO: inlinable?
public func _$isIdentityEqual<T>(_ lhs: T, _ rhs: T) -> Bool {
  func openCollection<C: Collection>(_ lhs: C, _ rhs: Any) -> Bool {
    guard C.Element.self is ObservableState.Type else { return false }

    func openIdentifiable<Element: Identifiable>(_: Element.Type) -> Bool? {
      guard
        let lhs = lhs as? IdentifiedArrayOf<Element>,
        let rhs = rhs as? IdentifiedArrayOf<Element>
      else { return nil }
      return areOrderedSetsDuplicates(lhs.ids, rhs.ids)
    }

    if
      let identifiable = C.Element.self as? any Identifiable.Type,
      let result = openIdentifiable(identifiable)
    {
      return result
    } else if let rhs = rhs as? C {
      return lhs.count == rhs.count && zip(lhs, rhs).allSatisfy(_$isIdentityEqual)
    } else {
      return false
    }
  }

  if let lhs = lhs as? any ObservableState, let rhs = rhs as? any ObservableState {
    return lhs._$id == rhs._$id
  } else if let lhs = lhs as? any Collection {
    return openCollection(lhs, rhs)
  } else {
    return false
  }
}<|MERGE_RESOLUTION|>--- conflicted
+++ resolved
@@ -76,12 +76,8 @@
   // lhs.count == rhs.count && zip(lhs, rhs).allSatisfy { $0._$id == $1._$id }
 }
 
-<<<<<<< HEAD
 // TODO: inlinable?
-// NB: Add this fast path so that String is not checked as a collection.
-=======
 // NB: This is a fast path so that String is not checked as a collection.
->>>>>>> a2cb55d2
 public func _$isIdentityEqual(_ lhs: String, _ rhs: String) -> Bool {
   false
 }

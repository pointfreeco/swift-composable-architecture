--- conflicted
+++ resolved
@@ -1,9 +1,5 @@
 {
-<<<<<<< HEAD
   "originHash" : "d6698d1fff6b18d6583f4b370e26f4d059db726912e042a4ae6f061b72498d87",
-=======
-  "originHash" : "0e9a414ac23b15d7d00b87671275679eb6cce1d5dc101ec944f5e8aee4cb097b",
->>>>>>> af0a2c74
   "pins" : [
     {
       "identity" : "combine-schedulers",

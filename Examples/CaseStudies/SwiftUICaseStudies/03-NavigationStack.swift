--- conflicted
+++ resolved
@@ -59,14 +59,8 @@
     }
   }
 
-<<<<<<< HEAD
-  struct Path: Reducer {
-    @CasePathable
-    @dynamicMemberLookup
-=======
   @Reducer
   struct Path {
->>>>>>> 63ed7960
     enum State: Codable, Equatable, Hashable {
       case screenA(ScreenA.State = .init())
       case screenB(ScreenB.State = .init())

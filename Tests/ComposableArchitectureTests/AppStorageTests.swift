@_spi(Internals) import ComposableArchitecture
import Perception
import XCTest

final class AppStorageTests: XCTestCase {
  func testBasics() {
    @Dependency(\.defaultAppStorage) var defaults
    @Shared(.appStorage("count")) var count = 0
    XCTAssertEqual(count, 0)
    XCTAssertEqual(defaults.integer(forKey: "count"), 0)

    count += 1
    XCTAssertEqual(count, 1)
    XCTAssertEqual(defaults.integer(forKey: "count"), 1)
  }

  func testDefaultsRegistered() {
    @Dependency(\.defaultAppStorage) var defaults
    @Shared(.appStorage("count")) var count = 42
    XCTAssertEqual(defaults.integer(forKey: "count"), 42)

    count += 1
    XCTAssertEqual(count, 43)
    XCTAssertEqual(defaults.integer(forKey: "count"), 43)
  }

  func testDefaultsReadURL() {
    @Dependency(\.defaultAppStorage) var defaults
    defaults.set(URL(string: "https://pointfree.co"), forKey: "url")
    @Shared(.appStorage("url")) var url: URL?
    XCTAssertEqual(url, URL(string: "https://pointfree.co"))
  }

  func testDefaultsRegistered_URL() {
    @Dependency(\.defaultAppStorage) var defaults
    @Shared(.appStorage("url")) var url: URL = URL(string: "https://pointfree.co")!
    XCTAssertEqual(defaults.url(forKey: "url"), URL(string: "https://pointfree.co")!)

    url = URL(string: "https://example.com")!
    XCTAssertEqual(url, URL(string: "https://example.com")!)
    XCTAssertEqual(defaults.url(forKey: "url"), URL(string: "https://example.com")!)
  }

  func testDefaultsRegistered_Optional_URL() {
    @Dependency(\.defaultAppStorage) var defaults
    @Shared(.appStorage("url")) var url: URL? = URL(string: "https://pointfree.co")
    XCTAssertEqual(defaults.url(forKey: "url"), URL(string: "https://pointfree.co"))

    url = URL(string: "https://example.com")!
    XCTAssertEqual(url, URL(string: "https://example.com"))
    XCTAssertEqual(defaults.url(forKey: "url"), URL(string: "https://example.com"))
  }

  func testDefaultsRegistered_Optional() {
    @Dependency(\.defaultAppStorage) var defaults
    @Shared(.appStorage("data")) var data: Data?
    XCTAssertEqual(defaults.data(forKey: "data"), nil)

    data = Data()
    XCTAssertEqual(data, Data())
    XCTAssertEqual(defaults.data(forKey: "data"), Data())
  }

  func testDefaultsRegistered_RawRepresentable() {
    enum Direction: String, CaseIterable {
      case north, south, east, west
    }
    @Dependency(\.defaultAppStorage) var defaults
    @Shared(.appStorage("direction")) var direction: Direction = .north
    XCTAssertEqual(defaults.string(forKey: "direction"), "north")

    direction = .south
    XCTAssertEqual(defaults.string(forKey: "direction"), "south")
  }

  func testDefaultsRegistered_Optional_RawRepresentable() {
    enum Direction: String, CaseIterable {
      case north, south, east, west
    }
    @Dependency(\.defaultAppStorage) var defaults
    @Shared(.appStorage("direction")) var direction: Direction?
    XCTAssertEqual(defaults.string(forKey: "direction"), nil)

    direction = .south
    XCTAssertEqual(defaults.string(forKey: "direction"), "south")
  }

  func testDefaultAppStorageOverride() {
    let defaults = UserDefaults(suiteName: "tests")!
    defaults.removePersistentDomain(forName: "tests")

    withDependencies {
      $0.defaultAppStorage = defaults
    } operation: {
      @Shared(.appStorage("count")) var count = 0
      count += 1
      XCTAssertEqual(defaults.integer(forKey: "count"), 1)
    }

    @Dependency(\.defaultAppStorage) var defaultAppStorage
    XCTAssertNotEqual(defaultAppStorage, defaults)
    XCTAssertEqual(defaultAppStorage.integer(forKey: "count"), 0)
  }

  func testObservation_DirectMutation() {
    @Shared(.appStorage("count")) var count = 0
    let countDidChange = self.expectation(description: "countDidChange")
    withPerceptionTracking {
      _ = count
    } onChange: {
      countDidChange.fulfill()
    }
    count += 1
    self.wait(for: [countDidChange], timeout: 0)
  }

  func testObservation_ExternalMutation() {
    @Dependency(\.defaultAppStorage) var defaults
    @Shared(.appStorage("count")) var count = 0
    let didChange = self.expectation(description: "didChange")

    withPerceptionTracking {
      _ = count
    } onChange: { [count = $count] in
      XCTAssertEqual(count.wrappedValue, 0)
      didChange.fulfill()
    }

    defaults.setValue(42, forKey: "count")
    self.wait(for: [didChange], timeout: 0)
    XCTAssertEqual(count, 42)
  }

  func testChangeUserDefaultsDirectly() {
    @Dependency(\.defaultAppStorage) var defaults
    @Shared(.appStorage("count")) var count = 0
    defaults.setValue(count + 42, forKey: "count")
    XCTAssertEqual(count, 42)
  }

  func testChangeUserDefaultsDirectly_RawRepresentable() {
    enum Direction: String, CaseIterable {
      case north, south, east, west
    }
    @Dependency(\.defaultAppStorage) var defaults
    @Shared(.appStorage("direction")) var direction: Direction = .south
    defaults.set("east", forKey: "direction")
    XCTAssertEqual(direction, .east)
  }

  func testChangeUserDefaultsDirectly_KeyWithPeriod() {
    @Dependency(\.defaultAppStorage) var defaults
    @Shared(.appStorage("pointfreeco.count")) var count = 0
    defaults.setValue(count + 42, forKey: "pointfreeco.count")
    XCTAssertEqual(count, 42)
  }

  func testDeleteUserDefault() {
    @Dependency(\.defaultAppStorage) var defaults
    @Shared(.appStorage("count")) var count = 0
    count = 42
    defaults.removeObject(forKey: "count")
    XCTAssertEqual(count, 0)
  }

  func testKeyPath() {
    @Dependency(\.defaultAppStorage) var defaults
    @Shared(.appStorage(\.count)) var count = 0
    defaults.count += 1
    XCTAssertEqual(count, 1)
  }

  func testOptionalInitializers() {
    @Shared(.appStorage("count1")) var count1: Int?
    XCTAssertEqual(count1, nil)
    @Shared(.appStorage("count")) var count2: Int? = nil
    XCTAssertEqual(count2, nil)
  }

  func testOptionalInitializers_URL() {
    @Shared(.appStorage("url1")) var url1: URL?
    XCTAssertEqual(url1, nil)
    @Shared(.appStorage("url2")) var url2: URL? = nil
    XCTAssertEqual(url2, nil)
  }

  func testRemoveDuplicates() {
    @Dependency(\.defaultAppStorage) var store
    @Shared(.appStorage("count")) var count = 0

    let values = LockIsolated([Int]())
    let cancellable = $count
      .publisher
      .sink { count in values.withValue { $0.append(count) } }
    defer { _ = cancellable }

    count += 1
    XCTAssertEqual(values.value, [1])

    store.setValue(2, forKey: "other-count")
    XCTAssertEqual(values.value, [1])
  }

  func testUpdateStoreFromBackgroundThread() async throws {
    @Dependency(\.defaultAppStorage) var store
    @Shared(.appStorage("count")) var count = 0

    let publisherExpectation = expectation(description: "publisher")
    let cancellable = $count.publisher.sink { _ in
      XCTAssertTrue(Thread.isMainThread)
      publisherExpectation.fulfill()
    }
    defer { _ = cancellable }

    let perceptionExpectation = self.expectation(description: "perception")
    withPerceptionTracking {
      _ = count
    } onChange: {
      XCTAssertTrue(Thread.isMainThread)
      perceptionExpectation.fulfill()
    }

    await withUnsafeContinuation { continuation in
      DispatchQueue.global().async { [store = UncheckedSendable(store)] in
        XCTAssertFalse(Thread.isMainThread)
        store.wrappedValue.setValue(1, forKey: "count")
        continuation.resume()
      }
    }

<<<<<<< HEAD
    await fulfillment(of: [publisherExpectation], timeout: 1)
=======
    await fulfillment(of: [perceptionExpectation, publisherExpectation], timeout: 1)
>>>>>>> 08faf84f
  }

  @MainActor
  func testUpdateStoreFromMainThread() async throws {
    @Dependency(\.defaultAppStorage) var store
    @Shared(.appStorage("count")) var count = 0
    let isInStackFrame = LockIsolated(false)

    let publisherExpectation = expectation(description: "publisher")
    let cancellable = $count.publisher.sink { _ in
      XCTAssertTrue(Thread.isMainThread)
      XCTAssertTrue(isInStackFrame.value)
      publisherExpectation.fulfill()
    }
    defer { _ = cancellable }

    await withUnsafeContinuation { continuation in
      XCTAssertTrue(Thread.isMainThread)
      isInStackFrame.withValue { $0 = true }
      store.setValue(1, forKey: "count")
      isInStackFrame.withValue { $0 = false }
      continuation.resume()
    }

    await fulfillment(of: [publisherExpectation], timeout: 0)
  }

  func testWillEnterForegroundFromBackgroundThread() async throws {
    @Shared(.appStorage("count")) var count = 0

    let publisherExpectation = expectation(description: "publisher")
    let cancellable = $count.publisher.sink { _ in
      XCTAssertTrue(Thread.isMainThread)
      publisherExpectation.fulfill()
    }
    defer { _ = cancellable }

    let perceptionExpectation = self.expectation(description: "perception")
    withPerceptionTracking {
      _ = count
    } onChange: {
      XCTAssertTrue(Thread.isMainThread)
      perceptionExpectation.fulfill()
    }

    await withUnsafeContinuation { continuation in
      DispatchQueue.global().async {
        XCTAssertFalse(Thread.isMainThread)
        NotificationCenter.default.post(name: willEnterForegroundNotificationName!, object: nil)
        continuation.resume()
      }
    }

<<<<<<< HEAD
    await fulfillment(of: [publisherExpectation], timeout: 1)
=======
    await fulfillment(of: [perceptionExpectation, publisherExpectation], timeout: 1)
>>>>>>> 08faf84f
  }

  func testUpdateStoreFromBackgroundThread_KeyPath() async throws {
    @Dependency(\.defaultAppStorage) var store
    @Shared(.appStorage(\.count)) var count = 0

    let publisherExpectation = expectation(description: "publisher")
    publisherExpectation.expectedFulfillmentCount = 2
    let cancellable = $count.publisher.sink { _ in
      XCTAssertTrue(Thread.isMainThread)
      publisherExpectation.fulfill()
    }
    defer { _ = cancellable }

    let perceptionExpectation = self.expectation(description: "perception")
    withPerceptionTracking {
      _ = count
    } onChange: {
      XCTAssertTrue(Thread.isMainThread)
      perceptionExpectation.fulfill()
    }

    await withUnsafeContinuation { continuation in
      DispatchQueue.global().async { [store = UncheckedSendable(store)] in
        XCTAssertFalse(Thread.isMainThread)
        store.wrappedValue.count = 1
        continuation.resume()
      }
    }

<<<<<<< HEAD
    await fulfillment(of: [publisherExpectation], timeout: 1)
=======
    await fulfillment(of: [perceptionExpectation, publisherExpectation], timeout: 1)
>>>>>>> 08faf84f
  }
}

extension UserDefaults {
  @objc fileprivate dynamic var count: Int {
    get { integer(forKey: "count") }
    set { set(newValue, forKey: "count") }
  }
}<|MERGE_RESOLUTION|>--- conflicted
+++ resolved
@@ -228,11 +228,7 @@
       }
     }
 
-<<<<<<< HEAD
-    await fulfillment(of: [publisherExpectation], timeout: 1)
-=======
     await fulfillment(of: [perceptionExpectation, publisherExpectation], timeout: 1)
->>>>>>> 08faf84f
   }
 
   @MainActor
@@ -286,11 +282,7 @@
       }
     }
 
-<<<<<<< HEAD
-    await fulfillment(of: [publisherExpectation], timeout: 1)
-=======
     await fulfillment(of: [perceptionExpectation, publisherExpectation], timeout: 1)
->>>>>>> 08faf84f
   }
 
   func testUpdateStoreFromBackgroundThread_KeyPath() async throws {
@@ -321,11 +313,7 @@
       }
     }
 
-<<<<<<< HEAD
-    await fulfillment(of: [publisherExpectation], timeout: 1)
-=======
     await fulfillment(of: [perceptionExpectation, publisherExpectation], timeout: 1)
->>>>>>> 08faf84f
   }
 }
 

--- conflicted
+++ resolved
@@ -22,77 +22,35 @@
   public func encode(to encoder: Encoder) throws {}
 }
 
-extension ObservationRegistrarWrapper {
-//  @available(iOS 17, macOS 14, tvOS 17, watchOS 10, *)
-//  init(rawValue: ObservationRegistrar) {
-//    self._rawValue = AnySendable(rawValue)
-//  }
-
+#if canImport(Observation)
   @available(iOS 17, macOS 14, tvOS 17, watchOS 10, *)
-<<<<<<< HEAD
-  var rawValue: ObservationRegistrar {
-    self._rawValue.base as! ObservationRegistrar
-  }
-
-//  init(rawValue: TCAObservationRegistrar) {
-//    self._rawValue = AnySendable(rawValue)
-//  }
-=======
   extension ObservationRegistrarWrapper {
     private var rawValue: ObservationRegistrar {
       self._rawValue.base as! ObservationRegistrar
     }
->>>>>>> a0834aeb
 
-  var tcaRawValue: TCAObservationRegistrar {
-    self._rawValue.base as! TCAObservationRegistrar
+    public func access<Subject: Observable, Member>(
+      _ subject: Subject, keyPath: KeyPath<Subject, Member>
+    ) {
+      self.rawValue.access(subject, keyPath: keyPath)
+    }
+
+    public func willSet<Subject: Observable, Member>(
+      _ subject: Subject, keyPath: KeyPath<Subject, Member>
+    ) {
+      self.rawValue.willSet(subject, keyPath: keyPath)
+    }
+
+    public func didSet<Subject: Observable, Member>(
+      _ subject: Subject, keyPath: KeyPath<Subject, Member>
+    ) {
+      self.rawValue.didSet(subject, keyPath: keyPath)
+    }
+
+    public func withMutation<Subject: Observable, Member, T>(
+      of subject: Subject, keyPath: KeyPath<Subject, Member>, _ mutation: () throws -> T
+    ) rethrows -> T {
+      try self.rawValue.withMutation(of: subject, keyPath: keyPath, mutation)
+    }
   }
-
-  @available(iOS 17, macOS 14, tvOS 17, watchOS 10, *)
-  public func access<Subject: Observable, Member>(
-    _ subject: Subject, keyPath: KeyPath<Subject, Member>
-  ) {
-    self.rawValue.access(subject, keyPath: keyPath)
-  }
-  public func access<Subject: TCAObservable, Member>(
-    _ subject: Subject, keyPath: KeyPath<Subject, Member>
-  ) {
-    self.tcaRawValue.access(subject, keyPath: keyPath)
-  }
-
-  @available(iOS 17, macOS 14, tvOS 17, watchOS 10, *)
-  public func willSet<Subject: Observable, Member>(
-    _ subject: Subject, keyPath: KeyPath<Subject, Member>
-  ) {
-    self.rawValue.willSet(subject, keyPath: keyPath)
-  }
-  public func willSet<Subject: TCAObservable, Member>(
-    _ subject: Subject, keyPath: KeyPath<Subject, Member>
-  ) {
-    self.tcaRawValue.willSet(subject, keyPath: keyPath)
-  }
-
-  @available(iOS 17, macOS 14, tvOS 17, watchOS 10, *)
-  public func didSet<Subject: Observable, Member>(
-    _ subject: Subject, keyPath: KeyPath<Subject, Member>
-  ) {
-    self.rawValue.didSet(subject, keyPath: keyPath)
-  }
-  public func didSet<Subject: TCAObservable, Member>(
-    _ subject: Subject, keyPath: KeyPath<Subject, Member>
-  ) {
-    self.tcaRawValue.didSet(subject, keyPath: keyPath)
-  }
-
-  @available(iOS 17, macOS 14, tvOS 17, watchOS 10, *)
-  public func withMutation<Subject: Observable, Member, T>(
-    of subject: Subject, keyPath: KeyPath<Subject, Member>, _ mutation: () throws -> T
-  ) rethrows -> T {
-    try self.rawValue.withMutation(of: subject, keyPath: keyPath, mutation)
-  }
-  public func withMutation<Subject: TCAObservable, Member, T>(
-    of subject: Subject, keyPath: KeyPath<Subject, Member>, _ mutation: () throws -> T
-  ) rethrows -> T {
-    try self.tcaRawValue.withMutation(of: subject, keyPath: keyPath, mutation)
-  }
-}+#endif
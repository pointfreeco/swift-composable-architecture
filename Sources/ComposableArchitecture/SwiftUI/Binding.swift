--- conflicted
+++ resolved
@@ -496,13 +496,7 @@
   ///   - fromViewAction: A function that transforms view actions into store action.
   ///   - isDuplicate: A function to determine when two `ViewState` values are equal. When values
   ///     are equal, repeat view computations are removed.
-<<<<<<< HEAD
   public convenience init<State, Action>(
-=======
-  ///   - content: A function that can generate content from a view store.
-  @_disfavoredOverload
-  public init<State, Action>(
->>>>>>> 663a45f3
     _ store: Store<State, Action>,
     observe toViewState: @escaping (BindingViewStore<State>) -> ViewState,
     send fromViewAction: @escaping (ViewAction) -> Action,
@@ -520,11 +514,8 @@
     )
   }
 
-<<<<<<< HEAD
-  public convenience init<State>(
-=======
   /// Initializes a structure that transforms a ``Store`` into an observable ``ViewStore`` in order
-  /// to compute bindings and views from state.
+  /// to compute bindings from state.
   ///
   /// Read <doc:Bindings> for more information.
   ///
@@ -534,10 +525,8 @@
   ///     All changes to the view state will cause the `WithViewStore` to re-compute its view.
   ///   - isDuplicate: A function to determine when two `ViewState` values are equal. When values
   ///     are equal, repeat view computations are removed.
-  ///   - content: A function that can generate content from a view store.
   @_disfavoredOverload
-  public init<State>(
->>>>>>> 663a45f3
+  public convenience init<State>(
     _ store: Store<State, ViewAction>,
     observe toViewState: @escaping (BindingViewStore<State>) -> ViewState,
     removeDuplicates isDuplicate: @escaping (ViewState, ViewState) -> Bool
@@ -562,13 +551,8 @@
   ///   - toViewState: A function that transforms binding store state into observable view state.
   ///     All changes to the view state will cause the `WithViewStore` to re-compute its view.
   ///   - fromViewAction: A function that transforms view actions into store action.
-<<<<<<< HEAD
+  @_disfavoredOverload
   public convenience init<State, Action>(
-=======
-  ///   - content: A function that can generate content from a view store.
-  @_disfavoredOverload
-  public init<State, Action>(
->>>>>>> 663a45f3
     _ store: Store<State, Action>,
     observe toViewState: @escaping (BindingViewStore<State>) -> ViewState,
     send fromViewAction: @escaping (ViewAction) -> Action
@@ -591,12 +575,8 @@
   ///   - toViewState: A function that transforms binding store state into observable view state.
   ///     All changes to the view state will cause the `WithViewStore` to re-compute its view.
   ///   - content: A function that can generate content from a view store.
-<<<<<<< HEAD
+  @_disfavoredOverload
   public convenience init<State>(
-=======
-  @_disfavoredOverload
-  public init<State>(
->>>>>>> 663a45f3
     _ store: Store<State, ViewAction>,
     observe toViewState: @escaping (BindingViewStore<State>) -> ViewState
   ) where ViewAction: BindableAction, ViewAction.State == State {
@@ -622,6 +602,7 @@
   ///   - isDuplicate: A function to determine when two `ViewState` values are equal. When values
   ///     are equal, repeat view computations are removed.
   ///   - content: A function that can generate content from a view store.
+  @_disfavoredOverload
   public init<State, Action>(
     _ store: Store<State, Action>,
     observe toViewState: @escaping (BindingViewStore<State>) -> ViewState,
@@ -656,6 +637,7 @@
   ///   - isDuplicate: A function to determine when two `ViewState` values are equal. When values
   ///     are equal, repeat view computations are removed.
   ///   - content: A function that can generate content from a view store.
+  @_disfavoredOverload
   public init<State>(
     _ store: Store<State, ViewAction>,
     observe toViewState: @escaping (BindingViewStore<State>) -> ViewState,
@@ -688,6 +670,7 @@
   ///     All changes to the view state will cause the `WithViewStore` to re-compute its view.
   ///   - fromViewAction: A function that transforms view actions into store action.
   ///   - content: A function that can generate content from a view store.
+  @_disfavoredOverload
   public init<State, Action>(
     _ store: Store<State, Action>,
     observe toViewState: @escaping (BindingViewStore<State>) -> ViewState,
@@ -717,6 +700,7 @@
   ///   - toViewState: A function that transforms binding store state into observable view state.
   ///     All changes to the view state will cause the `WithViewStore` to re-compute its view.
   ///   - content: A function that can generate content from a view store.
+  @_disfavoredOverload
   public init<State>(
     _ store: Store<State, ViewAction>,
     observe toViewState: @escaping (BindingViewStore<State>) -> ViewState,

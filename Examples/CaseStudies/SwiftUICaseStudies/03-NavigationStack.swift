--- conflicted
+++ resolved
@@ -62,41 +62,7 @@
         return .none
       }
     }
-<<<<<<< HEAD
     .forEach(\.path, action: \.path)
-=======
-    .forEach(\.path, action: \.path) {
-      Path()
-    }
-  }
-
-  @Reducer
-  struct Path {
-    @ObservableState
-    enum State: Equatable {
-      case screenA(ScreenA.State = .init())
-      case screenB(ScreenB.State = .init())
-      case screenC(ScreenC.State = .init())
-    }
-
-    enum Action {
-      case screenA(ScreenA.Action)
-      case screenB(ScreenB.Action)
-      case screenC(ScreenC.Action)
-    }
-
-    var body: some Reducer<State, Action> {
-      Scope(state: \.screenA, action: \.screenA) {
-        ScreenA()
-      }
-      Scope(state: \.screenB, action: \.screenB) {
-        ScreenB()
-      }
-      Scope(state: \.screenC, action: \.screenC) {
-        ScreenC()
-      }
-    }
->>>>>>> 20c14387
   }
 }
 

--- conflicted
+++ resolved
@@ -568,12 +568,9 @@
 				CA4BA5E929E76A7F0004FF9D /* NavigationStackTestCase.swift in Sources */,
 				E9919D42296E47A400C8716B /* BindingsAnimationsTestBench.swift in Sources */,
 				DCFFB8E72A156488006AF839 /* BindingLocalTestCase.swift in Sources */,
-<<<<<<< HEAD
 				DC6E2D992AD5C56F005ACC26 /* ObservableOptionalTestCase.swift in Sources */,
 				CA7BDDA12ADB543400277984 /* NewContainsOldTestCase.swift in Sources */,
 				CA595273296DF46D00B5B695 /* NavigationStackBindingTestCase.swift in Sources */,
-=======
->>>>>>> c1a94759
 				CAF5802529A5651D0042FB62 /* LegacyPresentationTestCase.swift in Sources */,
 				DC6E2D9A2AD5C56F005ACC26 /* ObservableEnumTestCase.swift in Sources */,
 				CA7BDDA32ADB575F00277984 /* OldContainsNewTestCase.swift in Sources */,
@@ -610,12 +607,9 @@
 				CAF5802729A567BB0042FB62 /* LegacyPresentationTests.swift in Sources */,
 				CA487B2C2A15185300F54A79 /* BaseIntegrationTests.swift in Sources */,
 				CA8B2EA72AC584BE008272E0 /* SiblingTests.swift in Sources */,
-<<<<<<< HEAD
 				DC6E2DA72AD5C677005ACC26 /* ObservableNavigationTests.swift in Sources */,
 				DC6E2DAA2AD5C677005ACC26 /* ObservableBasicsTests.swift in Sources */,
 				CA595275296DF55A00B5B695 /* NavigationStackBindingTests.swift in Sources */,
-=======
->>>>>>> c1a94759
 				CAA1CB10296DEE79000665B1 /* ForEachBindingTests.swift in Sources */,
 				DCFFB8E92A15792C006AF839 /* BindingLocalTests.swift in Sources */,
 				DC6E2DA52AD5C677005ACC26 /* ObservableEnumTests.swift in Sources */,
@@ -714,10 +708,6 @@
 				GCC_WARN_UNINITIALIZED_AUTOS = YES_AGGRESSIVE;
 				GCC_WARN_UNUSED_FUNCTION = YES;
 				GCC_WARN_UNUSED_VARIABLE = YES;
-<<<<<<< HEAD
-				IPHONEOS_DEPLOYMENT_TARGET = 16.4;
-=======
->>>>>>> c1a94759
 				MTL_ENABLE_DEBUG_INFO = INCLUDE_SOURCE;
 				MTL_FAST_MATH = YES;
 				ONLY_ACTIVE_ARCH = YES;
@@ -771,10 +761,6 @@
 				GCC_WARN_UNINITIALIZED_AUTOS = YES_AGGRESSIVE;
 				GCC_WARN_UNUSED_FUNCTION = YES;
 				GCC_WARN_UNUSED_VARIABLE = YES;
-<<<<<<< HEAD
-				IPHONEOS_DEPLOYMENT_TARGET = 16.4;
-=======
->>>>>>> c1a94759
 				MTL_ENABLE_DEBUG_INFO = NO;
 				MTL_FAST_MATH = YES;
 				SDKROOT = iphoneos;
@@ -982,13 +968,8 @@
 			isa = XCRemoteSwiftPackageReference;
 			repositoryURL = "https://github.com/pointfreeco/swiftui-navigation.git";
 			requirement = {
-<<<<<<< HEAD
-				branch = "case-key-paths";
-				kind = branch;
-=======
 				kind = upToNextMajorVersion;
 				minimumVersion = 1.1.0;
->>>>>>> c1a94759
 			};
 		};
 		DC6268512AD1E06300F2E2EF /* XCRemoteSwiftPackageReference "swift-snapshot-testing" */ = {

--- conflicted
+++ resolved
@@ -131,13 +131,8 @@
       "kind" : "remoteSourceControl",
       "location" : "https://github.com/apple/swift-syntax",
       "state" : {
-<<<<<<< HEAD
-        "revision" : "74203046135342e4a4a627476dd6caf8b28fe11b",
-        "version" : "509.0.0"
-=======
         "revision" : "ffa3cd6fc2aa62adbedd31d3efaf7c0d86a9f029",
         "version" : "509.0.1"
->>>>>>> 2ab10127
       }
     },
     {

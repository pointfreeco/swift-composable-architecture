--- conflicted
+++ resolved
@@ -1133,7 +1133,20 @@
     self.receiveAction(
       matching: { expectedAction($0) != nil },
       failureMessage: "Expected to receive an action, but received none.",
-      onReceive: { _ in },
+      onReceive: { receivedAction in
+        XCTFailHelper(
+          """
+          Received action:
+
+          \(String(describing: receivedAction).indent(by: 2))
+          """,
+          overrideExhaustivity: self.exhaustivity == .exhaustive
+            ? .partial
+            : self.exhaustivity,
+          file: file,
+          line: line
+        )
+      },
       updateExpectingResult,
       file: file,
       line: line
@@ -1190,26 +1203,8 @@
       }
     }
 
-<<<<<<< HEAD
-    let (action, state) = self.reducer.receivedActions.removeFirst()
-
-    XCTFailHelper(
-      """
-      Received action:
-
-      \(String(describing: action).indent(by: 2))
-      """,
-      overrideExhaustivity: self.exhaustivity == .exhaustive
-        ? .partial
-        : self.exhaustivity,
-      file: file,
-      line: line
-    )
-
-=======
     let (receivedAction, state) = self.reducer.receivedActions.removeFirst()
     onReceive(receivedAction)
->>>>>>> f3ed4384
     let expectedState = self.toScopedState(self.state)
     do {
       try self.expectedStateShouldMatch(

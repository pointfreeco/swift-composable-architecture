import SwiftUI

<<<<<<< HEAD
extension Binding {
  /// Derives a binding to a store focused on ``StackState`` and ``StackAction``.
  ///
  /// This operator is most used in conjunction with `NavigationStack`, and in particular
  /// the initializer ``SwiftUI/NavigationStack/init(path:root:destination:)`` that ships with this
  /// library.
  ///
  /// For example, suppose you have a feature that holds onto ``StackState`` in its state in order
  /// to represent all the screens that can be pushed onto a navigation stack:
  ///
  /// ```swift
  /// @Reducer
  /// struct Feature {
  ///   @ObservableState
  ///   struct State {
  ///     var path: StackState<Path.State> = []
  ///   }
  ///   enum Action {
  ///     case path(StackActionOf<Path>)
  ///   }
  ///   var body: some ReducerOf<Self> {
  ///     Reduce { state, action in
  ///       // Core feature logic
  ///     }
  ///     .forEach(\.rows, action: \.rows) {
  ///       Child()
  ///     }
  ///   }
  ///   @Reducer
  ///   struct Path {
  ///     // ...
  ///   }
  /// }
  /// ```
  ///
  /// Then in the view you can use this operator, with
  /// `NavigationStack` ``SwiftUI/NavigationStack/init(path:root:destination:)``, to
  /// derive a store for each element in the stack:
  ///
  /// ```swift
  /// struct FeatureView: View {
  ///   @Bindable var store: StoreOf<Feature>
  ///
  ///   var body: some View {
  ///     NavigationStack(path: $store.scope(state: \.path, action: \.path)) {
  ///       // Root view
  ///     } destination: {
  ///       // Destinations
  ///     }
  ///   }
  /// }
  /// ```
  public func scope<State: ObservableState, Action, ElementState, ElementAction>(
    state: KeyPath<State, StackState<ElementState>>,
    action: CaseKeyPath<Action, StackAction<ElementState, ElementAction>>
  ) -> Binding<Store<StackState<ElementState>, StackAction<ElementState, ElementAction>>>
  where Value == Store<State, Action> {
    #if DEBUG && canImport(Perception)
      let isInViewBody = _PerceptionLocals.isInPerceptionTracking
    #endif
    return Binding<Store<StackState<ElementState>, StackAction<ElementState, ElementAction>>>(
      get: {
        #if DEBUG && canImport(Perception)
          // TODO: Can this be localized to the `Perception` framework?
          _PerceptionLocals.$isInPerceptionTracking.withValue(isInViewBody) {
=======
#if canImport(Perception)
  extension Binding {
    /// Derives a binding to a store focused on ``StackState`` and ``StackAction``.
    ///
    /// This operator is most used in conjunction with `NavigationStack`, and in particular
    /// the initializer ``SwiftUI/NavigationStack/init(path:root:destination:)`` that ships with
    /// this library.
    ///
    /// For example, suppose you have a feature that holds onto ``StackState`` in its state in order
    /// to represent all the screens that can be pushed onto a navigation stack:
    ///
    /// ```swift
    /// @Reducer
    /// struct Feature {
    ///   @ObservableState
    ///   struct State {
    ///     var path: StackState<Path.State> = []
    ///   }
    ///   enum Action {
    ///     case path(StackActionOf<Path>)
    ///   }
    ///   var body: some ReducerOf<Self> {
    ///     Reduce { state, action in
    ///       // Core feature logic
    ///     }
    ///     .forEach(\.rows, action: \.rows) {
    ///       Child()
    ///     }
    ///   }
    ///   @Reducer
    ///   struct Path {
    ///     // ...
    ///   }
    /// }
    /// ```
    ///
    /// Then in the view you can use this operator, with
    /// `NavigationStack` ``SwiftUI/NavigationStack/init(path:root:destination:)``, to
    /// derive a store for each element in the stack:
    ///
    /// ```swift
    /// struct FeatureView: View {
    ///   @Bindable var store: StoreOf<Feature>
    ///
    ///   var body: some View {
    ///     NavigationStack(path: $store.scope(state: \.path, action: \.path)) {
    ///       // Root view
    ///     } destination: {
    ///       // Destinations
    ///     }
    ///   }
    /// }
    /// ```
    public func scope<State: ObservableState, Action, ElementState, ElementAction>(
      state: KeyPath<State, StackState<ElementState>>,
      action: CaseKeyPath<Action, StackAction<ElementState, ElementAction>>
    ) -> Binding<Store<StackState<ElementState>, StackAction<ElementState, ElementAction>>>
    where Value == Store<State, Action> {
      #if DEBUG
        let isInViewBody = _PerceptionLocals.isInPerceptionTracking
      #endif
      return Binding<Store<StackState<ElementState>, StackAction<ElementState, ElementAction>>>(
        get: {
          #if DEBUG
            // TODO: Can this be localized to the `Perception` framework?
            _PerceptionLocals.$isInPerceptionTracking.withValue(isInViewBody) {
              self.wrappedValue.scope(state: state, action: action)
            }
          #else
>>>>>>> 47c9c3fa
            self.wrappedValue.scope(state: state, action: action)
          #endif
        },
        set: { _ in }
      )
    }
  }

<<<<<<< HEAD
@available(iOS 17, macOS 14, tvOS 17, watchOS 10, *)
extension SwiftUI.Bindable {
  /// Derives a binding to a store focused on ``StackState`` and ``StackAction``.
  ///
  /// See ``SwiftUI/Binding/scope(state:action:)-4mj4d`` defined on `Binding` for more
  /// information.
  public func scope<State: ObservableState, Action, ElementState, ElementAction>(
    state: KeyPath<State, StackState<ElementState>>,
    action: CaseKeyPath<Action, StackAction<ElementState, ElementAction>>
  ) -> Binding<Store<StackState<ElementState>, StackAction<ElementState, ElementAction>>>
  where Value == Store<State, Action> {
    Binding<Store<StackState<ElementState>, StackAction<ElementState, ElementAction>>>(
      get: { self.wrappedValue.scope(state: state, action: action) },
      set: { _ in }
    )
=======
  @available(iOS 17, macOS 14, tvOS 17, watchOS 10, *)
  extension SwiftUI.Bindable {
    /// Derives a binding to a store focused on ``StackState`` and ``StackAction``.
    ///
    /// See ``SwiftUI/Binding/scope(state:action:)-4mj4d`` defined on `Binding` for more
    /// information.
    public func scope<State: ObservableState, Action, ElementState, ElementAction>(
      state: KeyPath<State, StackState<ElementState>>,
      action: CaseKeyPath<Action, StackAction<ElementState, ElementAction>>
    ) -> Binding<Store<StackState<ElementState>, StackAction<ElementState, ElementAction>>>
    where Value == Store<State, Action> {
      Binding<Store<StackState<ElementState>, StackAction<ElementState, ElementAction>>>(
        get: { self.wrappedValue.scope(state: state, action: action) },
        set: { _ in }
      )
    }
>>>>>>> 47c9c3fa
  }

<<<<<<< HEAD
#if canImport(Perception)
=======
>>>>>>> 47c9c3fa
  @available(iOS, introduced: 13, obsoleted: 17)
  @available(macOS, introduced: 10.15, obsoleted: 14)
  @available(tvOS, introduced: 13, obsoleted: 17)
  @available(watchOS, introduced: 6, obsoleted: 10)
  extension Perception.Bindable {
    /// Derives a binding to a store focused on ``StackState`` and ``StackAction``.
    ///
    /// See ``SwiftUI/Binding/scope(state:action:)-4mj4d`` defined on `Binding` for more
    /// information.
    public func scope<State: ObservableState, Action, ElementState, ElementAction>(
      state: KeyPath<State, StackState<ElementState>>,
      action: CaseKeyPath<Action, StackAction<ElementState, ElementAction>>
    ) -> Binding<Store<StackState<ElementState>, StackAction<ElementState, ElementAction>>>
    where Value == Store<State, Action> {
      Binding<Store<StackState<ElementState>, StackAction<ElementState, ElementAction>>>(
        get: { self.wrappedValue.scope(state: state, action: action) },
        set: { _ in }
      )
    }
  }
<<<<<<< HEAD
#endif
=======
>>>>>>> 47c9c3fa

  @available(iOS 16, macOS 13, tvOS 16, watchOS 9, *)
  extension NavigationStack {
    /// Drives a navigation stack with a store.
    ///
    /// See the dedicated article on <doc:Navigation> for more information on the library's
    /// navigation tools, and in particular see <doc:StackBasedNavigation> for information on using
    /// this view.
    public init<State, Action, Destination: View, R>(
      path: Binding<Store<StackState<State>, StackAction<State, Action>>>,
      root: () -> R,
      @ViewBuilder destination: @escaping (Store<State, Action>) -> Destination
    )
    where
      Data == StackState<State>.PathView,
      Root == ModifiedContent<R, _NavigationDestinationViewModifier<State, Action, Destination>>
    {
      self.init(
        path: Binding(
          get: { path.wrappedValue.currentState.path },
          set: { pathView, transaction in
            if pathView.count > path.wrappedValue.withState({ $0 }).count,
              let component = pathView.last
            {
              path.wrappedValue.send(
                .push(id: component.id, state: component.element),
                transaction: transaction
              )
            } else {
              path.wrappedValue.send(
                .popFrom(id: path.wrappedValue.withState { $0 }.ids[pathView.count]),
                transaction: transaction
              )
            }
          }
        )
      ) {
        root()
          .modifier(
            _NavigationDestinationViewModifier(store: path.wrappedValue, destination: destination)
          )
      }
    }
  }

  @available(iOS 16, macOS 13, tvOS 16, watchOS 9, *)
  public struct _NavigationDestinationViewModifier<
    State: ObservableState, Action, Destination: View
  >:
    ViewModifier
  {
    @SwiftUI.State var store: Store<StackState<State>, StackAction<State, Action>>
    fileprivate let destination: (Store<State, Action>) -> Destination

    public func body(content: Content) -> some View {
      content
        .environment(\.navigationDestinationType, State.self)
        .navigationDestination(for: StackState<State>.Component.self) { component in
          var element = component.element
          self
            .destination(
              self.store.scope(
                id: self.store.id(state: \.[id:component.id], action: \.[id:component.id]),
                state: ToState {
                  element = $0[id: component.id] ?? element
                  return element
                },
                action: { .element(id: component.id, action: $0) },
                isInvalid: { !$0.ids.contains(component.id) }
              )
            )
            .environment(\.navigationDestinationType, State.self)
        }
    }
  }

  @available(iOS 16, macOS 13, tvOS 16, watchOS 9, *)
  extension NavigationLink where Destination == Never {
    /// Creates a navigation link that presents the view corresponding to an element of
    /// ``StackState``.
    ///
    /// When someone activates the navigation link that this initializer creates, SwiftUI looks for
    /// a parent `NavigationStack` view with a store of ``StackState`` containing elements that
    /// matches the type of this initializer's `state` input.
    ///
    /// See SwiftUI's documentation for `NavigationLink.init(value:label:)` for more.
    ///
    /// - Parameters:
    ///   - state: An optional value to present. When the user selects the link, SwiftUI stores a
    ///     copy of the value. Pass a `nil` value to disable the link.
    ///   - label: A label that describes the view that this link presents.
    public init<P, L: View>(
      state: P?,
      @ViewBuilder label: () -> L,
      fileID: StaticString = #fileID,
      line: UInt = #line
    )
    where Label == _NavigationLinkStoreContent<P, L> {
      @Dependency(\.stackElementID) var stackElementID
      self.init(value: state.map { StackState.Component(id: stackElementID(), element: $0) }) {
        _NavigationLinkStoreContent<P, L>(
          state: state, label: { label() }, fileID: fileID, line: line
        )
      }
    }

    /// Creates a navigation link that presents the view corresponding to an element of
    /// ``StackState``, with a text label that the link generates from a localized string key.
    ///
    /// When someone activates the navigation link that this initializer creates, SwiftUI looks for
    /// a parent ``NavigationStackStore`` view with a store of ``StackState`` containing elements
    /// that matches the type of this initializer's `state` input.
    ///
    /// See SwiftUI's documentation for `NavigationLink.init(_:value:)` for more.
    ///
    /// - Parameters:
    ///   - titleKey: A localized string that describes the view that this link
    ///     presents.
    ///   - state: An optional value to present. When the user selects the link, SwiftUI stores a
    ///     copy of the value. Pass a `nil` value to disable the link.
    public init<P>(
      _ titleKey: LocalizedStringKey, state: P?, fileID: StaticString = #fileID, line: UInt = #line
    )
    where Label == _NavigationLinkStoreContent<P, Text> {
      self.init(state: state, label: { Text(titleKey) }, fileID: fileID, line: line)
    }

    /// Creates a navigation link that presents the view corresponding to an element of
    /// ``StackState``, with a text label that the link generates from a title string.
    ///
    /// When someone activates the navigation link that this initializer creates, SwiftUI looks for
    /// a parent ``NavigationStackStore`` view with a store of ``StackState`` containing elements
    /// that matches the type of this initializer's `state` input.
    ///
    /// See SwiftUI's documentation for `NavigationLink.init(_:value:)` for more.
    ///
    /// - Parameters:
    ///   - title: A string that describes the view that this link presents.
    ///   - state: An optional value to present. When the user selects the link, SwiftUI stores a
    ///     copy of the value. Pass a `nil` value to disable the link.
    @_disfavoredOverload
    public init<S: StringProtocol, P>(
      _ title: S, state: P?, fileID: StaticString = #fileID, line: UInt = #line
    )
    where Label == _NavigationLinkStoreContent<P, Text> {
      self.init(state: state, label: { Text(title) }, fileID: fileID, line: line)
    }
  }

  public struct _NavigationLinkStoreContent<State, Label: View>: View {
    let state: State?
    @ViewBuilder let label: Label
    let fileID: StaticString
    let line: UInt
    @Environment(\.navigationDestinationType) var navigationDestinationType

    public var body: some View {
      #if DEBUG
        self.label.onAppear {
          if self.navigationDestinationType != State.self {
            let elementType =
              self.navigationDestinationType.map(typeName)
                ?? """
                (None found in view hierarchy. Is this link inside a store-powered \
                'NavigationStack'?)
                """
            runtimeWarn(
              """
              A navigation link at "\(self.fileID):\(self.line)" is unpresentable. …

                NavigationStack state element type:
                  \(elementType)
                NavigationLink state type:
                  \(typeName(State.self))
                NavigationLink state value:
                \(String(customDumping: self.state).indent(by: 2))
              """
            )
          }
        }
      #else
        self.label
      #endif
    }
  }
#endif

extension StackState {
  var path: PathView {
    _read { yield PathView(base: self) }
    _modify {
      var path = PathView(base: self)
      yield &path
      self = path.base
    }
    set { self = newValue.base }
  }

  public struct Component: Hashable {
    let id: StackElementID
    var element: Element

    public static func == (lhs: Self, rhs: Self) -> Bool {
      lhs.id == rhs.id
    }

    public func hash(into hasher: inout Hasher) {
      hasher.combine(self.id)
    }
  }

  public struct PathView: MutableCollection, RandomAccessCollection,
    RangeReplaceableCollection
  {
    var base: StackState

    public var startIndex: Int { self.base.startIndex }
    public var endIndex: Int { self.base.endIndex }
    public func index(after i: Int) -> Int { self.base.index(after: i) }
    public func index(before i: Int) -> Int { self.base.index(before: i) }

    public subscript(position: Int) -> Component {
      _read {
        yield Component(id: self.base.ids[position], element: self.base[position])
      }
      _modify {
        let id = self.base.ids[position]
        var component = Component(id: id, element: self.base[position])
        yield &component
        self.base[id: id] = component.element
      }
      set {
        self.base[id: newValue.id] = newValue.element
      }
    }

    init(base: StackState) {
      self.base = base
    }

    public init() {
      self.init(base: StackState())
    }

    public mutating func replaceSubrange<C: Collection>(
      _ subrange: Range<Int>, with newElements: C
    ) where C.Element == Component {
      for id in self.base.ids[subrange] {
        self.base[id: id] = nil
      }
      for component in newElements.reversed() {
        self.base._dictionary
          .updateValue(component.element, forKey: component.id, insertingAt: subrange.lowerBound)
      }
    }
  }
}

private struct NavigationDestinationTypeKey: EnvironmentKey {
  static var defaultValue: Any.Type? { nil }
}

extension EnvironmentValues {
  var navigationDestinationType: Any.Type? {
    get { self[NavigationDestinationTypeKey.self] }
    set { self[NavigationDestinationTypeKey.self] = newValue }
  }
}<|MERGE_RESOLUTION|>--- conflicted
+++ resolved
@@ -1,72 +1,5 @@
 import SwiftUI
 
-<<<<<<< HEAD
-extension Binding {
-  /// Derives a binding to a store focused on ``StackState`` and ``StackAction``.
-  ///
-  /// This operator is most used in conjunction with `NavigationStack`, and in particular
-  /// the initializer ``SwiftUI/NavigationStack/init(path:root:destination:)`` that ships with this
-  /// library.
-  ///
-  /// For example, suppose you have a feature that holds onto ``StackState`` in its state in order
-  /// to represent all the screens that can be pushed onto a navigation stack:
-  ///
-  /// ```swift
-  /// @Reducer
-  /// struct Feature {
-  ///   @ObservableState
-  ///   struct State {
-  ///     var path: StackState<Path.State> = []
-  ///   }
-  ///   enum Action {
-  ///     case path(StackActionOf<Path>)
-  ///   }
-  ///   var body: some ReducerOf<Self> {
-  ///     Reduce { state, action in
-  ///       // Core feature logic
-  ///     }
-  ///     .forEach(\.rows, action: \.rows) {
-  ///       Child()
-  ///     }
-  ///   }
-  ///   @Reducer
-  ///   struct Path {
-  ///     // ...
-  ///   }
-  /// }
-  /// ```
-  ///
-  /// Then in the view you can use this operator, with
-  /// `NavigationStack` ``SwiftUI/NavigationStack/init(path:root:destination:)``, to
-  /// derive a store for each element in the stack:
-  ///
-  /// ```swift
-  /// struct FeatureView: View {
-  ///   @Bindable var store: StoreOf<Feature>
-  ///
-  ///   var body: some View {
-  ///     NavigationStack(path: $store.scope(state: \.path, action: \.path)) {
-  ///       // Root view
-  ///     } destination: {
-  ///       // Destinations
-  ///     }
-  ///   }
-  /// }
-  /// ```
-  public func scope<State: ObservableState, Action, ElementState, ElementAction>(
-    state: KeyPath<State, StackState<ElementState>>,
-    action: CaseKeyPath<Action, StackAction<ElementState, ElementAction>>
-  ) -> Binding<Store<StackState<ElementState>, StackAction<ElementState, ElementAction>>>
-  where Value == Store<State, Action> {
-    #if DEBUG && canImport(Perception)
-      let isInViewBody = _PerceptionLocals.isInPerceptionTracking
-    #endif
-    return Binding<Store<StackState<ElementState>, StackAction<ElementState, ElementAction>>>(
-      get: {
-        #if DEBUG && canImport(Perception)
-          // TODO: Can this be localized to the `Perception` framework?
-          _PerceptionLocals.$isInPerceptionTracking.withValue(isInViewBody) {
-=======
 #if canImport(Perception)
   extension Binding {
     /// Derives a binding to a store focused on ``StackState`` and ``StackAction``.
@@ -136,7 +69,6 @@
               self.wrappedValue.scope(state: state, action: action)
             }
           #else
->>>>>>> 47c9c3fa
             self.wrappedValue.scope(state: state, action: action)
           #endif
         },
@@ -145,23 +77,6 @@
     }
   }
 
-<<<<<<< HEAD
-@available(iOS 17, macOS 14, tvOS 17, watchOS 10, *)
-extension SwiftUI.Bindable {
-  /// Derives a binding to a store focused on ``StackState`` and ``StackAction``.
-  ///
-  /// See ``SwiftUI/Binding/scope(state:action:)-4mj4d`` defined on `Binding` for more
-  /// information.
-  public func scope<State: ObservableState, Action, ElementState, ElementAction>(
-    state: KeyPath<State, StackState<ElementState>>,
-    action: CaseKeyPath<Action, StackAction<ElementState, ElementAction>>
-  ) -> Binding<Store<StackState<ElementState>, StackAction<ElementState, ElementAction>>>
-  where Value == Store<State, Action> {
-    Binding<Store<StackState<ElementState>, StackAction<ElementState, ElementAction>>>(
-      get: { self.wrappedValue.scope(state: state, action: action) },
-      set: { _ in }
-    )
-=======
   @available(iOS 17, macOS 14, tvOS 17, watchOS 10, *)
   extension SwiftUI.Bindable {
     /// Derives a binding to a store focused on ``StackState`` and ``StackAction``.
@@ -178,13 +93,8 @@
         set: { _ in }
       )
     }
->>>>>>> 47c9c3fa
-  }
-
-<<<<<<< HEAD
-#if canImport(Perception)
-=======
->>>>>>> 47c9c3fa
+  }
+
   @available(iOS, introduced: 13, obsoleted: 17)
   @available(macOS, introduced: 10.15, obsoleted: 14)
   @available(tvOS, introduced: 13, obsoleted: 17)
@@ -205,10 +115,6 @@
       )
     }
   }
-<<<<<<< HEAD
-#endif
-=======
->>>>>>> 47c9c3fa
 
   @available(iOS 16, macOS 13, tvOS 16, watchOS 9, *)
   extension NavigationStack {

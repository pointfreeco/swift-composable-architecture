import Combine
import ComposableArchitecture
import XCTest

@_spi(Internals) import ComposableArchitecture

final class SharedTests: XCTestCase {
  @MainActor
  func testSharing() async {
    let store = TestStore(
      initialState: SharedFeature.State(
        profile: Shared(Profile(stats: Shared(Stats()))),
        sharedCount: Shared(0),
        stats: Shared(Stats())
      )
    ) {
      SharedFeature()
    }
    await store.send(.sharedIncrement) {
      $0.sharedCount = 1
    }
    await store.send(.incrementStats) {
      $0.profile.stats.count = 1
      $0.stats.count = 1
    }
    XCTAssertEqual(store.state.profile.stats.count, 1)
  }

  @MainActor
  func testSharing_Failure() async {
    let store = TestStore(
      initialState: SharedFeature.State(
        profile: Shared(Profile(stats: Shared(Stats()))),
        sharedCount: Shared(0),
        stats: Shared(Stats())
      )
    ) {
      SharedFeature()
    }
    XCTExpectFailure {
      $0.compactDescription == """
        A state change does not match expectation: …

              SharedFeature.State(
                _count: 0,
                _profile: #1 Profile(…),
            −   _sharedCount: #1 2,
            +   _sharedCount: #1 1,
                _stats: #1 Stats(count: 0)
              )

        (Expected: −, Actual: +)
        """
    }
    await store.send(.sharedIncrement) {
      $0.sharedCount = 2
    }
    XCTAssertEqual(store.state.sharedCount, 1)
  }

  @MainActor
  func testSharing_NonExhaustive() async {
    let store = TestStore(
      initialState: SharedFeature.State(
        profile: Shared(Profile(stats: Shared(Stats()))),
        sharedCount: Shared(0),
        stats: Shared(Stats())
      )
    ) {
      SharedFeature()
    }
    store.exhaustivity = .off(showSkippedAssertions: true)

    await store.send(.sharedIncrement)
    XCTAssertEqual(store.state.sharedCount, 1)

    XCTExpectFailure {
      $0.compactDescription == """
        A state change does not match expectation: …

              SharedFeature.State(
                _count: 0,
                _profile: #1 Profile(…),
            −   _sharedCount: #1 3,
            +   _sharedCount: #1 2,
                _stats: #1 Stats(count: 0)
              )

        (Expected: −, Actual: +)
        """
    }
    await store.send(.sharedIncrement) {
      $0.sharedCount = 3
    }
    XCTAssertEqual(store.state.sharedCount, 2)
  }

  @MainActor
  func testMultiSharing() async {
    @Shared(Stats()) var stats

    let store = TestStore(
      initialState: SharedFeature.State(
        profile: Shared(Profile(stats: $stats)),
        sharedCount: Shared(0),
        stats: $stats
      )
    ) {
      SharedFeature()
    }
    await store.send(.incrementStats) {
      $0.profile.stats.count = 2
      $0.stats.count = 2
    }
    XCTAssertEqual(stats.count, 2)
  }

  @MainActor
  func testIncrementalMutation() async {
    let store = TestStore(
      initialState: SharedFeature.State(
        profile: Shared(Profile(stats: Shared(Stats()))),
        sharedCount: Shared(0),
        stats: Shared(Stats())
      )
    ) {
      SharedFeature()
    }
    await store.send(.sharedIncrement) {
      $0.sharedCount += 1
    }
  }

  @MainActor
  func testIncrementalMutation_Failure() async {
    let store = TestStore(
      initialState: SharedFeature.State(
        profile: Shared(Profile(stats: Shared(Stats()))),
        sharedCount: Shared(0),
        stats: Shared(Stats())
      )
    ) {
      SharedFeature()
    }
    XCTExpectFailure {
      $0.compactDescription == """
        A state change does not match expectation: …

              SharedFeature.State(
                _count: 0,
                _profile: #1 Profile(…),
            −   _sharedCount: #1 2,
            +   _sharedCount: #1 1,
                _stats: #1 Stats(count: 0)
              )

        (Expected: −, Actual: +)
        """
    }
    await store.send(.sharedIncrement) {
      $0.sharedCount += 2
    }
  }

  @MainActor
  func testEffect() async {
    let store = TestStore(
      initialState: SharedFeature.State(
        profile: Shared(Profile(stats: Shared(Stats()))),
        sharedCount: Shared(0),
        stats: Shared(Stats())
      )
    ) {
      SharedFeature()
    }
    await store.send(.request)
    await store.receive(\.sharedIncrement) {
      $0.sharedCount = 1
    }
  }

  @MainActor
  func testEffect_Failure() async {
    let store = TestStore(
      initialState: SharedFeature.State(
        profile: Shared(Profile(stats: Shared(Stats()))),
        sharedCount: Shared(0),
        stats: Shared(Stats())
      )
    ) {
      SharedFeature()
    }
    XCTExpectFailure {
      $0.compactDescription == """
        State was not expected to change, but a change occurred: …

              SharedFeature.State(
                _count: 0,
                _profile: #1 Profile(…),
            −   _sharedCount: #1 0,
            +   _sharedCount: #1 1,
                _stats: #1 Stats(count: 0)
              )

        (Expected: −, Actual: +)
        """
    }
    await store.send(.request)
    await store.receive(\.sharedIncrement)
  }

  @MainActor
  func testMutationOfSharedStateInLongLivingEffect() async {
    let store = TestStore(
      initialState: SharedFeature.State(
        profile: Shared(Profile(stats: Shared(Stats()))),
        sharedCount: Shared(0),
        stats: Shared(Stats())
      )
    ) {
      SharedFeature()
    } withDependencies: {
      $0.mainQueue = .immediate
    }
    await store.send(.longLivingEffect)
    store.state.$sharedCount.assert {
      $0 = 1
    }
  }

  @MainActor
  func testMutationOfSharedStateInLongLivingEffect_NoAssertion() async {
    let sharedCountInitLine = #line + 4
    let store = TestStore(
      initialState: SharedFeature.State(
        profile: Shared(Profile(stats: Shared(Stats()))),
        sharedCount: Shared(0),
        stats: Shared(Stats())
      )
    ) {
      SharedFeature()
    } withDependencies: {
      $0.mainQueue = .immediate
    }
    XCTExpectFailure {
      $0.compactDescription == """
        Tracked changes to \
        'Shared<Int>@ComposableArchitectureTests/SharedTests.swift:\(sharedCountInitLine)' \
        but failed to assert: …

          − 0
          + 1

        (Before: −, After: +)

        Call 'Shared<Int>.assert' to exhaustively test these changes, or call 'skipChanges' to \
        ignore them.
        """
    }
    await store.send(.longLivingEffect)
  }

  @MainActor
  func testMutationOfSharedStateInLongLivingEffect_IncorrectAssertion() async {
    let store = TestStore(
      initialState: SharedFeature.State(
        profile: Shared(Profile(stats: Shared(Stats()))),
        sharedCount: Shared(0),
        stats: Shared(Stats())
      )
    ) {
      SharedFeature()
    } withDependencies: {
      $0.mainQueue = .immediate
    }
    XCTExpectFailure {
      $0.compactDescription == """
        XCTAssertNoDifference failed: …

          − 1
          + 2

        (First: −, Second: +)
        """
    }
    await store.send(.longLivingEffect)
    store.state.$sharedCount.assert {
      $0 = 2
    }
  }

  @MainActor
  func testComplexSharedEffect_ReducerMutation() async {
    struct Feature: Reducer {
      struct State: Equatable {
        @Shared var count: Int
      }
      enum Action {
        case startTimer
        case stopTimer
        case timerTick
      }
      @Dependency(\.mainQueue) var queue
      enum CancelID { case timer }
      var body: some ReducerOf<Self> {
        Reduce { state, action in
          switch action {
          case .startTimer:
            return .run { send in
              for await _ in self.queue.timer(interval: .seconds(1)) {
                await send(.timerTick)
              }
            }
            .cancellable(id: CancelID.timer)
          case .stopTimer:
            return .cancel(id: CancelID.timer)
          case .timerTick:
            state.count += 1
            return .none
          }
        }
      }
    }
    let mainQueue = DispatchQueue.test
    let store = TestStore(initialState: Feature.State(count: Shared(0))) {
      Feature()
    } withDependencies: {
      $0.mainQueue = mainQueue.eraseToAnyScheduler()
    }
    await store.send(.startTimer)
    await mainQueue.advance(by: .seconds(1))
    await store.receive(.timerTick) {
      $0.count = 1
    }
    await store.send(.stopTimer)
    await mainQueue.advance(by: .seconds(1))
  }

  @MainActor
  func testComplexSharedEffect_EffectMutation() async {
    struct Feature: Reducer {
      struct State: Equatable {
        @Shared var count: Int
      }
      enum Action {
        case startTimer
        case stopTimer
        case timerTick
      }
      @Dependency(\.mainQueue) var queue
      enum CancelID { case timer }
      var body: some ReducerOf<Self> {
        Reduce { state, action in
          switch action {
          case .startTimer:
            return .run { [count = state.$count] send in
              for await _ in self.queue.timer(interval: .seconds(1)) {
                count.wrappedValue += 1
                await send(.timerTick)
              }
            }
            .cancellable(id: CancelID.timer)
          case .stopTimer:
            return .merge(
              .cancel(id: CancelID.timer),
              .run { [count = state.$count] _ in
                Task {
                  try await self.queue.sleep(for: .seconds(1))
                  count.wrappedValue = 42
                }
              }
            )
          case .timerTick:
            return .none
          }
        }
      }
    }
    let mainQueue = DispatchQueue.test
    let store = TestStore(initialState: Feature.State(count: Shared(0))) {
      Feature()
    } withDependencies: {
      $0.mainQueue = mainQueue.eraseToAnyScheduler()
    }
    await store.send(.startTimer)
    await mainQueue.advance(by: .seconds(1))
    await store.receive(.timerTick) {
      $0.count = 1
    }
    await store.send(.stopTimer)
    await mainQueue.advance(by: .seconds(1))
    store.state.$count.assert {
      $0 = 42
    }
  }

  @MainActor
  func testDump() {
    @Shared(Profile(stats: Shared(Stats()))) var profile: Profile
    XCTAssertEqual(
      String(customDumping: profile),
      """
      Profile(
        _stats: #1 Stats(count: 0)
      )
      """
    )

    let count = $profile.stats.count
    XCTAssertEqual(
      String(customDumping: count),
      """
      #1 0
      """
    )
  }

  @MainActor
  func testSimpleFeatureFailure() async {
    let store = TestStore(initialState: SimpleFeature.State(count: Shared(0))) {
      SimpleFeature()
    }

    XCTExpectFailure {
      $0.compactDescription == """
        State was not expected to change, but a change occurred: …

              SimpleFeature.State(
            −   _count: #1 0
            +   _count: #1 1
              )

        (Expected: −, Actual: +)
        """
    }

    await store.send(.incrementInReducer)
  }

  func testObservation() {
    @Shared var count: Int
    _count = Shared(0)
    let countDidChange = self.expectation(description: "countDidChange")
    withPerceptionTracking {
      _ = count
    } onChange: {
      countDidChange.fulfill()
    }
    count += 1
    self.wait(for: [countDidChange], timeout: 0)
  }

  @available(*, deprecated)
  @MainActor
  func testObservation_Object() {
    @Shared var object: SharedObject
    _object = Shared(SharedObject())
    let countDidChange = self.expectation(description: "countDidChange")
    withPerceptionTracking {
      _ = object.count
    } onChange: {
      countDidChange.fulfill()
    }
    object.count += 1
    self.wait(for: [countDidChange], timeout: 0)
  }

  @MainActor
  func testAssertSharedStateWithNoChanges() {
    let store = TestStore(initialState: SimpleFeature.State(count: Shared(0))) {
      SimpleFeature()
    }
    XCTExpectFailure {
      $0.compactDescription == """
        Expected changes, but none occurred.
        """
    }
    store.state.$count.assert {
      $0 = 0
    }
  }

  @MainActor
  func testPublisher() {
    var cancellables: Set<AnyCancellable> = []
    defer { _ = cancellables }

    let sharedCount = Shared(0)
    var counts = [Int]()
    sharedCount.publisher.sink { _ in
    } receiveValue: { count in
      counts.append(count)
    }
    .store(in: &cancellables)

    sharedCount.wrappedValue += 1
    XCTAssertEqual(counts, [1])
    sharedCount.wrappedValue += 1
    XCTAssertEqual(counts, [1, 2])
  }

  @MainActor
  func testPublisher_MultipleSubscribers() {
    var cancellables: Set<AnyCancellable> = []
    defer { _ = cancellables }

    let sharedCount = Shared(0)
    var counts = [Int]()
    sharedCount.publisher.sink { _ in
    } receiveValue: { count in
      counts.append(count)
    }
    .store(in: &cancellables)
    sharedCount.publisher.sink { _ in
    } receiveValue: { count in
      counts.append(count)
    }
    .store(in: &cancellables)

    sharedCount.wrappedValue += 1
    XCTAssertEqual(counts, [1, 1])
    sharedCount.wrappedValue += 1
    XCTAssertEqual(counts, [1, 1, 2, 2])
  }

  @MainActor
  func testPublisher_MutateInSink() {
    var cancellables: Set<AnyCancellable> = []
    defer { _ = cancellables }

    let sharedCount = Shared(0)
    var counts = [Int]()
    sharedCount.publisher.sink { _ in
    } receiveValue: { count in
      counts.append(count)
      if count == 1 {
        sharedCount.wrappedValue = 2
      }
    }
    .store(in: &cancellables)

    sharedCount.wrappedValue += 1
    XCTAssertEqual(counts, [1, 2])
  }

  @MainActor
  func testPublisher_Persistence_MutateInSink() {
    var cancellables: Set<AnyCancellable> = []
    defer { _ = cancellables }

    @Shared(.appStorage("count")) var count = 0
    var counts = [Int]()
    $count.publisher.sink { _ in
    } receiveValue: { newCount in
      counts.append(newCount)
      if newCount == 1 {
        count = 2
      }
    }
    .store(in: &cancellables)

    count += 1
    XCTAssertEqual(counts, [1, 2])
    @Dependency(\.defaultAppStorage) var userDefaults
    XCTAssertEqual(userDefaults.integer(forKey: "count"), 2)
  }

  @MainActor
  func testPublisher_Persistence_ExternalChange() async throws {
    @Dependency(\.defaultAppStorage) var defaults
    @Shared(.appStorage("count")) var count = 0
    XCTAssertEqual(count, 0)

    var cancellables: Set<AnyCancellable> = []
    defer { _ = cancellables }

    var counts = [Int]()
    $count.publisher.sink { _ in
    } receiveValue: { newCount in
      counts.append(newCount)
      if newCount == 1 { count = 2 }
    }
    .store(in: &cancellables)

    try await Task.sleep(nanoseconds: 1_000_000)
    defaults.set(1, forKey: "count")
    try await Task.sleep(nanoseconds: 10_000_000)
    XCTAssertEqual(counts, [1, 2])
    XCTAssertEqual(defaults.integer(forKey: "count"), 2)
  }

  @MainActor
  func testMultiplePublisherSubscriptions() async {
    let runCount = 10
    for _ in 1...runCount {
      let store = TestStore(initialState: ListFeature.State()) {
        ListFeature()
      } withDependencies: {
        $0.uuid = .incrementing
      }
      await store.send(.children(.element(id: 0, action: .onAppear)))
      await store.send(.children(.element(id: 1, action: .onAppear)))
      await store.send(.children(.element(id: 2, action: .onAppear)))
      await store.send(.children(.element(id: 3, action: .onAppear)))
      await store.send(.incrementValue) {
        $0.value = 1
      }
      await store.receive(\.children[id:0].response) {
        $0.children[id: 0]?.text = "1"
      }
      await store.receive(\.children[id:1].response) {
        $0.children[id: 1]?.text = "1"
      }
      await store.receive(\.children[id:2].response) {
        $0.children[id: 2]?.text = "1"
      }
      await store.receive(\.children[id:3].response) {
        $0.children[id: 3]?.text = "1"
      }
    }
  }

  @MainActor
  func testEarlySharedStateMutation() async {
    let store = TestStore(initialState: EarlySharedStateMutation.State(count: Shared(0))) {
      EarlySharedStateMutation()
    }

    XCTTODO(
      """
      This currently fails because the effect returned from '.action' synchronously sends the
      '.response' action, which then mutates the shared state. Because the TestStore processes
      actions immediately the shared state mutation must be asserted in `store.send` rather than
      store.receive.

      We should update the TestStore so that effects suspend until one does 'store.receive'. That
      would fix this test.
      """
    )
    await store.send(.action)
    await store.receive(.response) {
      $0.count = 42
    }
  }

  func test_Codable_AppStorage() throws {
    struct State: Codable {
      @Shared(.appStorage("count")) var count = 0
      init(count: Int = 0) {
        self.count = count
      }
      init(from decoder: any Decoder) throws {
        self._count = Shared(wrappedValue: 0, .appStorage("count"))
      }
    }

    let state = State()
    state.count = 42

    let data = try JSONEncoder().encode(state)

    state.count += 1

    let decodedState = try JSONDecoder().decode(State.self, from: data)

    XCTAssertEqual(decodedState.count, 43)
  }

<<<<<<< HEAD
  func testSharedDefaults_UseDefault() {
    @Shared(.isOn) var isOn
    XCTAssertEqual(isOn, false)
  }

  func testSharedDefaults_OverrideDefault() {
    @Shared(.isOn) var isOn = true
    XCTAssertEqual(isOn, true)
  }

  func testSharedDefaults_MultipleWithDifferentDefaults() async throws {
    @Shared(.isOn) var isOn1
    @Shared(.isOn) var isOn2 = true
    @Shared(.appStorage("isOn")) var isOn3 = true

    XCTAssertEqual(isOn1, false)
    XCTAssertEqual(isOn2, false)
    XCTAssertEqual(isOn3, false)

    isOn2 = true
    XCTAssertEqual(isOn1, true)
    XCTAssertEqual(isOn2, true)
    XCTAssertEqual(isOn3, true)

    isOn1 = false
    XCTAssertEqual(isOn1, false)
    XCTAssertEqual(isOn2, false)
    XCTAssertEqual(isOn3, false)

    isOn3 = true
    XCTAssertEqual(isOn1, true)
    XCTAssertEqual(isOn2, true)
    XCTAssertEqual(isOn3, true)
  }

  func testSharedReaderDefaults_MultipleWithDifferentDefaults() async throws {
    @Shared(.appStorage("isOn")) var isOn = false
    @SharedReader(.isOn) var isOn1
    @SharedReader(.isOn) var isOn2 = true
    @SharedReader(.appStorage("isOn")) var isOn3 = true

    XCTAssertEqual(isOn1, false)
    XCTAssertEqual(isOn2, false)
    XCTAssertEqual(isOn3, false)

    isOn = true
    XCTAssertEqual(isOn1, true)
    XCTAssertEqual(isOn2, true)
    XCTAssertEqual(isOn3, true)
=======
  @MainActor
  func testObserveWithPrintChanges() async {
    let store = TestStore(initialState: SimpleFeature.State(count: Shared(0))) {
      SimpleFeature()._printChanges()
    }

    var observations: [Int] = []
    observe {
      observations.append(store.state.count)
    }

    XCTAssertEqual(observations, [0])
    await store.send(.incrementInReducer) {
      dump($0.$count)
      $0.count += 1
    }
    XCTAssertEqual(observations, [0, 1])
>>>>>>> a3dcc65f
  }
}

@Reducer
private struct SharedFeature {
  @ObservableState
  struct State: Equatable {
    var count = 0
    @Shared var profile: Profile
    @Shared var sharedCount: Int
    @Shared var stats: Stats
  }
  enum Action {
    case increment
    case incrementStats
    case longLivingEffect
    case noop
    case sharedIncrement
    case request
  }
  @Dependency(\.mainQueue) var mainQueue
  var body: some ReducerOf<Self> {
    Reduce { state, action in
      switch action {
      case .increment:
        state.count += 1
        return .none
      case .incrementStats:
        state.profile.stats.count += 1
        state.stats.count += 1
        return .none
      case .longLivingEffect:
        return .run { [sharedCount = state.$sharedCount] _ in
          try await self.mainQueue.sleep(for: .seconds(1))
          sharedCount.wrappedValue += 1
        }
      case .noop:
        return .none
      case .sharedIncrement:
        state.sharedCount += 1
        return .none
      case .request:
        return .run { send in
          await send(.sharedIncrement)
        }
      }
    }
  }

  // TODO: Show that we expect Send should suspend to avoid processing shared mutations
  // TODO: Show that we expect TestStore.receive to receive incremental updates
  // TODO: Show that you get failure if you do `store.$shared.assert` when there's nothing to assert on
}

private struct Stats: Codable, Equatable {
  var count = 0
}
private struct Profile: Equatable {
  @Shared var stats: Stats
}
@Reducer
private struct SimpleFeature {
  struct State: Equatable {
    @Shared var count: Int
  }
  enum Action {
    case incrementInEffect
    case incrementInReducer
  }
  var body: some ReducerOf<Self> {
    Reduce { state, action in
      switch action {
      case .incrementInEffect:
        return .run { [count = state.$count] _ in
          count.wrappedValue += 1
        }
      case .incrementInReducer:
        state.count += 1
        return .none
      }
    }
  }
}

@Perceptible
class SharedObject {
  var count = 0
}

@Reducer
private struct RowFeature {
  @ObservableState
  struct State: Equatable, Identifiable {
    let id: Int
    var text: String
    @Shared var value: Int
  }

  enum Action: Equatable {
    case onAppear
    case response(Int)
  }

  var body: some ReducerOf<Self> {
    Reduce { state, action in
      switch action {
      case let .response(newValue):
        state.text = "\(newValue)"
        return .none

      case .onAppear:
        return .publisher { [publisher = state.$value.publisher] in
          publisher
            .map(Action.response)
            .prefix(1)
        }
      }
    }
  }
}

@Reducer
private struct ListFeature {
  @ObservableState
  struct State: Equatable {
    @Shared var value: Int
    var children: IdentifiedArrayOf<RowFeature.State>

    init(value: Int = 0) {
      @Dependency(\.uuid) var uuid
      self._value = Shared(value)
      self.children = [
        .init(id: 0, text: "0", value: _value),
        .init(id: 1, text: "0", value: _value),
        .init(id: 2, text: "0", value: _value),
        .init(id: 3, text: "0", value: _value),
      ]
    }
  }

  enum Action: Equatable {
    case children(IdentifiedActionOf<RowFeature>)
    case incrementValue
  }

  var body: some ReducerOf<Self> {
    Reduce { state, action in
      switch action {
      case .children:
        return .none

      case .incrementValue:
        state.value += 1
        return .none
      }
    }
    .forEach(\.children, action: \.children) { RowFeature() }
  }
}

@Reducer
private struct EarlySharedStateMutation {
  @ObservableState
  struct State: Equatable {
    @Shared var count: Int
  }
  enum Action {
    case action
    case response
  }
  var body: some ReducerOf<Self> {
    Reduce { state, action in
      switch action {
      case .action:
        return .send(.response)
      case .response:
        state.count = 42
        return .none
      }
    }
  }
}

extension PersistenceReaderKey where Self == PersistenceKeyDefault<AppStorageKey<Bool>> {
  static var isOn: Self {
    PersistenceKeyDefault(.appStorage("isOn"), false)
  }
}<|MERGE_RESOLUTION|>--- conflicted
+++ resolved
@@ -1,8 +1,6 @@
 import Combine
 import ComposableArchitecture
 import XCTest
-
-@_spi(Internals) import ComposableArchitecture
 
 final class SharedTests: XCTestCase {
   @MainActor
@@ -666,7 +664,25 @@
     XCTAssertEqual(decodedState.count, 43)
   }
 
-<<<<<<< HEAD
+  @MainActor
+  func testObserveWithPrintChanges() async {
+    let store = TestStore(initialState: SimpleFeature.State(count: Shared(0))) {
+      SimpleFeature()._printChanges()
+    }
+
+    var observations: [Int] = []
+    observe {
+      observations.append(store.state.count)
+    }
+
+    XCTAssertEqual(observations, [0])
+    await store.send(.incrementInReducer) {
+      dump($0.$count)
+      $0.count += 1
+    }
+    XCTAssertEqual(observations, [0, 1])
+  }
+
   func testSharedDefaults_UseDefault() {
     @Shared(.isOn) var isOn
     XCTAssertEqual(isOn, false)
@@ -716,25 +732,6 @@
     XCTAssertEqual(isOn1, true)
     XCTAssertEqual(isOn2, true)
     XCTAssertEqual(isOn3, true)
-=======
-  @MainActor
-  func testObserveWithPrintChanges() async {
-    let store = TestStore(initialState: SimpleFeature.State(count: Shared(0))) {
-      SimpleFeature()._printChanges()
-    }
-
-    var observations: [Int] = []
-    observe {
-      observations.append(store.state.count)
-    }
-
-    XCTAssertEqual(observations, [0])
-    await store.send(.incrementInReducer) {
-      dump($0.$count)
-      $0.count += 1
-    }
-    XCTAssertEqual(observations, [0, 1])
->>>>>>> a3dcc65f
   }
 }
 

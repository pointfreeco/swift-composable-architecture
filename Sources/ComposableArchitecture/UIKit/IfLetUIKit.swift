import Combine

extension Store {
  /// Calls one of two closures depending on whether a store's optional state is `nil` or not, and
  /// whenever this condition changes for as long as the cancellable lives.
  ///
  /// If the store's state is non-`nil`, it will safely unwrap the value and bundle it into a new
  /// store of non-optional state that is passed to the first closure. If the store's state is
  /// `nil`, the second closure is called instead.
  ///
  /// This method is useful for handling navigation in UIKit. The state for a screen the user wants
  /// to navigate to can be held as an optional value in the parent, and when that value goes from
  /// `nil` to non-`nil`, or non-`nil` to `nil`, you can update the navigation stack accordingly:
  ///
  /// ```swift
  /// class ParentViewController: UIViewController {
  ///   let store: Store<ParentState, ParentAction>
  ///   var cancellables: Set<AnyCancellable> = []
  ///   // ...
  ///   func viewDidLoad() {
  ///     // ...
  ///     self.store
  ///       .scope(state: \.optionalChild, action: \.child)
  ///       .ifLet(
  ///         then: { [weak self] childStore in
  ///           self?.navigationController?.pushViewController(
  ///             ChildViewController(store: childStore),
  ///             animated: true
  ///           )
  ///         },
  ///         else: { [weak self] in
  ///           guard let self = self else { return }
  ///           self.navigationController?.popToViewController(self, animated: true)
  ///         }
  ///       )
  ///       .store(in: &self.cancellables)
  ///   }
  /// }
  /// ```
  ///
  /// - Parameters:
  ///   - unwrap: A function that is called with a store of non-optional state when the store's
  ///     state is non-`nil`, or whenever it goes from `nil` to non-`nil`.
  ///   - else: A function that is called when the store's optional state is `nil`, or whenever it
  ///     goes from non-`nil` to `nil`.
  /// - Returns: A cancellable that maintains a subscription to updates whenever the store's state
  ///   goes from `nil` to non-`nil` and vice versa, so that the caller can react to these changes.
  public func ifLet<Wrapped>(
    then unwrap: @escaping (_ store: Store<Wrapped, Action>) -> Void,
    else: @escaping () -> Void = {}
  ) -> Cancellable where State == Wrapped? {
    return self
      .publisher
      .removeDuplicates(by: { ($0 != nil) == ($1 != nil) })
      .sink { state in
        if state != nil {
          unwrap(
            self.scope(
<<<<<<< HEAD
              state: {
                state = $0 ?? state
                return state
              },
              id: ScopeID(state: \Wrapped?.!, action: \Case<Action>.self),
=======
              state: { $0! },
              id: self.id(state: \.!, action: \.self),
>>>>>>> 7063e2bd
              action: { $0 },
              isInvalid: { $0 == nil },
              removeDuplicates: nil
            )
          )
        } else {
          `else`()
        }
      }
  }
}<|MERGE_RESOLUTION|>--- conflicted
+++ resolved
@@ -56,16 +56,8 @@
         if state != nil {
           unwrap(
             self.scope(
-<<<<<<< HEAD
-              state: {
-                state = $0 ?? state
-                return state
-              },
-              id: ScopeID(state: \Wrapped?.!, action: \Case<Action>.self),
-=======
               state: { $0! },
               id: self.id(state: \.!, action: \.self),
->>>>>>> 7063e2bd
               action: { $0 },
               isInvalid: { $0 == nil },
               removeDuplicates: nil

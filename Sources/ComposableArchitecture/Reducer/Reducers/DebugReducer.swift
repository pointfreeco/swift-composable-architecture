<<<<<<< HEAD
extension Reducer {
  #if swift(>=5.7)
=======
extension ReducerProtocol {
  #if swift(>=5.8)
>>>>>>> 63676d8d
    /// Enhances a reducer with debug logging of received actions and state mutations for the given
    /// printer.
    ///
    /// > Note: Printing is only done in `DEBUG` configurations.
    ///
    /// - Parameter printer: A printer for printing debug messages.
    /// - Returns: A reducer that prints debug messages for all received actions.
    @inlinable
    @warn_unqualified_access
    @_documentation(visibility:public)
    public func _printChanges(
      _ printer: _ReducerPrinter<State, Action>? = .customDump
    ) -> _PrintChangesReducer<Self> {
      _PrintChangesReducer<Self>(base: self, printer: printer)
    }
  #else
    @inlinable
    @warn_unqualified_access
    public func _printChanges(
      _ printer: _ReducerPrinter<State, Action>? = .customDump
    ) -> _PrintChangesReducer<Self> {
      _PrintChangesReducer<Self>(base: self, printer: printer)
    }
  #endif
}

public struct _ReducerPrinter<State, Action> {
  private let _printChange: (_ receivedAction: Action, _ oldState: State, _ newState: State) -> Void

  public init(
    printChange: @escaping (_ receivedAction: Action, _ oldState: State, _ newState: State) -> Void
  ) {
    self._printChange = printChange
  }

  public func printChange(receivedAction: Action, oldState: State, newState: State) {
    self._printChange(receivedAction, oldState, newState)
  }
}

extension _ReducerPrinter {
  public static var customDump: Self {
    Self { receivedAction, oldState, newState in
      var target = ""
      target.write("received action:\n")
      CustomDump.customDump(receivedAction, to: &target, indent: 2)
      target.write("\n")
      target.write(diff(oldState, newState).map { "\($0)\n" } ?? "  (No state changes)\n")
      print(target)
    }
  }

  public static var actionLabels: Self {
    Self { receivedAction, _, _ in
      print("received action: \(debugCaseOutput(receivedAction))")
    }
  }
}

public struct _PrintChangesReducer<Base: Reducer>: Reducer {
  @usableFromInline
  let base: Base

  @usableFromInline
  let printer: _ReducerPrinter<Base.State, Base.Action>?

  @usableFromInline
  init(base: Base, printer: _ReducerPrinter<Base.State, Base.Action>?) {
    self.base = base
    self.printer = printer
  }

  @inlinable
  public func reduce(
    into state: inout Base.State, action: Base.Action
  ) -> Effect<Base.Action> {
    #if DEBUG
      if let printer = self.printer {
        let oldState = state
        let effects = self.base.reduce(into: &state, action: action)
        return effects.merge(
          with: .run { [newState = state] _ in
            printer.printChange(receivedAction: action, oldState: oldState, newState: newState)
          }
        )
      }
    #endif
    return self.base.reduce(into: &state, action: action)
  }
}<|MERGE_RESOLUTION|>--- conflicted
+++ resolved
@@ -1,10 +1,5 @@
-<<<<<<< HEAD
 extension Reducer {
-  #if swift(>=5.7)
-=======
-extension ReducerProtocol {
   #if swift(>=5.8)
->>>>>>> 63676d8d
     /// Enhances a reducer with debug logging of received actions and state mutations for the given
     /// printer.
     ///

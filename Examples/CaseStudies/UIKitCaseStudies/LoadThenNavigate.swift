--- conflicted
+++ resolved
@@ -34,19 +34,12 @@
 
       case .setNavigation(isActive: true):
         state.isActivityIndicatorHidden = false
-<<<<<<< HEAD
-        return .task { 
-          try? await environment.mainQueue.sleep(for: 1)
+        return .task {
+          try? await self.mainQueue.sleep(for: 1)
           return .setNavigationIsActiveDelayCompleted
         }
         .cancellable(id: CancelId.self)
 
-=======
-        return Effect(value: .setNavigationIsActiveDelayCompleted)
-          .delay(for: 1, scheduler: self.mainQueue)
-          .eraseToEffect()
-          .cancellable(id: CancelId.self)
->>>>>>> abaf0ce9
       case .setNavigation(isActive: false):
         state.optionalCounter = nil
         return .none

import Combine
import ComposableArchitecture
import Speech
import XCTestDynamicOverlay

#if DEBUG
  extension SpeechClient {
<<<<<<< HEAD
    static let failing = Self(
      recognitionTask: XCTUnimplemented(
        "\(Self.self).recognitionTask", placeholder: AsyncThrowingStream { _ in }
      ),
      requestAuthorization: XCTUnimplemented(
        "\(Self.self).requestAuthorization", placeholder: .notDetermined
      )
=======
    static let unimplemented = Self(
      finishTask: { .unimplemented("\(Self.self).finishTask") },
      recognitionTask: { _ in .unimplemented("\(Self.self).recognitionTask") },
      requestAuthorization: { .unimplemented("\(Self.self).requestAuthorization") }
>>>>>>> de2b645b
    )
  }
#endif<|MERGE_RESOLUTION|>--- conflicted
+++ resolved
@@ -5,20 +5,13 @@
 
 #if DEBUG
   extension SpeechClient {
-<<<<<<< HEAD
-    static let failing = Self(
+    static let unimplemented = Self(
       recognitionTask: XCTUnimplemented(
         "\(Self.self).recognitionTask", placeholder: AsyncThrowingStream { _ in }
       ),
       requestAuthorization: XCTUnimplemented(
         "\(Self.self).requestAuthorization", placeholder: .notDetermined
       )
-=======
-    static let unimplemented = Self(
-      finishTask: { .unimplemented("\(Self.self).finishTask") },
-      recognitionTask: { _ in .unimplemented("\(Self.self).recognitionTask") },
-      requestAuthorization: { .unimplemented("\(Self.self).requestAuthorization") }
->>>>>>> de2b645b
     )
   }
 #endif
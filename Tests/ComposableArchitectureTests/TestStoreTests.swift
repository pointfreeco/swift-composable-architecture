import Combine
import ComposableArchitecture
import XCTest

@MainActor
class TestStoreTests: XCTestCase {
  func testEffectConcatenation() async {
    struct State: Equatable {}

    enum Action: Equatable {
      case a, b1, b2, b3, c1, c2, c3, d
    }

    let mainQueue = DispatchQueue.test

    let reducer = Reducer<State, Action, AnySchedulerOf<DispatchQueue>> { _, action, scheduler in
      switch action {
      case .a:
        return .merge(
          Effect.concatenate(.init(value: .b1), .init(value: .c1))
            .delay(for: 1, scheduler: scheduler)
            .eraseToEffect(),
          Empty(completeImmediately: false)
            .eraseToEffect()
            .cancellable(id: 1)
        )
      case .b1:
        return
          Effect
          .concatenate(.init(value: .b2), .init(value: .b3))
      case .c1:
        return
          Effect
          .concatenate(.init(value: .c2), .init(value: .c3))
      case .b2, .b3, .c2, .c3:
        return .none

      case .d:
        return .cancel(id: 1)
      }
    }

    let store = TestStore(
      initialState: State(),
      reducer: reducer,
      environment: mainQueue.eraseToAnyScheduler()
    )

    await store.send(.a)

    await mainQueue.advance(by: 1)

    await store.receive(.b1)
    await store.receive(.b2)
    await store.receive(.b3)

    await store.receive(.c1)
    await store.receive(.c2)
    await store.receive(.c3)

    await store.send(.d)
  }

  func testAsync() async {
    enum Action: Equatable {
      case tap
      case response(Int)
    }
    let store = TestStore(
      initialState: 0,
      reducer: Reducer<Int, Action, Void> { state, action, _ in
        switch action {
        case .tap:
<<<<<<< HEAD
          return .task {
            try await Task.sleep(nanoseconds: 1_000_000)
            return .response(42)
          }
=======
          return .task { .response(42) }
>>>>>>> 60de2012
        case let .response(number):
          state = number
          return .none
        }
      },
      environment: ()
    )

    await store.send(.tap)
<<<<<<< HEAD
    await store.receive(.response(42), timeout: 2_000_000) {
=======
    await store.receive(.response(42)) {
>>>>>>> 60de2012
      $0 = 42
    }
  }

  func testExpectedStateEquality() async {
    struct State: Equatable {
      var count: Int = 0
      var isChanging: Bool = false
    }

    enum Action: Equatable {
      case increment
      case changed(from: Int, to: Int)
    }

    let reducer = Reducer<State, Action, Void> { state, action, scheduler in
      switch action {
      case .increment:
        state.isChanging = true
        return Effect(value: .changed(from: state.count, to: state.count + 1))
      case .changed(let from, let to):
        state.isChanging = false
        if state.count == from {
          state.count = to
        }
        return .none
      }
    }

    let store = TestStore(
      initialState: State(),
      reducer: reducer,
      environment: ()
    )

    await store.send(.increment) {
      $0.isChanging = true
    }
    await store.receive(.changed(from: 0, to: 1)) {
      $0.isChanging = false
      $0.count = 1
    }

    XCTExpectFailure {
      _ = store.send(.increment) {
        $0.isChanging = false
      }
    }
    XCTExpectFailure {
      store.receive(.changed(from: 1, to: 2)) {
        $0.isChanging = true
        $0.count = 1100
      }
    }
  }

  func testExpectedStateEqualityMustModify() async {
    struct State: Equatable {
      var count: Int = 0
    }

    enum Action: Equatable {
      case noop, finished
    }

    let reducer = Reducer<State, Action, Void> { state, action, scheduler in
      switch action {
      case .noop:
        return Effect(value: .finished)
      case .finished:
        return .none
      }
    }

    let store = TestStore(
      initialState: State(),
      reducer: reducer,
      environment: ()
    )

    await store.send(.noop)
    await store.receive(.finished)

    XCTExpectFailure {
      _ = store.send(.noop) {
        $0.count = 0
      }
    }
    XCTExpectFailure {
      store.receive(.finished) {
        $0.count = 0
      }
    }
  }

  func testStateAccess() async {
    enum Action { case a, b, c, d }
    let store = TestStore(
      initialState: 0,
      reducer: Reducer<Int, Action, Void> { count, action, _ in
        switch action {
        case .a:
          count += 1
          return .merge(.init(value: .b), .init(value: .c), .init(value: .d))
        case .b, .c, .d:
          count += 1
          return .none
        }
      },
      environment: ()
    )

    await store.send(.a) {
      $0 = 1
      XCTAssertEqual(store.state, 0)
    }
    XCTAssertEqual(store.state, 1)
    await store.receive(.b) {
      $0 = 2
      XCTAssertEqual(store.state, 1)
    }
    XCTAssertEqual(store.state, 2)
    await store.receive(.c) {
      $0 = 3
      XCTAssertEqual(store.state, 2)
    }
    XCTAssertEqual(store.state, 3)
    await store.receive(.d) {
      $0 = 4
      XCTAssertEqual(store.state, 3)
    }
    XCTAssertEqual(store.state, 4)
  }


//  @MainActor
//  func testNonDeterministicActions() async {
//    struct State: Equatable {
//      var count1 = 0
//      var count2 = 0
//    }
//    enum Action { case tap, response1, response2 }
//    let store = TestStore(
//      initialState: State(),
//      reducer: Reducer<State, Action, Void> { state, action, _ in
//        switch action {
//        case .tap:
//          return .merge(
//            .task { .response1 },
//            .task { .response2 }
//          )
//        case .response1:
//          state.count1 = 1
//          return .none
//        case .response2:
//          state.count2 = 2
//          return .none
//        }
//      },
//      environment: ()
//    )
//
//    store.send(.tap)
//    await store.receive(.response1) {
//      $0.count1 = 1
//    }
//    await store.receive(.response2) {
//      $0.count2 = 2
//    }
//  }

//  @MainActor
//  func testSerialExecutor() async {
//    struct State: Equatable {
//      var count = 0
//    }
//    enum Action: Equatable {
//      case tap
//      case response(Int)
//    }
//    let store = TestStore(
//      initialState: State(),
//      reducer: Reducer<State, Action, Void> { state, action, _ in
//        switch action {
//        case .tap:
//          return .run { send in
//            await withTaskGroup(of: Void.self) { group in
//              for index in 1...5 {
//                group.addTask {
//                  await send(.response(index))
//                }
//              }
//            }
//          }
//        case let .response(value):
//          state.count += value
//          return .none
//        }
//      },
//      environment: ()
//    )
//
//    store.send(.tap)
//    await store.receive(.response(1)) {
//      $0.count = 1
//    }
//    await store.receive(.response(2)) {
//      $0.count = 3
//    }
//    await store.receive(.response(3)) {
//      $0.count = 6
//    }
//    await store.receive(.response(4)) {
//      $0.count = 10
//    }
//    await store.receive(.response(5)) {
//      $0.count = 15
//    }
//  }
}<|MERGE_RESOLUTION|>--- conflicted
+++ resolved
@@ -71,14 +71,7 @@
       reducer: Reducer<Int, Action, Void> { state, action, _ in
         switch action {
         case .tap:
-<<<<<<< HEAD
-          return .task {
-            try await Task.sleep(nanoseconds: 1_000_000)
-            return .response(42)
-          }
-=======
           return .task { .response(42) }
->>>>>>> 60de2012
         case let .response(number):
           state = number
           return .none
@@ -88,11 +81,7 @@
     )
 
     await store.send(.tap)
-<<<<<<< HEAD
-    await store.receive(.response(42), timeout: 2_000_000) {
-=======
     await store.receive(.response(42)) {
->>>>>>> 60de2012
       $0 = 42
     }
   }

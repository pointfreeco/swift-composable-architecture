import Combine
import XCTest

@_spi(Internals) @testable import ComposableArchitecture

final class InstrumentationTests: XCTestCase {
  var cancellables: Set<AnyCancellable> = []

  func testNoneEffectReducer_IntStateStore() {
    var sendCalls = 0
    var changeStateCalls = 0
    var processCalls = 0
    let inst = ComposableArchitecture.Instrumentation(callback: { info, timing, kind in
      switch (timing, kind) {
      case (_, .viewStoreSend), (_, .viewStoreDeduplicate), (_, .viewStoreChangeState):
        XCTFail("ViewStore callbacks should not be called")
      case (_, .storeSend):
        sendCalls += 1
      case (_, .storeChangeState):
        changeStateCalls += 1
      case (_, .storeProcessEvent):
        processCalls += 1
      case (_, .scopedStoreToLocal), (_, .scopedStoreDeduplicate), (_, .scopedStoreChangeState):
        XCTFail("Scope based callbacks should not be called")
      }
    })

    let store = Store(initialState: 0, reducer: EmptyReducer<Int, Void>(), instrumentation: inst)
    _ = store.send(())

    XCTAssertEqual(2, sendCalls)
    XCTAssertEqual(2, changeStateCalls)
    XCTAssertEqual(2, processCalls)
  }

  func testNoneEffectReducer_IntStateViewStore() {
    var sendCalls_vs = 0
    var dedupCalls_vs = 0
    var changeCalls_vs = 0

    var sendCalls_s = 0
    var changeStateCalls_s = 0
    var processCalls_s = 0
    let inst = ComposableArchitecture.Instrumentation(callback: { info, timing, kind in
      switch (timing, kind) {
      case (_, .storeSend):
        sendCalls_s += 1
      case (_, .storeChangeState):
        changeStateCalls_s += 1
      case (_, .storeProcessEvent):
        processCalls_s += 1
      case (_, .viewStoreSend):
        sendCalls_vs += 1
      case (_, .viewStoreDeduplicate):
        dedupCalls_vs += 1
      case (_, .viewStoreChangeState):
        changeCalls_vs += 1
      case (_, .scopedStoreToLocal), (_, .scopedStoreDeduplicate), (_, .scopedStoreChangeState):
        XCTFail("Scope based callbacks should not be called")
      }
    })

    let store = Store(initialState: 0, reducer: EmptyReducer<Int, Void>(), instrumentation: inst)
    let viewStore = ViewStore(store)

    viewStore.send(())

    XCTAssertEqual(2, sendCalls_vs)
    XCTAssertEqual(2, dedupCalls_vs)
    XCTAssertEqual(2, changeCalls_vs)
    XCTAssertEqual(2, sendCalls_s)
    XCTAssertEqual(2, changeStateCalls_s)
    XCTAssertEqual(2, processCalls_s)
  }

  func testNoneEffectReducer_StatelessViewStore() {
    var sendCalls_vs = 0
    var dedupCalls_vs = 0
    var changeCalls_vs = 0
    var sendCalls_s = 0
    var changeStateCalls_s = 0
    var processCalls_s = 0

    let inst = ComposableArchitecture.Instrumentation(callback: { info, timing, kind in
      switch (timing, kind) {
      case (_, .storeSend):
        sendCalls_s += 1
      case (_, .storeChangeState):
        changeStateCalls_s += 1
      case (_, .storeProcessEvent):
        processCalls_s += 1
      case (_, .viewStoreSend):
        sendCalls_vs += 1
      case (_, .viewStoreDeduplicate):
        dedupCalls_vs += 1
      case (_, .viewStoreChangeState):
        changeCalls_vs += 1
      case (_, .scopedStoreToLocal), (_, .scopedStoreDeduplicate), (_, .scopedStoreChangeState):
        XCTFail("Scoped store callbacks should not be called")
      }
    })

<<<<<<< HEAD
    let store = Store<Void, Void>(initialState: (), reducer: EmptyReducer(), instrumentation: inst)
    let viewStore = ViewStore(store)

    viewStore.send(())
    XCTAssertEqual(2, sendCalls_vs)
    XCTAssertEqual(0, dedupCalls_vs)
    XCTAssertEqual(0, changeCalls_vs)
    XCTAssertEqual(2, sendCalls_s)
    XCTAssertEqual(2, changeStateCalls_s)
    XCTAssertEqual(2, processCalls_s)
=======
    let store = Store(initialState: (), reducer: Reducer<(), Void, Void>.empty, environment: (), instrumentation: inst)
    let viewStore = ViewStore(store)

    viewStore.send(())
    XCTAssertEqual(2, sendCalls_vs, "We expect before and after calls")
    XCTAssertEqual(0, dedupCalls_vs, "There should be no deduping on `void` ViewStore")
    XCTAssertEqual(0, changeCalls_vs, "There should be no change calls on `void` ViewStore")
    XCTAssertEqual(2, sendCalls_s, "We expect before and after calls")
    XCTAssertEqual(2, changeStateCalls_s, "We expect before and after calls")
    XCTAssertEqual(2, processCalls_s, "We expect before and after calls")
>>>>>>> b55294f5
  }

  func testEffectProducingReducer_ViewStore() {
    var sendCalls_vs = 0
    var dedupCalls_vs = 0
    var changeCalls_vs = 0
    var sendCalls_s = 0
    var changeStateCalls_s = 0
    var processCalls_s = 0

    let inst = ComposableArchitecture.Instrumentation(callback: { info, timing, kind in
      switch (timing, kind) {
      case (_, .storeSend):
        sendCalls_s += 1
      case (_, .storeChangeState):
        changeStateCalls_s += 1
      case (_, .storeProcessEvent):
        processCalls_s += 1
      case (_, .viewStoreSend):
        sendCalls_vs += 1
      case (_, .viewStoreDeduplicate):
        dedupCalls_vs += 1
      case (_, .viewStoreChangeState):
        changeCalls_vs += 1
      case (_, .scopedStoreToLocal), (_, .scopedStoreDeduplicate), (_, .scopedStoreChangeState):
        XCTFail("Scope based callbacks should not be called")
      }
    })

    var reducerCount = 0
    let store = Store<Int, Void>(
        initialState: 0,
        reducer: Reduce(internal: { state, action in
            guard reducerCount == 0 else { return .none }
            reducerCount += 1
            return .init(value: ())
        }),
        instrumentation: inst
    )
    let viewStore = ViewStore(store)

    viewStore.send(())

    XCTAssertEqual(2, sendCalls_vs)
    XCTAssertEqual(2, dedupCalls_vs)
    XCTAssertEqual(2, changeCalls_vs)
    XCTAssertEqual(2, sendCalls_s)
    XCTAssertEqual(2, changeStateCalls_s)
    // 4 because 2 for the initial action and 2 for the action sent by the reducer's effect
    XCTAssertEqual(4, processCalls_s)
  }

  func testViewStoreSendsActionOnChange() {
    var sendCalls_vs = 0
    var dedupCalls_vs = 0
    var changeCalls_vs = 0
    var sendCalls_s = 0
    var changeStateCalls_s = 0
    var processCalls_s = 0

    let inst = ComposableArchitecture.Instrumentation(callback: { info, timing, kind in
      switch (timing, kind) {
      case (_, .storeSend):
        sendCalls_s += 1
      case (_, .storeChangeState):
        changeStateCalls_s += 1
      case (_, .storeProcessEvent):
        processCalls_s += 1
      case (_, .viewStoreSend):
        sendCalls_vs += 1
      case (_, .viewStoreDeduplicate):
        dedupCalls_vs += 1
      case (_, .viewStoreChangeState):
        changeCalls_vs += 1
      case (_, .scopedStoreToLocal), (_, .scopedStoreDeduplicate), (_, .scopedStoreChangeState):
        XCTFail("Scope based callbacks should not be called")
      }
    })

    var reducerCount = 0
    let store = Store<Int, Void>(
        initialState: 0,
        reducer: Reduce(internal: { _, _ in
            guard reducerCount == 0 else { return .none }
            reducerCount += 1
            return .init(value: ())
        }),
        instrumentation: inst
    )
    let viewStore = ViewStore(store)
    viewStore.publisher
      .sink { [unowned viewStore] _ in
        viewStore.send(())
      }.store(in: &self.cancellables)

    viewStore.send(())

    // 2 for each call to ViewStore.send
    XCTAssertEqual(4, sendCalls_vs)
    // 2 for each deduplication, which happens each time the state changes
    XCTAssertEqual(4, dedupCalls_vs)
    // Only 2 because the state gets deduplicated so the view store only updates it state with the initial value
    XCTAssertEqual(2, changeCalls_vs)
    // 2 for each call to Store.send that comes from the ViewStore.send
    XCTAssertEqual(4, sendCalls_s)
    // 2 for each time the Store's state updates due to a send
    XCTAssertEqual(4, changeStateCalls_s)
    // 6 because 2 for the initial ViewStore.send, 2 for the action from the reducer, and 2 for the publisher's
    // ViewStore.send
    XCTAssertEqual(6, processCalls_s)
  }

  func testScopedStore_NoDedup() {
    var sendCalls_vs = 0
    var dedupCalls_vs = 0
    var changeCalls_vs = 0
    var sendCalls_s = 0
    var changeStateCalls_s = 0
    var processCalls_s = 0
    var scopedDedupeCalls_s = 0
    var scopedToLocalCalls_s = 0
    var scopedChangeStateCalls_s: Int = 0

    let inst = ComposableArchitecture.Instrumentation(callback: { info, timing, kind in
      switch (timing, kind) {
      case (_, .storeSend):
        sendCalls_s += 1
      case (_, .storeChangeState):
        changeStateCalls_s += 1
      case (_, .storeProcessEvent):
        processCalls_s += 1
      case (_, .viewStoreSend):
        sendCalls_vs += 1
      case (_, .viewStoreDeduplicate):
        dedupCalls_vs += 1
      case (_, .viewStoreChangeState):
        changeCalls_vs += 1
      case (_, .scopedStoreToLocal):
        scopedToLocalCalls_s += 1
      case (_, .scopedStoreDeduplicate):
        scopedDedupeCalls_s += 1
      case (_, .scopedStoreChangeState):
        scopedChangeStateCalls_s += 1
      }
    })

    let parentStore = Store<Int, Void>(
        initialState: 0,
        reducer: Reduce(internal: { state, _ in
            state += 1
            return .none
        }),
        instrumentation: inst
    )
    let parentViewStore = ViewStore(parentStore)
    let childStore = parentStore.scope(state: String.init)

    var values: [String] = []
    childStore.state
      .sink(receiveValue: { values.append($0) })
      .store(in: &self.cancellables)

    parentViewStore.send(())

    XCTAssertEqual(2, sendCalls_vs)
    XCTAssertEqual(2, dedupCalls_vs)
    // 4 because 2 for the initial value and 2 for the updated value
    XCTAssertEqual(4, changeCalls_vs)
    XCTAssertEqual(2, sendCalls_s)
    XCTAssertEqual(2, changeStateCalls_s)
    XCTAssertEqual(2, processCalls_s)
    XCTAssertEqual(2, scopedToLocalCalls_s)
    // There was no deduplication function defined
    XCTAssertEqual(0, scopedDedupeCalls_s)
    XCTAssertEqual(2, scopedChangeStateCalls_s)
  }

  func testScopedStore_WithDedup() {
    var sendCalls_vs = 0
    var dedupCalls_vs = 0
    var changeCalls_vs = 0
    var sendCalls_s = 0
    var changeStateCalls_s = 0
    var processCalls_s = 0
    var scopedDedupeCalls_s = 0
    var scopedToLocalCalls_s = 0
    var scopedChangeStateCalls_s: Int = 0

    let inst = ComposableArchitecture.Instrumentation(callback: { info, timing, kind in
      switch (timing, kind) {
      case (_, .storeSend):
        sendCalls_s += 1
      case (_, .storeChangeState):
        changeStateCalls_s += 1
      case (_, .storeProcessEvent):
        processCalls_s += 1
      case (_, .viewStoreSend):
        sendCalls_vs += 1
      case (_, .viewStoreDeduplicate):
        dedupCalls_vs += 1
      case (_, .viewStoreChangeState):
        changeCalls_vs += 1
      case (_, .scopedStoreToLocal):
        scopedToLocalCalls_s += 1
      case (_, .scopedStoreDeduplicate):
        scopedDedupeCalls_s += 1
      case (_, .scopedStoreChangeState):
        scopedChangeStateCalls_s += 1
      }
    })

    let parentStore = Store<Int, Void>(
        initialState: 0,
        reducer: Reduce(internal: { state, _ in
            state += 1
            return .none
        }),
        instrumentation: inst
    )
    let parentViewStore = ViewStore(parentStore)
    let childStore = parentStore.scope(
      state: String.init,
      action: { $0 },
      removeDuplicates: ==
    )

    var values: [String] = []
    childStore.state
      .sink(receiveValue: { values.append($0) })
      .store(in: &self.cancellables)

    parentViewStore.send(())

    XCTAssertEqual(2, sendCalls_vs)
    XCTAssertEqual(2, dedupCalls_vs)
    // 4 because 2 for the initial value and 2 for the updated value
    XCTAssertEqual(4, changeCalls_vs)
    XCTAssertEqual(2, sendCalls_s)
    XCTAssertEqual(2, changeStateCalls_s)
    XCTAssertEqual(2, processCalls_s)
    // Initial value then update
    XCTAssertEqual(2, scopedToLocalCalls_s)
    XCTAssertEqual(2, scopedDedupeCalls_s)
    XCTAssertEqual(2, scopedChangeStateCalls_s)
  }

  func test_tracks_viewStore_creation() {
    var viewStoreCreated: AnyObject?

    let inst = ComposableArchitecture.Instrumentation(callback: nil, viewStoreCreated: { viewStore, _, _ in
      viewStoreCreated = viewStore
    })

    let parentStore = Store<Int, Void>(
        initialState: 0,
        reducer: EmptyReducer(),
        instrumentation: inst
    )
    let parentViewStore = ViewStore(parentStore)

    XCTAssertIdentical(viewStoreCreated, parentViewStore)
  }
}<|MERGE_RESOLUTION|>--- conflicted
+++ resolved
@@ -100,18 +100,6 @@
       }
     })
 
-<<<<<<< HEAD
-    let store = Store<Void, Void>(initialState: (), reducer: EmptyReducer(), instrumentation: inst)
-    let viewStore = ViewStore(store)
-
-    viewStore.send(())
-    XCTAssertEqual(2, sendCalls_vs)
-    XCTAssertEqual(0, dedupCalls_vs)
-    XCTAssertEqual(0, changeCalls_vs)
-    XCTAssertEqual(2, sendCalls_s)
-    XCTAssertEqual(2, changeStateCalls_s)
-    XCTAssertEqual(2, processCalls_s)
-=======
     let store = Store(initialState: (), reducer: Reducer<(), Void, Void>.empty, environment: (), instrumentation: inst)
     let viewStore = ViewStore(store)
 
@@ -122,7 +110,6 @@
     XCTAssertEqual(2, sendCalls_s, "We expect before and after calls")
     XCTAssertEqual(2, changeStateCalls_s, "We expect before and after calls")
     XCTAssertEqual(2, processCalls_s, "We expect before and after calls")
->>>>>>> b55294f5
   }
 
   func testEffectProducingReducer_ViewStore() {

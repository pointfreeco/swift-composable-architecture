import Combine
import ComposableArchitecture
@_spi(Concurrency) import Dependencies
import XCTest

@MainActor
final class EffectRunTests: BaseTCATestCase {
  func testRun() async {
    struct State: Equatable {}
    enum Action: Equatable { case tapped, response }
    let reducer = Reduce<State, Action> { state, action in
      switch action {
      case .tapped:
        return .run { send in await send(.response) }
      case .response:
        return .none
      }
    }
    let store = TestStore(initialState: State(), reducer: reducer)
    await store.send(.tapped)
    await store.receive(.response)
  }

  func testRunCatch() async {
    struct State: Equatable {}
    enum Action: Equatable { case tapped, response }
    let reducer = Reduce<State, Action> { state, action in
      switch action {
      case .tapped:
        return .run { _ in
          struct Failure: Error {}
          throw Failure()
        } catch: { @Sendable _, send in  // NB: Explicit '@Sendable' required in 5.5.2
          await send(.response)
        }
      case .response:
        return .none
      }
    }
    let store = TestStore(initialState: State(), reducer: reducer)
    await store.send(.tapped)
    await store.receive(.response)
  }

  #if DEBUG
    func testRunUnhandledFailure() async {
<<<<<<< HEAD
      var line: UInt!
      XCTExpectFailure(nil, enabled: nil, strict: nil) {
        $0.compactDescription == """
          An "Effect.run" returned from "\(#fileID):\(line+1)" threw an unhandled error. …
=======
      await _withMainSerialExecutor {
        var line: UInt!
        XCTExpectFailure(nil, enabled: nil, strict: nil) {
          $0.compactDescription == """
            An "EffectTask.run" returned from "\(#fileID):\(line+1)" threw an unhandled error. …
>>>>>>> 7c12f55e

                EffectRunTests.Failure()

<<<<<<< HEAD
          All non-cancellation errors must be explicitly handled via the "catch" parameter on \
          "Effect.run", or via a "do" block.
          """
      }
      struct State: Equatable {}
      enum Action: Equatable { case tapped, response }
      let reducer = Reduce<State, Action> { state, action in
        switch action {
        case .tapped:
          line = #line
          return .run { send in
            struct Failure: Error {}
            throw Failure()
=======
            All non-cancellation errors must be explicitly handled via the "catch" parameter on \
            "EffectTask.run", or via a "do" block.
            """
        }
        struct State: Equatable {}
        enum Action: Equatable { case tapped, response }
        let reducer = Reduce<State, Action> { state, action in
          switch action {
          case .tapped:
            line = #line
            return .run { send in
              struct Failure: Error {}
              throw Failure()
            }
          case .response:
            return .none
>>>>>>> 7c12f55e
          }
        }
        let store = TestStore(initialState: State(), reducer: reducer)
        // NB: We wait a long time here because XCTest failures take a long time to generate
        await store.send(.tapped).finish(timeout: 5 * NSEC_PER_SEC)
      }
    }
  #endif

  func testRunCancellation() async {
    enum CancelID {}
    struct State: Equatable {}
    enum Action: Equatable { case tapped, response }
    let reducer = Reduce<State, Action> { state, action in
      switch action {
      case .tapped:
        return .run { send in
          Task.cancel(id: CancelID.self)
          try Task.checkCancellation()
          await send(.response)
        }
        .cancellable(id: CancelID.self)
      case .response:
        return .none
      }
    }
    let store = TestStore(initialState: State(), reducer: reducer)
    await store.send(.tapped).finish()
  }

  func testRunCancellationCatch() async {
    enum CancelID {}
    struct State: Equatable {}
    enum Action: Equatable { case tapped, responseA, responseB }
    let reducer = Reduce<State, Action> { state, action in
      switch action {
      case .tapped:
        return .run { send in
          Task.cancel(id: CancelID.self)
          try Task.checkCancellation()
          await send(.responseA)
        } catch: { @Sendable _, send in  // NB: Explicit '@Sendable' required in 5.5.2
          await send(.responseB)
        }
        .cancellable(id: CancelID.self)
      case .responseA, .responseB:
        return .none
      }
    }
    let store = TestStore(initialState: State(), reducer: reducer)
    await store.send(.tapped).finish()
  }

  #if DEBUG
    func testRunEscapeFailure() async throws {
      try await _withMainSerialExecutor {
        XCTExpectFailure {
          $0.compactDescription == """
            An action was sent from a completed effect:

              Action:
                EffectRunTests.Action.response

              Effect returned from:
                EffectRunTests.Action.tap

<<<<<<< HEAD
          Avoid sending actions using the 'send' argument from 'Effect.run' after the effect has \
          completed. This can happen if you escape the 'send' argument in an unstructured context.
=======
            Avoid sending actions using the 'send' argument from 'EffectTask.run' after the effect has \
            completed. This can happen if you escape the 'send' argument in an unstructured context.
>>>>>>> 7c12f55e

            To fix this, make sure that your 'run' closure does not return until you're done calling \
            'send'.
            """
        }

        enum Action { case tap, response }

        let queue = DispatchQueue.test

        let store = Store(
          initialState: 0,
          reducer: Reduce<Int, Action> { _, action in
            switch action {
            case .tap:
              return .run { send in
                Task(priority: .userInitiated) {
                  try await queue.sleep(for: .seconds(1))
                  await send(.response)
                }
              }
            case .response:
              return .none
            }
          }
        )

        let viewStore = ViewStore(store, observe: { $0 })
        await viewStore.send(.tap).finish()
        await queue.advance(by: .seconds(1))
      }
    }

    func testRunEscapeFailurePublisher() async throws {
      XCTExpectFailure {
        $0.compactDescription == """
          An action was sent from a completed effect:

            Action:
              EffectRunTests.Action.response

          Avoid sending actions using the 'send' argument from 'Effect.run' after the effect has \
          completed. This can happen if you escape the 'send' argument in an unstructured context.

          To fix this, make sure that your 'run' closure does not return until you're done calling \
          'send'.
          """
      }

      enum Action { case tap, response }

      let queue = DispatchQueue.test

      let store = Store(
        initialState: 0,
        reducer: Reduce<Int, Action> { _, action in
          switch action {
          case .tap:
            return .run { send in
              Task(priority: .userInitiated) {
                try await queue.sleep(for: .seconds(1))
                await send(.response)
              }
            }
            .eraseToEffect()
          case .response:
            return .none
          }
        }
      )

      let viewStore = ViewStore(store, observe: { $0 })
      await viewStore.send(.tap).finish()
      await queue.advance(by: .seconds(1))
    }
  #endif
}<|MERGE_RESOLUTION|>--- conflicted
+++ resolved
@@ -44,36 +44,14 @@
 
   #if DEBUG
     func testRunUnhandledFailure() async {
-<<<<<<< HEAD
-      var line: UInt!
-      XCTExpectFailure(nil, enabled: nil, strict: nil) {
-        $0.compactDescription == """
-          An "Effect.run" returned from "\(#fileID):\(line+1)" threw an unhandled error. …
-=======
       await _withMainSerialExecutor {
         var line: UInt!
         XCTExpectFailure(nil, enabled: nil, strict: nil) {
           $0.compactDescription == """
             An "EffectTask.run" returned from "\(#fileID):\(line+1)" threw an unhandled error. …
->>>>>>> 7c12f55e
 
                 EffectRunTests.Failure()
 
-<<<<<<< HEAD
-          All non-cancellation errors must be explicitly handled via the "catch" parameter on \
-          "Effect.run", or via a "do" block.
-          """
-      }
-      struct State: Equatable {}
-      enum Action: Equatable { case tapped, response }
-      let reducer = Reduce<State, Action> { state, action in
-        switch action {
-        case .tapped:
-          line = #line
-          return .run { send in
-            struct Failure: Error {}
-            throw Failure()
-=======
             All non-cancellation errors must be explicitly handled via the "catch" parameter on \
             "EffectTask.run", or via a "do" block.
             """
@@ -90,7 +68,6 @@
             }
           case .response:
             return .none
->>>>>>> 7c12f55e
           }
         }
         let store = TestStore(initialState: State(), reducer: reducer)
@@ -157,16 +134,11 @@
               Effect returned from:
                 EffectRunTests.Action.tap
 
-<<<<<<< HEAD
-          Avoid sending actions using the 'send' argument from 'Effect.run' after the effect has \
-          completed. This can happen if you escape the 'send' argument in an unstructured context.
-=======
-            Avoid sending actions using the 'send' argument from 'EffectTask.run' after the effect has \
+            Avoid sending actions using the 'send' argument from 'Effect.run' after the effect has \
             completed. This can happen if you escape the 'send' argument in an unstructured context.
->>>>>>> 7c12f55e
-
-            To fix this, make sure that your 'run' closure does not return until you're done calling \
-            'send'.
+
+            To fix this, make sure that your 'run' closure does not return until you're done \
+            calling 'send'.
             """
         }
 

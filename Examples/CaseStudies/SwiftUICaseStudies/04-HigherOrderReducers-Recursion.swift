--- conflicted
+++ resolved
@@ -60,8 +60,9 @@
   var body: some View {
     WithViewStore(self.store.scope(state: \.description)) { viewStore in
       Form {
-<<<<<<< HEAD
-        Section(header: Text(template: readMe, .caption)) {
+        Section {
+          AboutView(readMe: readMe)
+        }
 
           ForEachStore(
             self.store.scope(state: \.children, action: Nested.Action.node(id:action:))
@@ -73,35 +74,12 @@
                   text: childViewStore.binding(get: \.description, send: Nested.Action.rename)
                 )
 
-                Spacer()
-
-                NavigationLink(
-                  destination: NestedView(store: childStore)
-                ) {
-                  Text("")
-                }
-=======
-        Section {
-          AboutView(readMe: readMe)
-        }
-
-        ForEachStore(
-          self.store.scope(state: \.children, action: NestedAction.node(id:action:))
-        ) { childStore in
-          WithViewStore(childStore) { childViewStore in
-            HStack {
-              TextField(
-                "Untitled",
-                text: childViewStore.binding(get: \.description, send: NestedAction.rename)
-              )
-
               Spacer()
 
               NavigationLink(
                 destination: NestedView(store: childStore)
               ) {
                 Text("")
->>>>>>> ba08c378
               }
             }
           }

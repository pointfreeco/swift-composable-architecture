import ComposableArchitecture
<<<<<<< HEAD
import GRDB
@preconcurrency import SwiftUI
=======
import SwiftUI
>>>>>>> 1a1992d3

enum Filter: LocalizedStringKey, CaseIterable, Hashable {
  case all = "All"
  case active = "Active"
  case completed = "Completed"
}

private struct TodosRequest: GRDBQuery {
  var filter: Filter

  func fetch(_ db: GRDB.Database) throws -> IdentifiedArrayOf<Todo> {
    switch filter {
    case .all:
      try Todo.all().order(Column("isComplete").asc).fetchIdentifiedArray(db)
    case .active:
      try Todo.all().filter(Column("isComplete") == false).fetchIdentifiedArray(db)
    case .completed:
      try Todo.all().filter(Column("isComplete") == true).fetchIdentifiedArray(db)
    }
  }
}

@Reducer
struct Todos {
  @ObservableState
  struct State: Equatable {
    var editMode: EditMode = .inactive
    var filter: Filter = .all
<<<<<<< HEAD
    @Shared(.query(TodosRequest(filter: .all))) var todos: IdentifiedArray = []
=======
    var todos: IdentifiedArrayOf<Todo.State> = []

    var filteredTodos: IdentifiedArrayOf<Todo.State> {
      switch filter {
      case .active: return self.todos.filter { !$0.isComplete }
      case .all: return self.todos
      case .completed: return self.todos.filter(\.isComplete)
      }
    }
>>>>>>> 1a1992d3
  }

  enum Action: BindableAction, Sendable {
    case addTodoButtonTapped
    case binding(BindingAction<State>)
    case clearCompletedButtonTapped
    case delete(IndexSet)
    case move(IndexSet, Int)
<<<<<<< HEAD
    case onAppear
    case todos(IdentifiedActionOf<TodoFeature>)
=======
    case sortCompletedTodos
    case todos(IdentifiedActionOf<Todo>)
>>>>>>> 1a1992d3
  }

  @Dependency(\.continuousClock) var clock
  @Dependency(\.uuid) var uuid
  private enum CancelID { case todoCompletion }

<<<<<<< HEAD
  @Dependency(\.defaultDatabaseQueue) var defaultDatabaseQueue

  var body: some Reducer<State, Action> {
    CombineReducers {
      BindingReducer()
      Reduce { state, action in
        switch action {
        case .addTodoButtonTapped:
          return .run { _ in
            try defaultDatabaseQueue.inDatabase { db in
              try Todo().insert(db)
            }
          }
          
        case .binding:
          return .none
          
        case .clearCompletedButtonTapped:
          let ids = state.todos.filter(\.isComplete).ids
          return .run { _ in
            try defaultDatabaseQueue.inDatabase { db in
              _ = try Todo.deleteAll(db, ids: ids)
            }
          }

        case let .delete(indexSet):
          let ids = indexSet.map { state.todos[$0].id }
          return .run { _ in
            try defaultDatabaseQueue.inDatabase { db in
              _ = try Todo.deleteAll(db, ids: ids)
            }
          }
          
        case var .move(source, destination):
          //        if state.filter == .completed {
          //          let filteredTodoIDs = state.filteredTodoIDs
          //          source = IndexSet(
          //            source
          //              .map { filteredTodoIDs[$0] }
          //              .compactMap { state.todos.index(id: $0) }
          //          )
          //          destination =
          //            (destination < filteredTodoIDs.endIndex
          //              ? state.todos.index(id: filteredTodoIDs[destination])
          //              : state.todos.endIndex)
          //            ?? destination
          //        }
          //        state.todos.move(fromOffsets: source, toOffset: destination)
          return .none
          
        case .onAppear:
          return .run { _ in
            var migrator = DatabaseMigrator()
            migrator.registerMigration("Create todos") { db in
              try db.create(table: "todo") { t in
                t.autoIncrementedPrimaryKey("id")
                t.column("description", .text)
                t.column("isComplete", .boolean)
              }
            }
            try migrator.migrate(defaultDatabaseQueue)
          }
          
        case .todos:
          return .none
=======
  var body: some Reducer<State, Action> {
    BindingReducer()
    Reduce { state, action in
      switch action {
      case .addTodoButtonTapped:
        state.todos.insert(Todo.State(id: self.uuid()), at: 0)
        return .none

      case .binding:
        return .none

      case .clearCompletedButtonTapped:
        state.todos.removeAll(where: \.isComplete)
        return .none

      case let .delete(indexSet):
        let filteredTodos = state.filteredTodos
        for index in indexSet {
          state.todos.remove(id: filteredTodos[index].id)
        }
        return .none

      case var .move(source, destination):
        if state.filter == .completed {
          source = IndexSet(
            source
              .map { state.filteredTodos[$0] }
              .compactMap { state.todos.index(id: $0.id) }
          )
          destination =
            (destination < state.filteredTodos.endIndex
              ? state.todos.index(id: state.filteredTodos[destination].id)
              : state.todos.endIndex)
            ?? destination
        }

        state.todos.move(fromOffsets: source, toOffset: destination)

        return .run { send in
          try await self.clock.sleep(for: .milliseconds(100))
          await send(.sortCompletedTodos)
        }

      case .sortCompletedTodos:
        state.todos.sort { $1.isComplete && !$0.isComplete }
        return .none

      case .todos(.element(id: _, action: .binding(\.isComplete))):
        return .run { send in
          try await self.clock.sleep(for: .seconds(1))
          await send(.sortCompletedTodos, animation: .default)
>>>>>>> 1a1992d3
        }
        .cancellable(id: CancelID.todoCompletion, cancelInFlight: true)

      case .todos:
        return .none
      }
      .forEach(\.todos, action: \.todos) {
        TodoFeature()
      }
    }
    .onChange(of: \.filter) { _, filter in
      Reduce { state, _ in
        let todos = state.todos
        state.$todos = Shared(
          wrappedValue: todos, .query(TodosRequest(filter: filter))
        )
        return .none
      }
    }
    .forEach(\.todos, action: \.todos) {
      Todo()
    }
  }
}

struct AppView: View {
  @Bindable var store: StoreOf<Todos>

  var body: some View {
    NavigationStack {
      VStack(alignment: .leading) {
        Picker("Filter", selection: $store.filter.animation()) {
          ForEach(Filter.allCases, id: \.self) { filter in
            Text(filter.rawValue).tag(filter)
          }
        }
        .pickerStyle(.segmented)
        .padding(.horizontal)

        List {
<<<<<<< HEAD
          ForEach(store.scope(state: \.todos, action: \.todos), id: \.state.id) { store in
=======
          ForEach(store.scope(state: \.filteredTodos, action: \.todos)) { store in
>>>>>>> 1a1992d3
            TodoView(store: store)
          }
          .onDelete { store.send(.delete($0)) }
          .onMove { store.send(.move($0, $1)) }
        }
        .animation(.default, value: store.todos)
      }
      .navigationTitle("Todos")
      .navigationBarItems(
        trailing: HStack(spacing: 20) {
          EditButton()
          Button("Clear Completed") {
            store.send(.clearCompletedButtonTapped, animation: .default)
          }
          .disabled(!store.todos.contains(where: \.isComplete))
          Button("Add Todo") { store.send(.addTodoButtonTapped, animation: .default) }
        }
      )
      .environment(\.editMode, $store.editMode)
    }
  }
}

extension IdentifiedArray where ID == Todo.State.ID, Element == Todo.State {
  static let mock: Self = [
    Todo.State(
      description: "Check Mail",
      id: 1,
      isComplete: false
    ),
    Todo.State(
      description: "Buy Milk",
      id: 2,
      isComplete: false
    ),
    Todo.State(
      description: "Call Mom",
      id: 3,
      isComplete: true
    ),
  ]
}

#Preview {
  AppView(
    store: Store(initialState: Todos.State(todos: .mock)) {
      Todos()
    }
  )
}<|MERGE_RESOLUTION|>--- conflicted
+++ resolved
@@ -1,10 +1,6 @@
 import ComposableArchitecture
-<<<<<<< HEAD
 import GRDB
-@preconcurrency import SwiftUI
-=======
 import SwiftUI
->>>>>>> 1a1992d3
 
 enum Filter: LocalizedStringKey, CaseIterable, Hashable {
   case all = "All"
@@ -33,19 +29,7 @@
   struct State: Equatable {
     var editMode: EditMode = .inactive
     var filter: Filter = .all
-<<<<<<< HEAD
-    @Shared(.query(TodosRequest(filter: .all))) var todos: IdentifiedArray = []
-=======
-    var todos: IdentifiedArrayOf<Todo.State> = []
-
-    var filteredTodos: IdentifiedArrayOf<Todo.State> {
-      switch filter {
-      case .active: return self.todos.filter { !$0.isComplete }
-      case .all: return self.todos
-      case .completed: return self.todos.filter(\.isComplete)
-      }
-    }
->>>>>>> 1a1992d3
+    @SharedReader(.query(TodosRequest(filter: .all))) var todos: IdentifiedArray = []
   }
 
   enum Action: BindableAction, Sendable {
@@ -54,159 +38,87 @@
     case clearCompletedButtonTapped
     case delete(IndexSet)
     case move(IndexSet, Int)
-<<<<<<< HEAD
     case onAppear
     case todos(IdentifiedActionOf<TodoFeature>)
-=======
-    case sortCompletedTodos
-    case todos(IdentifiedActionOf<Todo>)
->>>>>>> 1a1992d3
   }
 
   @Dependency(\.continuousClock) var clock
   @Dependency(\.uuid) var uuid
   private enum CancelID { case todoCompletion }
 
-<<<<<<< HEAD
   @Dependency(\.defaultDatabaseQueue) var defaultDatabaseQueue
 
-  var body: some Reducer<State, Action> {
-    CombineReducers {
-      BindingReducer()
-      Reduce { state, action in
-        switch action {
-        case .addTodoButtonTapped:
-          return .run { _ in
-            try defaultDatabaseQueue.inDatabase { db in
-              try Todo().insert(db)
-            }
-          }
-          
-        case .binding:
-          return .none
-          
-        case .clearCompletedButtonTapped:
-          let ids = state.todos.filter(\.isComplete).ids
-          return .run { _ in
-            try defaultDatabaseQueue.inDatabase { db in
-              _ = try Todo.deleteAll(db, ids: ids)
-            }
-          }
-
-        case let .delete(indexSet):
-          let ids = indexSet.map { state.todos[$0].id }
-          return .run { _ in
-            try defaultDatabaseQueue.inDatabase { db in
-              _ = try Todo.deleteAll(db, ids: ids)
-            }
-          }
-          
-        case var .move(source, destination):
-          //        if state.filter == .completed {
-          //          let filteredTodoIDs = state.filteredTodoIDs
-          //          source = IndexSet(
-          //            source
-          //              .map { filteredTodoIDs[$0] }
-          //              .compactMap { state.todos.index(id: $0) }
-          //          )
-          //          destination =
-          //            (destination < filteredTodoIDs.endIndex
-          //              ? state.todos.index(id: filteredTodoIDs[destination])
-          //              : state.todos.endIndex)
-          //            ?? destination
-          //        }
-          //        state.todos.move(fromOffsets: source, toOffset: destination)
-          return .none
-          
-        case .onAppear:
-          return .run { _ in
-            var migrator = DatabaseMigrator()
-            migrator.registerMigration("Create todos") { db in
-              try db.create(table: "todo") { t in
-                t.autoIncrementedPrimaryKey("id")
-                t.column("description", .text)
-                t.column("isComplete", .boolean)
-              }
-            }
-            try migrator.migrate(defaultDatabaseQueue)
-          }
-          
-        case .todos:
-          return .none
-=======
   var body: some Reducer<State, Action> {
     BindingReducer()
     Reduce { state, action in
       switch action {
       case .addTodoButtonTapped:
-        state.todos.insert(Todo.State(id: self.uuid()), at: 0)
+        return .run { _ in
+          try defaultDatabaseQueue.inDatabase { db in
+            try Todo().insert(db)
+          }
+        }
+
+      case .binding(\.filter):
+        let todos = state.todos
+        state.$todos = SharedReader(wrappedValue: todos, .query(TodosRequest(filter: state.filter)))
         return .none
 
       case .binding:
         return .none
 
       case .clearCompletedButtonTapped:
-        state.todos.removeAll(where: \.isComplete)
+        let ids = state.todos.filter(\.isComplete).ids
+        return .run { _ in
+          try defaultDatabaseQueue.inDatabase { db in
+            _ = try Todo.deleteAll(db, ids: ids)
+          }
+        }
+
+      case let .delete(indexSet):
+        let ids = indexSet.map { state.todos[$0].id }
+        return .run { _ in
+          try defaultDatabaseQueue.inDatabase { db in
+            _ = try Todo.deleteAll(db, ids: ids)
+          }
+        }
+
+      case var .move(source, destination):
+        // if state.filter == .completed {
+        //   let filteredTodoIDs = state.filteredTodoIDs
+        //   source = IndexSet(
+        //     source
+        //       .map { filteredTodoIDs[$0] }
+        //       .compactMap { state.todos.index(id: $0) }
+        //   )
+        //   destination =
+        //     (destination < filteredTodoIDs.endIndex
+        //       ? state.todos.index(id: filteredTodoIDs[destination])
+        //       : state.todos.endIndex)
+        //     ?? destination
+        // }
+        // state.todos.move(fromOffsets: source, toOffset: destination)
         return .none
 
-      case let .delete(indexSet):
-        let filteredTodos = state.filteredTodos
-        for index in indexSet {
-          state.todos.remove(id: filteredTodos[index].id)
+      case .onAppear:
+        return .run { _ in
+          var migrator = DatabaseMigrator()
+          migrator.registerMigration("Create todos") { db in
+            try db.create(table: "todo") { t in
+              t.autoIncrementedPrimaryKey("id")
+              t.column("description", .text)
+              t.column("isComplete", .boolean)
+            }
+          }
+          try migrator.migrate(defaultDatabaseQueue)
         }
-        return .none
-
-      case var .move(source, destination):
-        if state.filter == .completed {
-          source = IndexSet(
-            source
-              .map { state.filteredTodos[$0] }
-              .compactMap { state.todos.index(id: $0.id) }
-          )
-          destination =
-            (destination < state.filteredTodos.endIndex
-              ? state.todos.index(id: state.filteredTodos[destination].id)
-              : state.todos.endIndex)
-            ?? destination
-        }
-
-        state.todos.move(fromOffsets: source, toOffset: destination)
-
-        return .run { send in
-          try await self.clock.sleep(for: .milliseconds(100))
-          await send(.sortCompletedTodos)
-        }
-
-      case .sortCompletedTodos:
-        state.todos.sort { $1.isComplete && !$0.isComplete }
-        return .none
-
-      case .todos(.element(id: _, action: .binding(\.isComplete))):
-        return .run { send in
-          try await self.clock.sleep(for: .seconds(1))
-          await send(.sortCompletedTodos, animation: .default)
->>>>>>> 1a1992d3
-        }
-        .cancellable(id: CancelID.todoCompletion, cancelInFlight: true)
 
       case .todos:
         return .none
       }
-      .forEach(\.todos, action: \.todos) {
-        TodoFeature()
-      }
-    }
-    .onChange(of: \.filter) { _, filter in
-      Reduce { state, _ in
-        let todos = state.todos
-        state.$todos = Shared(
-          wrappedValue: todos, .query(TodosRequest(filter: filter))
-        )
-        return .none
-      }
     }
     .forEach(\.todos, action: \.todos) {
-      Todo()
+      TodoFeature()
     }
   }
 }
@@ -226,11 +138,7 @@
         .padding(.horizontal)
 
         List {
-<<<<<<< HEAD
           ForEach(store.scope(state: \.todos, action: \.todos), id: \.state.id) { store in
-=======
-          ForEach(store.scope(state: \.filteredTodos, action: \.todos)) { store in
->>>>>>> 1a1992d3
             TodoView(store: store)
           }
           .onDelete { store.send(.delete($0)) }
@@ -254,19 +162,19 @@
   }
 }
 
-extension IdentifiedArray where ID == Todo.State.ID, Element == Todo.State {
+extension IdentifiedArray where ID == Todo.ID, Element == Todo {
   static let mock: Self = [
-    Todo.State(
+    Todo(
       description: "Check Mail",
       id: 1,
       isComplete: false
     ),
-    Todo.State(
+    Todo(
       description: "Buy Milk",
       id: 2,
       isComplete: false
     ),
-    Todo.State(
+    Todo(
       description: "Call Mom",
       id: 3,
       isComplete: true

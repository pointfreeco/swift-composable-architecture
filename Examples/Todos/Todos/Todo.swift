--- conflicted
+++ resolved
@@ -23,13 +23,9 @@
   var body: some View {
     WithViewStore(self.store, observe: { $0 }) { viewStore in
       HStack {
-<<<<<<< HEAD
-        Button(action: { viewStore.$isComplete.wrappedValue.toggle() }) {
-=======
         Button {
-          viewStore.send(.checkBoxToggled)
+          viewStore.$isComplete.wrappedValue.toggle()
         } label: {
->>>>>>> d52a88d1
           Image(systemName: viewStore.isComplete ? "checkmark.square" : "square")
         }
         .buttonStyle(.plain)

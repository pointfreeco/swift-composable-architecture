// NB: This file contains compile-time tests to ensure reducer builder generic inference is working.

#if swift(>=5.9)
  import ComposableArchitecture
  import XCTest

  @Reducer
  private struct Test {
    struct State {}
    enum Action { case tap }

    var body: some Reducer<State, Action> {
      EmptyReducer()
    }

    @available(iOS, introduced: 9999)
    @available(macOS, introduced: 9999)
    @available(tvOS, introduced: 9999)
    @available(visionOS, introduced: 9999)
    @available(watchOS, introduced: 9999)
    @Reducer
    struct Unavailable {
      var body: some Reducer<State, Action> {
        EmptyReducer()
      }
    }
  }

  func testExistentialReducers() {
    _ = CombineReducers {
      Test()
      Test() as any ReducerOf<Test>
    }
  }

  func testLimitedAvailability() {
    _ = CombineReducers {
      Test()
      if #available(iOS 9999, macOS 9999, tvOS 9999, visionOS 9999, watchOS 9999, *) {
        Test.Unavailable()
      } else if #available(iOS 8888, macOS 8888, tvOS 8888, visionOS 8888, watchOS 8888, *) {
        EmptyReducer()
      }
    }
  }

  @Reducer
  private struct Root {
    struct State {
      var feature: Feature.State
      var optionalFeature: Feature.State?
      var enumFeature: Features.State?
      var features: IdentifiedArrayOf<Feature.State>
    }

    enum Action {
      case feature(Feature.Action)
      case optionalFeature(Feature.Action)
      case enumFeature(Features.Action)
      case features(IdentifiedActionOf<Feature>)
    }

    @available(iOS, introduced: 9999)
    @available(macOS, introduced: 9999)
    @available(tvOS, introduced: 9999)
    @available(visionOS, introduced: 9999)
    @available(watchOS, introduced: 9999)
<<<<<<< HEAD
    struct Unavailable: Reducer {
=======
    @Reducer
    struct Unavailable {
>>>>>>> fd49eb28
      let body = EmptyReducer<State, Action>()
    }

    var body: some ReducerOf<Self> {
      CombineReducers {
        Scope(state: \.feature, action: \.feature) {
          Feature()
          Feature()
        }
        Scope(state: \.feature, action: \.feature) {
          Feature()
          Feature()
        }
      }
      .ifLet(\.optionalFeature, action: \.optionalFeature) {
        Feature()
        Feature()
      }
      .ifLet(\.enumFeature, action: \.enumFeature) {
        EmptyReducer()
          .ifCaseLet(\.featureA, action: \.featureA) {
            Feature()
            Feature()
          }
          .ifCaseLet(\.featureB, action: \.featureB) {
            Feature()
            Feature()
          }

        Features()
      }
      .forEach(\.features, action: \.features) {
        Feature()
        Feature()
      }
    }

    @ReducerBuilder<State, Action>
    var testFlowControl: some ReducerOf<Self> {
      if true {
        Self()
      }

      if Bool.random() {
        Self()
      } else {
        EmptyReducer()
      }

      for _ in 1...10 {
        Self()
      }

      if #available(iOS 9999, macOS 9999, tvOS 9999, visionOS 9999, watchOS 9999, *) {
        Unavailable()
      }
    }

    @Reducer
    struct Feature {
      struct State: Identifiable {
        let id: Int
      }
      enum Action {
        case action
      }

      var body: some Reducer<State, Action> {
        EmptyReducer()
      }
    }

    @Reducer
    struct Features {
      enum State {
        case featureA(Feature.State)
        case featureB(Feature.State)
      }

      enum Action {
        case featureA(Feature.Action)
        case featureB(Feature.Action)
      }

      var body: some ReducerOf<Self> {
        Scope(state: \.featureA, action: \.featureA) {
          Feature()
        }
        Scope(state: \.featureB, action: \.featureB) {
          Feature()
        }
      }
    }
  }

  @Reducer
  private struct IfLetExample {
    struct State {
      var optional: Int?
    }

    enum Action {}

    var body: some ReducerOf<Self> {
      EmptyReducer().ifLet(\.optional, action: \.self) { EmptyReducer() }
    }
  }

  @Reducer
  private struct IfCaseLetExample {
    enum State {
      case value(Int)
    }

    enum Action {}

    var body: some ReducerOf<Self> {
      EmptyReducer().ifCaseLet(\.value, action: \.self) { EmptyReducer() }
    }
  }

  @Reducer
  private struct ForEachExample {
    struct Element: Identifiable { let id: Int }

    struct State {
      var values: IdentifiedArrayOf<Element>
    }

    enum Action {
      case value(IdentifiedAction<Element.ID, Never>)
    }

    var body: some ReducerOf<Self> {
      EmptyReducer().forEach(\.values, action: \.value) { EmptyReducer() }
    }
  }

  @Reducer
  private struct ScopeIfLetExample {
    struct State {
      var optionalSelf: Self? {
        get { self }
        set { newValue.map { self = $0 } }
      }
    }

    enum Action {}

    var body: some ReducerOf<Self> {
      Scope(state: \.self, action: \.self) {
        EmptyReducer()
          .ifLet(\.optionalSelf, action: \.self) {
            EmptyReducer()
          }
      }
    }
  }
#endif<|MERGE_RESOLUTION|>--- conflicted
+++ resolved
@@ -65,12 +65,8 @@
     @available(tvOS, introduced: 9999)
     @available(visionOS, introduced: 9999)
     @available(watchOS, introduced: 9999)
-<<<<<<< HEAD
-    struct Unavailable: Reducer {
-=======
     @Reducer
     struct Unavailable {
->>>>>>> fd49eb28
       let body = EmptyReducer<State, Action>()
     }
 

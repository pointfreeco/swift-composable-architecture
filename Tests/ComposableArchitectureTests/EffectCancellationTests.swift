import Combine
@_spi(Internals) import ComposableArchitecture
import XCTest

final class EffectCancellationTests: BaseTCATestCase {
  struct CancelID: Hashable {}
  var cancellables: Set<AnyCancellable> = []

  override func tearDown() {
    super.tearDown()
    self.cancellables.removeAll()
  }

  func testCancellation() {
    var values: [Int] = []

    let subject = PassthroughSubject<Int, Never>()
    let effect = EffectPublisher(subject)
      .cancellable(id: CancelID())

    effect
      .sink { values.append($0) }
      .store(in: &self.cancellables)

    XCTAssertEqual(values, [])
    subject.send(1)
    XCTAssertEqual(values, [1])
    subject.send(2)
    XCTAssertEqual(values, [1, 2])

    EffectTask<Never>.cancel(id: CancelID())
      .sink { _ in }
      .store(in: &self.cancellables)

    subject.send(3)
    XCTAssertEqual(values, [1, 2])
  }

  func testCancelInFlight() {
    var values: [Int] = []

    let subject = PassthroughSubject<Int, Never>()
    EffectPublisher(subject)
      .cancellable(id: CancelID(), cancelInFlight: true)
      .sink { values.append($0) }
      .store(in: &self.cancellables)

    XCTAssertEqual(values, [])
    subject.send(1)
    XCTAssertEqual(values, [1])
    subject.send(2)
    XCTAssertEqual(values, [1, 2])

    defer { Task.cancel(id: CancelID()) }
    EffectPublisher(subject)
      .cancellable(id: CancelID(), cancelInFlight: true)
      .sink { values.append($0) }
      .store(in: &self.cancellables)

    subject.send(3)
    XCTAssertEqual(values, [1, 2, 3])
    subject.send(4)
    XCTAssertEqual(values, [1, 2, 3, 4])
  }

  func testCancellationAfterDelay() {
    var value: Int?

    Just(1)
      .delay(for: 0.15, scheduler: DispatchQueue.main)
      .eraseToEffect()
      .cancellable(id: CancelID())
      .sink { value = $0 }
      .store(in: &self.cancellables)

    XCTAssertEqual(value, nil)

    DispatchQueue.main.asyncAfter(deadline: .now() + 0.05) {
      EffectTask<Never>.cancel(id: CancelID())
        .sink { _ in }
        .store(in: &self.cancellables)
    }

    _ = XCTWaiter.wait(for: [self.expectation(description: "")], timeout: 1)
    XCTAssertEqual(value, nil)
  }

  func testCancellationAfterDelay_WithTestScheduler() {
    let mainQueue = DispatchQueue.test
    var value: Int?

    Just(1)
      .delay(for: 2, scheduler: mainQueue)
      .eraseToEffect()
      .cancellable(id: CancelID())
      .sink { value = $0 }
      .store(in: &self.cancellables)

    XCTAssertEqual(value, nil)

    mainQueue.advance(by: 1)
    EffectTask<Never>.cancel(id: CancelID())
      .sink { _ in }
      .store(in: &self.cancellables)

    mainQueue.run()

    XCTAssertEqual(value, nil)
  }

  func testCancellablesCleanUp_OnComplete() {
    let id = UUID()

    Just(1)
      .eraseToEffect()
      .cancellable(id: id)
      .sink(receiveValue: { _ in })
      .store(in: &self.cancellables)

<<<<<<< HEAD
    XCTAssertNil(_cancellationCancellables[_CancelID(_id: id)])
=======
    XCTAssertEqual(_cancellationCancellables.exists(at: id), false)
>>>>>>> 1a5876c4
  }

  func testCancellablesCleanUp_OnCancel() {
    let id = UUID()

    let mainQueue = DispatchQueue.test
    Just(1)
      .delay(for: 1, scheduler: mainQueue)
      .eraseToEffect()
      .cancellable(id: id)
      .sink(receiveValue: { _ in })
      .store(in: &self.cancellables)

    EffectPublisher<Int, Never>.cancel(id: id)
      .sink(receiveValue: { _ in })
      .store(in: &self.cancellables)

<<<<<<< HEAD
    XCTAssertNil(_cancellationCancellables[_CancelID(_id: id)])
=======
    XCTAssertEqual(_cancellationCancellables.exists(at: id), false)
>>>>>>> 1a5876c4
  }

  func testDoubleCancellation() {
    var values: [Int] = []

    let subject = PassthroughSubject<Int, Never>()
    let effect = EffectPublisher(subject)
      .cancellable(id: CancelID())
      .cancellable(id: CancelID())

    effect
      .sink { values.append($0) }
      .store(in: &self.cancellables)

    XCTAssertEqual(values, [])
    subject.send(1)
    XCTAssertEqual(values, [1])

    EffectTask<Never>.cancel(id: CancelID())
      .sink { _ in }
      .store(in: &self.cancellables)

    subject.send(2)
    XCTAssertEqual(values, [1])
  }

  func testCompleteBeforeCancellation() {
    var values: [Int] = []

    let subject = PassthroughSubject<Int, Never>()
    let effect = EffectPublisher(subject)
      .cancellable(id: CancelID())

    effect
      .sink { values.append($0) }
      .store(in: &self.cancellables)

    subject.send(1)
    XCTAssertEqual(values, [1])

    subject.send(completion: .finished)
    XCTAssertEqual(values, [1])

    EffectTask<Never>.cancel(id: CancelID())
      .sink { _ in }
      .store(in: &self.cancellables)

    XCTAssertEqual(values, [1])
  }

  func testConcurrentCancels() {
    let queues = [
      DispatchQueue.main,
      DispatchQueue.global(qos: .background),
      DispatchQueue.global(qos: .default),
      DispatchQueue.global(qos: .unspecified),
      DispatchQueue.global(qos: .userInitiated),
      DispatchQueue.global(qos: .userInteractive),
      DispatchQueue.global(qos: .utility),
    ]
    let ids = (1...10).map { _ in UUID() }

    let effect = EffectPublisher.merge(
      (1...1_000).map { idx -> EffectPublisher<Int, Never> in
        let id = ids[idx % 10]

        return EffectPublisher.merge(
          Just(idx)
            .delay(
              for: .milliseconds(Int.random(in: 1...100)), scheduler: queues.randomElement()!
            )
            .eraseToEffect()
            .cancellable(id: id),

          Just(())
            .delay(
              for: .milliseconds(Int.random(in: 1...100)), scheduler: queues.randomElement()!
            )
            .flatMap { EffectPublisher.cancel(id: id) }
            .eraseToEffect()
        )
      }
    )

    let expectation = self.expectation(description: "wait")
    effect
      .sink(receiveCompletion: { _ in expectation.fulfill() }, receiveValue: { _ in })
      .store(in: &self.cancellables)
    self.wait(for: [expectation], timeout: 999)

    for id in ids {
<<<<<<< HEAD
      XCTAssertNil(
        _cancellationCancellables[_CancelID(_id: id)],
=======
      XCTAssertEqual(
        _cancellationCancellables.exists(at: id),
        false,
>>>>>>> 1a5876c4
        "cancellationCancellables should not contain id \(id)"
      )
    }
  }

  func testNestedCancels() {
    let id = UUID()

    var effect = Empty<Void, Never>(completeImmediately: false)
      .eraseToEffect()
      .cancellable(id: id)

    for _ in 1...1_000 {
      effect = effect.cancellable(id: id)
    }

    effect
      .sink(receiveValue: { _ in })
      .store(in: &cancellables)

    cancellables.removeAll()

<<<<<<< HEAD
    XCTAssertNil(_cancellationCancellables[_CancelID(_id: id)])
=======
    XCTAssertEqual(_cancellationCancellables.exists(at: id), false)
>>>>>>> 1a5876c4
  }

  func testSharedId() {
    let mainQueue = DispatchQueue.test

    let effect1 = Just(1)
      .delay(for: 1, scheduler: mainQueue)
      .eraseToEffect()
      .cancellable(id: "id")

    let effect2 = Just(2)
      .delay(for: 2, scheduler: mainQueue)
      .eraseToEffect()
      .cancellable(id: "id")

    var expectedOutput: [Int] = []
    effect1
      .sink { expectedOutput.append($0) }
      .store(in: &cancellables)
    effect2
      .sink { expectedOutput.append($0) }
      .store(in: &cancellables)

    XCTAssertEqual(expectedOutput, [])
    mainQueue.advance(by: 1)
    XCTAssertEqual(expectedOutput, [1])
    mainQueue.advance(by: 1)
    XCTAssertEqual(expectedOutput, [1, 2])
  }

  func testImmediateCancellation() {
    let mainQueue = DispatchQueue.test

    var expectedOutput: [Int] = []
    // Don't hold onto cancellable so that it is deallocated immediately.
    _ = Deferred { Just(1) }
      .delay(for: 1, scheduler: mainQueue)
      .eraseToEffect()
      .cancellable(id: "id")
      .sink { expectedOutput.append($0) }

    XCTAssertEqual(expectedOutput, [])
    mainQueue.advance(by: 1)
    XCTAssertEqual(expectedOutput, [])
  }

  func testNestedMergeCancellation() {
    let effect = EffectPublisher<Int, Never>.merge(
      (1...2).publisher
        .eraseToEffect()
        .cancellable(id: 1)
    )
    .cancellable(id: 2)

    var output: [Int] = []
    effect
      .sink { output.append($0) }
      .store(in: &cancellables)

    XCTAssertEqual(output, [1, 2])
  }

  func testMultipleCancellations() {
    let mainQueue = DispatchQueue.test
    var output: [AnyHashable] = []

    struct A: Hashable {}
    struct B: Hashable {}
    struct C: Hashable {}

    let ids: [AnyHashable] = [A(), B(), C()]
    let effects = ids.map { id in
      Just(id)
        .delay(for: 1, scheduler: mainQueue)
        .eraseToEffect()
        .cancellable(id: id)
    }

    EffectTask<AnyHashable>.merge(effects)
      .sink { output.append($0) }
      .store(in: &self.cancellables)

    EffectTask<AnyHashable>
      .cancel(ids: [A(), C()])
      .sink { _ in }
      .store(in: &self.cancellables)

    mainQueue.advance(by: 1)
    XCTAssertEqual(output, [B()])
  }

  func testCancelIDHash() {
    struct CancelID1: Hashable {}
    struct CancelID2: Hashable {}
    let id1 = _CancelID(id: CancelID1())
    let id2 = _CancelID(id: CancelID2())
    XCTAssertNotEqual(id1, id2)
    // NB: We hash the type of the cancel ID to give more variance in the hash since all empty
    //     structs in Swift have the same hash value.
    XCTAssertNotEqual(id1.hashValue, id2.hashValue)
  }
}<|MERGE_RESOLUTION|>--- conflicted
+++ resolved
@@ -117,11 +117,7 @@
       .sink(receiveValue: { _ in })
       .store(in: &self.cancellables)
 
-<<<<<<< HEAD
-    XCTAssertNil(_cancellationCancellables[_CancelID(_id: id)])
-=======
     XCTAssertEqual(_cancellationCancellables.exists(at: id), false)
->>>>>>> 1a5876c4
   }
 
   func testCancellablesCleanUp_OnCancel() {
@@ -139,11 +135,7 @@
       .sink(receiveValue: { _ in })
       .store(in: &self.cancellables)
 
-<<<<<<< HEAD
-    XCTAssertNil(_cancellationCancellables[_CancelID(_id: id)])
-=======
     XCTAssertEqual(_cancellationCancellables.exists(at: id), false)
->>>>>>> 1a5876c4
   }
 
   func testDoubleCancellation() {
@@ -235,14 +227,9 @@
     self.wait(for: [expectation], timeout: 999)
 
     for id in ids {
-<<<<<<< HEAD
-      XCTAssertNil(
-        _cancellationCancellables[_CancelID(_id: id)],
-=======
       XCTAssertEqual(
         _cancellationCancellables.exists(at: id),
         false,
->>>>>>> 1a5876c4
         "cancellationCancellables should not contain id \(id)"
       )
     }
@@ -265,11 +252,7 @@
 
     cancellables.removeAll()
 
-<<<<<<< HEAD
-    XCTAssertNil(_cancellationCancellables[_CancelID(_id: id)])
-=======
     XCTAssertEqual(_cancellationCancellables.exists(at: id), false)
->>>>>>> 1a5876c4
   }
 
   func testSharedId() {

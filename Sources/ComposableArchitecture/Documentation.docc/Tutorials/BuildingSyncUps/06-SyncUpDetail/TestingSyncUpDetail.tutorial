--- conflicted
+++ resolved
@@ -69,81 +69,5 @@
       It is also possible to shorten this test quite a bit by using a non-exhaustive test store, as
       we did in <doc:PresentingSyncUpForm>, but we will leave that as an exercise for the reader.
     }
-<<<<<<< HEAD
-  }
-  
-<!--  This is all old now that we are using @Shared and deleting directly in the reducer. We can-->
-<!--  either omit this or update it.-->
-<!--  -->
-<!--  @Section(title: "Testing the delete flow") {-->
-<!--    @ContentAndMedia {-->
-<!--      Next we will test the flow of the user deleting the sync-up. This involves asserting that the-->
-<!--      confirmation alert shows, and emulating the user interacting with the alert.-->
-<!--    }-->
-<!--      -->
-<!--    @Steps {-->
-<!--      @Step {-->
-<!--        Create a new test method for testing the delete user flow. Also create a -->
-<!--        ``ComposableArchitecture/TestStore`` for the `SyncUpDetail` feature.-->
-<!--        -->
-<!--        @Code(name: "SyncUpDetailTests.swift", file: TestingSyncUpDetail-02-code-0001.swift, previousFile: TestingSyncUpDetail-02-code-0001-previous.swift)-->
-<!--      }-->
-<!--      -->
-<!--      @Step {-->
-<!--        Emulate the user tapping the "Delete" button and assert that the alert state is populated.-->
-<!--        -->
-<!--        Run the test suite to confirm that it passes.-->
-<!--        -->
-<!--        @Code(name: "SyncUpDetailTests.swift", file: TestingSyncUpDetail-02-code-0002.swift)-->
-<!--      }-->
-<!--      -->
-<!--      @Step {-->
-<!--        Emulate the user confirming deletion of the sync-up by sending a deeply nested action to the-->
-<!--        `.destination`, when it is `.presented`, in the `.alert` case, and then finally the-->
-<!--        `.confirmButtonTapped` action. Also assert that the alert will be dismissed by setting the-->
-<!--        `destination` state to `nil`.-->
-<!--        -->
-<!--        TODO: Make alert action case-pathable-->
-<!--        -->
-<!--        @Code(name: "SyncUpDetailTests.swift", file: TestingSyncUpDetail-02-code-0003.swift)-->
-<!--      }-->
-<!--      -->
-<!--      @Step {-->
-<!--        Run the test suite again to see that now it does _not_ pass. We have a test failure.-->
-<!--        -->
-<!--        @Code(name: "SyncUpDetailTests.swift", file: TestingSyncUpDetail-02-code-0004.swift)-->
-<!--      }-->
-<!--      -->
-<!--      This failure is happening because we are now making use effects that emit actions, and by-->
-<!--      default the ``ComposableArchitecture/TestStore`` forces us to assert on _everything_ happening-->
-<!--      in the feature. This is really great because it helps us catch potential problems when new-->
-<!--      logic and behavior is added to our features.-->
-<!--      -->
-<!--      The failure is letting us know that the system received an action that we did not-->
-<!--      assert against. This is also a great failure to have because it forces us to prove that we-->
-<!--      know how effects execute and feed their data back in the system.-->
-<!--      -->
-<!--      Let's fix this test failure by asserting on more of what is happening in the system. -->
-<!--      -->
-<!--      @Step {-->
-<!--        Use the ``ComposableArchitecture/TestStore/receive(_:_:timeout:assert:file:line:)-dkei``-->
-<!--        method to assert that we expect to receive a delegate action to delete the sync-up.-->
-<!--        -->
-<!--        Run the test suite to see that one of the previous two test failures has now been fixed.-->
-<!--        -->
-<!--        > Note: We are using case key path composition in order to describe the deeply nested action-->
-<!--        > that is being received.-->
-<!--        -->
-<!--        @Code(name: "SyncUpDetailTests.swift", file: TestingSyncUpDetail-02-code-0005.swift)-->
-<!--      }-->
-<!--      -->
-<!--      Now that this test passes we have definitively proven that-->
-<!--      the `.deleteSyncUp` delegate action is sent when the user confirms deletion of the sync-up.-->
-<!--      That will communicate to the parent that it should finish deleting the sync-up _and_ it should-->
-<!--      dismiss the presented sheet.-->
-<!--    }-->
-<!--  }-->
-=======
   }  
->>>>>>> fea248b5
 }
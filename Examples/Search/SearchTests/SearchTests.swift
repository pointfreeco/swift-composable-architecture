--- conflicted
+++ resolved
@@ -42,21 +42,12 @@
       )
     )
 
-<<<<<<< HEAD
     store.environment.weatherClient.search = { _ in throw SomethingWentWrong() }
     store.send(.searchQueryChanged("S")) {
       $0.searchQuery = "S"
     }
     await self.scheduler.advance(by: 0.3)
     await store.receive(.searchResponse(.failure(SomethingWentWrong())))
-=======
-    store.environment.weatherClient.search = { _ in Effect(error: WeatherClient.Failure()) }
-    store.send(.searchQueryChanged("S")) {
-      $0.searchQuery = "S"
-    }
-    self.scheduler.advance(by: 0.3)
-    store.receive(.searchResponse(.failure(WeatherClient.Failure())))
->>>>>>> 9a1541aa
   }
 
   func testClearQueryCancelsInFlightSearchRequest() async {
@@ -205,11 +196,7 @@
 
   func testTapOnLocationFailure() async {
     var weatherClient = WeatherClient.failing
-<<<<<<< HEAD
     weatherClient.forecast = { _ in throw SomethingWentWrong() }
-=======
-    weatherClient.forecast = { _ in Effect(error: WeatherClient.Failure()) }
->>>>>>> 9a1541aa
 
     let results = Search.mock.results
 
@@ -225,13 +212,8 @@
     store.send(.searchResultTapped(results.first!)) {
       $0.resultForecastRequestInFlight = results.first!
     }
-<<<<<<< HEAD
     await self.scheduler.advance()
     await store.receive(.forecastResponse(1, .failure(SomethingWentWrong()))) {
-=======
-    self.scheduler.advance()
-    store.receive(.forecastResponse(1, .failure(WeatherClient.Failure()))) {
->>>>>>> 9a1541aa
       $0.resultForecastRequestInFlight = nil
     }
   }

import AVFoundation
import ComposableArchitecture
import SwiftUI

@Reducer
struct VoiceMemos {
  struct State: Equatable {
    @PresentationState var alert: AlertState<Action.Alert>?
    var audioRecorderPermission = RecorderPermission.undetermined
    @PresentationState var recordingMemo: RecordingMemo.State?
    var voiceMemos: IdentifiedArrayOf<VoiceMemo.State> = []

    enum RecorderPermission {
      case allowed
      case denied
      case undetermined
    }
  }

  enum Action {
    case alert(PresentationAction<Alert>)
    case onDelete(IndexSet)
    case openSettingsButtonTapped
    case recordButtonTapped
    case recordPermissionResponse(Bool)
    case recordingMemo(PresentationAction<RecordingMemo.Action>)
    case voiceMemos(IdentifiedActionOf<VoiceMemo>)
<<<<<<< HEAD
  }
=======
>>>>>>> 05b9b225

    enum Alert: Equatable {}
  }

  @Dependency(\.audioRecorder.requestRecordPermission) var requestRecordPermission
  @Dependency(\.date) var date
  @Dependency(\.openSettings) var openSettings
  @Dependency(\.temporaryDirectory) var temporaryDirectory
  @Dependency(\.uuid) var uuid

  var body: some Reducer<State, Action> {
    Reduce { state, action in
      switch action {
      case .alert:
        return .none

      case let .onDelete(indexSet):
        state.voiceMemos.remove(atOffsets: indexSet)
        return .none

      case .openSettingsButtonTapped:
        return .run { _ in
          await self.openSettings()
        }

      case .recordButtonTapped:
        switch state.audioRecorderPermission {
        case .undetermined:
          return .run { send in
            await send(.recordPermissionResponse(self.requestRecordPermission()))
          }

        case .denied:
          state.alert = AlertState { TextState("Permission is required to record voice memos.") }
          return .none

        case .allowed:
          state.recordingMemo = newRecordingMemo
          return .none
        }

      case let .recordingMemo(.presented(.delegate(.didFinish(.success(recordingMemo))))):
        state.recordingMemo = nil
        state.voiceMemos.insert(
          VoiceMemo.State(
            date: recordingMemo.date,
            duration: recordingMemo.duration,
            url: recordingMemo.url
          ),
          at: 0
        )
        return .none

      case .recordingMemo(.presented(.delegate(.didFinish(.failure)))):
        state.alert = AlertState { TextState("Voice memo recording failed.") }
        state.recordingMemo = nil
        return .none

      case .recordingMemo:
        return .none

      case let .recordPermissionResponse(permission):
        state.audioRecorderPermission = permission ? .allowed : .denied
        if permission {
          state.recordingMemo = newRecordingMemo
          return .none
        } else {
          state.alert = AlertState { TextState("Permission is required to record voice memos.") }
          return .none
        }

      case let .voiceMemos(.element(id: id, action: .delegate(delegateAction))):
        switch delegateAction {
        case .playbackFailed:
          state.alert = AlertState { TextState("Voice memo playback failed.") }
          return .none
        case .playbackStarted:
          for memoID in state.voiceMemos.ids where memoID != id {
            state.voiceMemos[id: memoID]?.mode = .notPlaying
          }
          return .none
        }

      case .voiceMemos:
        return .none
      }
    }
    .ifLet(\.$alert, action: \.alert)
    .ifLet(\.$recordingMemo, action: \.recordingMemo) {
      RecordingMemo()
    }
    .forEach(\.voiceMemos, action: \.voiceMemos) {
      VoiceMemo()
    }
  }

  private var newRecordingMemo: RecordingMemo.State {
    RecordingMemo.State(
      date: self.date.now,
      url: self.temporaryDirectory()
        .appendingPathComponent(self.uuid().uuidString)
        .appendingPathExtension("m4a")
    )
  }
}

struct VoiceMemosView: View {
  let store: StoreOf<VoiceMemos>

  var body: some View {
    WithViewStore(self.store, observe: { $0 }) { viewStore in
      NavigationStack {
        VStack {
          List {
<<<<<<< HEAD
            ForEachStore(self.store.scope(state: \.voiceMemos, action: \.voiceMemos)) { store in
              VoiceMemoView(store: store)
=======
            ForEachStore(self.store.scope(state: \.voiceMemos, action: { .voiceMemos($0) })) {
              VoiceMemoView(store: $0)
>>>>>>> 05b9b225
            }
            .onDelete { viewStore.send(.onDelete($0)) }
          }

          IfLetStore(
            self.store.scope(state: \.$recordingMemo, action: \.recordingMemo)
          ) { store in
            RecordingMemoView(store: store)
          } else: {
            RecordButton(permission: viewStore.audioRecorderPermission) {
              viewStore.send(.recordButtonTapped, animation: .spring())
            } settingsAction: {
              viewStore.send(.openSettingsButtonTapped)
            }
          }
          .padding()
          .frame(maxWidth: .infinity)
          .background(Color.init(white: 0.95))
        }
        .alert(store: self.store.scope(state: \.$alert, action: \.alert))
        .navigationTitle("Voice memos")
      }
    }
  }
}

struct RecordButton: View {
  let permission: VoiceMemos.State.RecorderPermission
  let action: () -> Void
  let settingsAction: () -> Void

  var body: some View {
    ZStack {
      Group {
        Circle()
          .foregroundColor(Color(.label))
          .frame(width: 74, height: 74)

        Button(action: self.action) {
          RoundedRectangle(cornerRadius: 35)
            .foregroundColor(Color(.systemRed))
            .padding(2)
        }
        .frame(width: 70, height: 70)
      }
      .opacity(self.permission == .denied ? 0.1 : 1)

      if self.permission == .denied {
        VStack(spacing: 10) {
          Text("Recording requires microphone access.")
            .multilineTextAlignment(.center)
          Button("Open Settings", action: self.settingsAction)
        }
        .frame(maxWidth: .infinity, maxHeight: 74)
      }
    }
  }
}

struct VoiceMemos_Previews: PreviewProvider {
  static var previews: some View {
    VoiceMemosView(
      store: Store(
        initialState: VoiceMemos.State(
          voiceMemos: [
            VoiceMemo.State(
              date: Date(),
              duration: 5,
              mode: .notPlaying,
              title: "Functions",
              url: URL(string: "https://www.pointfree.co/functions")!
            ),
            VoiceMemo.State(
              date: Date(),
              duration: 5,
              mode: .notPlaying,
              title: "",
              url: URL(string: "https://www.pointfree.co/untitled")!
            ),
          ]
        )
      ) {
        VoiceMemos()
      }
    )
  }
}<|MERGE_RESOLUTION|>--- conflicted
+++ resolved
@@ -25,10 +25,6 @@
     case recordPermissionResponse(Bool)
     case recordingMemo(PresentationAction<RecordingMemo.Action>)
     case voiceMemos(IdentifiedActionOf<VoiceMemo>)
-<<<<<<< HEAD
-  }
-=======
->>>>>>> 05b9b225
 
     enum Alert: Equatable {}
   }
@@ -143,13 +139,8 @@
       NavigationStack {
         VStack {
           List {
-<<<<<<< HEAD
             ForEachStore(self.store.scope(state: \.voiceMemos, action: \.voiceMemos)) { store in
               VoiceMemoView(store: store)
-=======
-            ForEachStore(self.store.scope(state: \.voiceMemos, action: { .voiceMemos($0) })) {
-              VoiceMemoView(store: $0)
->>>>>>> 05b9b225
             }
             .onDelete { viewStore.send(.onDelete($0)) }
           }

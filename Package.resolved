--- conflicted
+++ resolved
@@ -1,9 +1,5 @@
 {
-<<<<<<< HEAD
-  "originHash" : "a3ac4bdb0c3813f2d2206b7571a24699473e54cb56d4c1f3d55ca9677ca24e92",
-=======
   "originHash" : "4cc63b23e996f494117d890d6db8517dfc65a86023208ff4ad39d9c2b09ee033",
->>>>>>> fd409c79
   "pins" : [
     {
       "identity" : "combine-schedulers",
@@ -46,13 +42,8 @@
       "kind" : "remoteSourceControl",
       "location" : "https://github.com/pointfreeco/swift-concurrency-extras",
       "state" : {
-<<<<<<< HEAD
-        "revision" : "163409ef7dae9d960b87f34b51587b6609a76c1f",
-        "version" : "1.3.0"
-=======
         "revision" : "82a4ae7170d98d8538ec77238b7eb8e7199ef2e8",
         "version" : "1.3.1"
->>>>>>> fd409c79
       }
     },
     {
@@ -69,13 +60,8 @@
       "kind" : "remoteSourceControl",
       "location" : "https://github.com/pointfreeco/swift-dependencies",
       "state" : {
-<<<<<<< HEAD
-        "revision" : "a24a0f1037b5c65885876be89f598b6f1e70f21c",
-        "version" : "1.5.0"
-=======
         "revision" : "85f89f5d0ce5a18945f65371d40ca997da85a41a",
         "version" : "1.6.3"
->>>>>>> fd409c79
       }
     },
     {
@@ -164,13 +150,8 @@
       "kind" : "remoteSourceControl",
       "location" : "https://github.com/pointfreeco/xctest-dynamic-overlay",
       "state" : {
-<<<<<<< HEAD
-        "revision" : "770f990d3e4eececb57ac04a6076e22f8c97daeb",
-        "version" : "1.4.2"
-=======
         "revision" : "a3f634d1a409c7979cabc0a71b3f26ffa9fc8af1",
         "version" : "1.4.3"
->>>>>>> fd409c79
       }
     }
   ],

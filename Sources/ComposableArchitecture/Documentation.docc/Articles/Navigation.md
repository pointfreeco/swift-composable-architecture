# Navigation

Learn how to use the navigation tools in the library, including how to best model your domains, how
to integrate features in the reducer and view layers, and how to write tests.

## Overview

State-driven navigation is a powerful concept in application development, but can be tricky to 
master. The Composable Architecture provides the tools necessary to model your domains as concisely
as possible and drive navigation from state, but there are a few concepts to learn in order to best
use these tools.

## What is navigation?

The word "navigation" can mean a lot of different things to different people. For example, most
people would agree to call the drill-down style of navigation afforded to us by `NavigationStack` in
SwiftUI and `UINavigationController` in UIKit "navigation". However, if drill-downs are considered
navigation, then surely sheets and fullscreen covers should be too. The only difference is that
sheets and covers animate from bottom-to-top instead of from right-to-left, but is that actually 
substantive?

And if sheets and covers are considered navigation, then certainly popovers should be too. We can
even expand our horizons to include more styles of navigation, such as alerts and confirmation
dialogs, and even custom forms of navigation that are not handed down to us from Apple.

So, for the purposes of this documentation, we will use the following loose definition of 
"navigation":

> Definition: **Navigation**: A change of mode in the application.

Each of the examples we considered above, such as drill-downs, sheets, popovers, covers, alerts, 
dialogs, and more, are all a "change of mode" in the application.

But, we will further refine the concept of "change of mode" to mean that some piece of state went
from not existing to existing, or vice-versa. So, when a piece of state switches from not existing
to existing, that represents a navigation and change mode in the application, and when the state
switches back to not existing, it represents undoing the navigation and returning to the previous
mode.

That is very abstract way of describing state-driven navigation, and the next two sections make
these concepts much more concrete for the two main forms of navigation:
[tree-based](#Tree-based-navigation) and [stack-based](#Stack-based-navigation) navigation.

## Tree-based navigation

In the previous section we defined state-driven navigation as being controlled by the existence or
non-existence of state. The term "existence" was not defined, and there are a few ways in which
existence can be defined. If we define the existence or non-existence of state as being represented
by Swift's `Optional` type, then we call this "tree-based" navigation because when multiple states
of navigation are nested they form a tree-like structure.

For example, suppose you have an inventory feature with a list of items such that tapping one of
those items performs a drill-down navigation to a detail screen for the item. Then that can be
modeled with the ``PresentationState`` property wrapper pointing to some optional state:

```swift
<<<<<<< HEAD
struct InventoryFeature: Reducer {
  struct State: Equatable {
    @PresentationState var addItem: ItemFormFeature.State?
    var items: IdentifiedArrayOf<Item> = []
=======
struct InventoryFeature: ReducerProtocol {
  struct State {
    @PresentationState var detailItem: DetailItemFeature.State?
>>>>>>> 2b713e63
    // ...
  }
  // ...
}
```

Then, inside that detail screen there may be a button to edit the item in a sheet, and that too can
be modeled with a ``PresentationState`` property wrapper pointing to a piece of optional state:

```swift
struct DetailItemFeature: ReducerProtocol {
  struct State {
    @PresentationState var editItem: EditItemFeature.State?
    // ...
  }
  // ...
}

struct EditItemFeature: ReducerProtocol {
  struct State {
    var item: Item
    // ...
  }
  // ...
}
```

<<<<<<< HEAD
Next you can integrate the reducers of the parent and child features by using the 
``Reducer/ifLet(_:action:then:file:fileID:line:)`` reducer operator, as well as having an action in
the parent domain for populating the child's state to drive navigation:

```swift
struct InventoryFeature: Reducer {
  struct State: Equatable { /* ... */ }
  enum Action: Equatable { /* ... */ }
  
  var body: some ReducerOf<Self> {
    Reduce<State, Action> { state, action in 
      switch action {
      case .addButtonTapped:
        state.addItem = ItemFormFeature.State()
        return .none
      // ...
      }
    }
    .ifLet(\.$addItem, action: /Action.addItem) {
      ItemFormFeature()
    }
  }
}
=======
Then the act of deep-linking the application into a state where we are drilled down to a particular
item _with_ the edit sheet opened, we simply need to construct a deeply nested piece of state that
represents the navigation:

```swift
InventoryView(
  store: Store(
    initialState: InventoryFeature.State(
      detailItem: DetailItemFeature.State(
        editItem: EditItemFeature.State(
          item: Item(name: "Headphones", quantity: 10)
        )
      )
    ),
    reducer: InventoryFeature()
  )
)
>>>>>>> 2b713e63
```

In the above we can start to see the tree-like structure of this form of domain modeling. Each 
feature in your application represents a node of the tree, and each destination you can navigate to
represents a branch from the node. Then the act of navigating to a new feature corresponds to
building another nested piece of state.

That is the basics of tree-based navigation. Read the dedicated <doc:TreeBasedNavigation> article
for information on how to use the tools that come with the Composable Architecture to implement
tree-based navigation in your application.

## Stack-based navigation

In the [previous section](#Tree-based-navigation) we defined "tree-based" navigation as the process
of modeling the presentation of a child feature with optional state. This takes on a tree-like
structure in which a deeply nested feature is represented by a deeply nested piece of state.

There is another powerful tool for modeling the existence and non-existence of state for driving
navigation: collections. This is most used with SwiftUI's `NavigationStack` view in which an entire
stack of features are represented by a collection of data. When an item is added to the collection
it represents a new feature being pushed onto the stack, and when an item is removed from the
collection it represents popping the feature off the stack.

Typically one defines an enum that holds all of the possible features that can be navigated to on
the stack, so continuing the analogy from the previous section, if an inventory list can navigate to
a detail feature for an item and then navigate to an edit screen, this can be represented by:

```swift
enum Path {
  case detail(DetailItemFeature.State)
  case edit(DetailItemFeature.State)
  // ...
}
```

Then a collection of these states represents the features that are presented on the stack:

```swift
let path: [Path] = [
  .detail(DetailItemFeature.State(item: item)),
  .edit(EditItemFeature.State(item: item)),
  // ...
]
```

That is the basics of stack-based navigation. Read the dedicated 
<doc:StackBasedNavigation> article for information on how to use the tools that come with the 
Composable Architecture to implement stack-based navigation in your application.

## Tree-based vs stack-based navigation

Most real-world applications will use a mixture of tree-based and stack-based navigation. For
example, the root of your application may use stack-based navigation with a `NavigationStack` view,
but then each feature inside the stack may use tree-based navigation for showing sheets, popovers,
alerts, etc. But, there are pros and cons to each form of navigation, and so it can be important to
be aware of their differences when modeling your domains.

#### Pros of tree-based navigation

  * Tree-based navigation is a very concise way of modeling navigation. You get to statically 
    describe all of the various navigation paths that are valid for your application, and that makes
    it impossible to restore a navigation that is invalid for your application. For example, if it
    only makes sense to navigate to an "edit" screen after a "detail" screen, then your detail
    feature needs only to hold onto a piece of optional edit state:

    ```swift
    struct State {
      @PresentationState var editItem: EditItemFeature.State?
      // ...
    }
    ```

    This statically enforces the relationship that we can only navigate to the edit screen from the
    detail screen.

  * Related to the previous pro, tree-based navigation also allows you to describe the finite number
    of navigation paths that your app supports.

  * If you modularize the features of your application, then those feature modules will be more
    self-contained when built with the tools of tree-based navigation. This means that Xcode
    previews and preview applications built for the feature will be fully functional.

    For example, if you have a `DetailFeature` module that holds all of the logic and views for the
    detail feature, then you will be able to navigate to the edit feature in previews because the
    edit feature's domain is directly embedded in the detail feature.

  * Related to the previous pro, because features are tightly integrated together it makes writing
    unit tests for their integration very simple. You can write deep and nuanced tests that assert 
    how the detail feature and edit feature integrate together, allowing you to prove that they
    interact in the correct way.

  * Tree-based navigation unifies all forms of navigation into a single, concise style of API, 
    including drill-downs, sheets, popovers, covers, alerts, dialogs and a lot more. See
    <doc:TreeBasedNavigation#API-Unification> for more information.

#### Cons of tree-based navigation

  * Unfortunately it can be cumbersome to express complex or recursive navigation paths using
    tree-based navigation. For example, in a movie application you can navigate to a movie, then a
    list of actors in the movies, then to a particular actor, and then to the same movie you started
    at. This creates a recursive dependency between features that can be difficult to model in Swift
    data types.

  * By design, tree-based navigation couples features together. If you can navigate to an edit
    feature from a detail feature, then you must be able to compile the entire edit feature in order
    to compile the detail feature. This can eventually slow down compile times, especially when you
    work on features closer to the root of the application since you must build all destination
    features.

  * Historically, tree-based navigation is more susceptible to SwiftUI's navigation bugs, in 
    particular when dealing with drill-down navigation. However, many of these bugs have been fixed
    in iOS 16.4 and so is less of a concern these days.

#### Pros of stack-based navigation

  * Stack-based navigation can easily handle complex and recursive navigation paths. The example we
    considered earlier, that of navigating through movies and actors, is handily accomplished with
    an array of feature states:

    ```swift
    let path: [Path] = [
      .movie(…),
      .actors(…),
      .actor(…)
      .movies(…),
      .movie(…),
    ]
    ```

  Notice that we start on the movie feature and end on the movie feature. There is no real 
recursion in this navigation since it is just a flat array.

* Each feature held in the stack can typically be fully decoupled from all other screens on the
stack. This means the features can be put into their own modules with no dependencies on each
other, and can be compiled without compiling any other features.

* The `NavigationStack` API in SwiftUI typically has fewer bugs than `NavigationLink(isActive:)` and
`navigationDestination(isPresented:)`, which are used in tree-based navigation. There are still a
few bugs in `NavigationStack`, but on average it is a lot more stable.

#### Cons of stack-based navigation

  * Stack-based navigation is not a concise tool. It makes it possible to expressive navigation
    paths that are completely non-sensical. For example, even though it only makes sense to navigate
    to an edit screen from an edit screen, in a stack it would be possible to present the features
    in the reverse order:

    ```swift
    let path: [Path] = [
      .edit(/* ... */),
      .detail(/* ... */)
    ]
    ```
  
    That is completely non-sensical. What does it mean to drill down to an edit screen and _then_
    a detail screen. You can create other non-sensical navigation paths, such as multiple edit
    screens pushed on one after another:
  
    ```swift
    let path: [Path] = [
      .edit(/* ... */),
      .edit(/* ... */),
      .edit(/* ... */),
    ]
    ```
  
    This too is completely non-sensical, and it is a drawback to the stack-based approach when you 
    want a finite number of well-defined navigation paths in your app.

  * If you were to modularize your application and put each feature in its own module, then those
    features, when run in isolation in an Xcode preview, would be mostly inert. For example, a
    button in the detail feature for drilling down to the edit feature can't possibly work in an
    Xcode preview since the detail and edit features have been completely decoupled. This makes it
    so that you cannot test all of the functionality of the detail feature in an Xcode preview, and
    instead have to resort to compiling and running the full application in order to preview
    everything.

  * Related to the above, it is also more difficult to unit test how multiple features integrate
    with each other. Because features are fully decoupled we cannot easily test how the detail and
    edit feature interact with each other. The only way to write that test is to compile and run the
    entire application.

  * And finally, stack-based navigation and `NavigationStack` only applies to drill-downs and does 
    not address at all other forms of navigation, such as sheets, popovers, alerts, etc. It's still
    on you to do the work to decouple those kinds of navigations. 

## Topics

### Types of navigation

- <doc:TreeBasedNavigation>
- <doc:StackBasedNavigation><|MERGE_RESOLUTION|>--- conflicted
+++ resolved
@@ -54,16 +54,9 @@
 modeled with the ``PresentationState`` property wrapper pointing to some optional state:
 
 ```swift
-<<<<<<< HEAD
 struct InventoryFeature: Reducer {
-  struct State: Equatable {
-    @PresentationState var addItem: ItemFormFeature.State?
-    var items: IdentifiedArrayOf<Item> = []
-=======
-struct InventoryFeature: ReducerProtocol {
   struct State {
     @PresentationState var detailItem: DetailItemFeature.State?
->>>>>>> 2b713e63
     // ...
   }
   // ...
@@ -74,7 +67,7 @@
 be modeled with a ``PresentationState`` property wrapper pointing to a piece of optional state:
 
 ```swift
-struct DetailItemFeature: ReducerProtocol {
+struct DetailItemFeature: Reducer {
   struct State {
     @PresentationState var editItem: EditItemFeature.State?
     // ...
@@ -82,7 +75,7 @@
   // ...
 }
 
-struct EditItemFeature: ReducerProtocol {
+struct EditItemFeature: Reducer {
   struct State {
     var item: Item
     // ...
@@ -91,31 +84,6 @@
 }
 ```
 
-<<<<<<< HEAD
-Next you can integrate the reducers of the parent and child features by using the 
-``Reducer/ifLet(_:action:then:file:fileID:line:)`` reducer operator, as well as having an action in
-the parent domain for populating the child's state to drive navigation:
-
-```swift
-struct InventoryFeature: Reducer {
-  struct State: Equatable { /* ... */ }
-  enum Action: Equatable { /* ... */ }
-  
-  var body: some ReducerOf<Self> {
-    Reduce<State, Action> { state, action in 
-      switch action {
-      case .addButtonTapped:
-        state.addItem = ItemFormFeature.State()
-        return .none
-      // ...
-      }
-    }
-    .ifLet(\.$addItem, action: /Action.addItem) {
-      ItemFormFeature()
-    }
-  }
-}
-=======
 Then the act of deep-linking the application into a state where we are drilled down to a particular
 item _with_ the edit sheet opened, we simply need to construct a deeply nested piece of state that
 represents the navigation:
@@ -133,7 +101,6 @@
     reducer: InventoryFeature()
   )
 )
->>>>>>> 2b713e63
 ```
 
 In the above we can start to see the tree-like structure of this form of domain modeling. Each 

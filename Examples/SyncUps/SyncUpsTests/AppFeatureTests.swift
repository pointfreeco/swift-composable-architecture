import ComposableArchitecture
import XCTest

@testable import SyncUps

@MainActor
final class AppFeatureTests: XCTestCase {
  func testDelete() async throws {
    let syncUp = SyncUp.mock

    let store = TestStore(
      initialState: AppFeature.State(syncUpsList: SyncUpsList.State(syncUps: [syncUp]))
    ) {
      AppFeature()
    }

    await store.send(
      \.path.push, (id: 0, .detail(SyncUpDetail.State(syncUp: store.state.syncUpsList.$syncUps[0])))
    ) {
      $0.path[id: 0] = .detail(SyncUpDetail.State(syncUp: Shared(syncUp)))
    }

    await store.send(\.path[id:0].detail.deleteButtonTapped) {
      $0.path[id: 0]?.detail?.destination = .alert(.deleteSyncUp)
    }

    await store.send(\.path[id:0].detail.destination.alert.confirmDeletion) {
<<<<<<< HEAD
      $0.path[id: 0, case: \.detail]?.destination = nil
=======
      $0.path[id: 0]?.detail?.destination = nil
    }

    await store.receive(\.path[id:0].detail.delegate.deleteSyncUp) {
>>>>>>> 115fe5af
      $0.syncUpsList.syncUps = []
    }

    await store.receive(\.path.popFrom) {
      $0.path = StackState()
    }
  }

  func testDetailEdit() async throws {
    var syncUp = SyncUp.mock

    let store = TestStore(
      initialState: AppFeature.State(syncUpsList: SyncUpsList.State(syncUps: [syncUp]))
    ) {
      AppFeature()
    }

    await store.send(
      \.path.push, (id: 0, .detail(SyncUpDetail.State(syncUp: store.state.syncUpsList.$syncUps[0])))
    ) {
      $0.path[id: 0] = .detail(SyncUpDetail.State(syncUp: Shared(syncUp)))
    }

    await store.send(\.path[id:0].detail.editButtonTapped) {
      $0.path[id: 0]?.detail?.destination = .edit(
        SyncUpForm.State(syncUp: syncUp)
      )
    }

    syncUp.title = "Blob"
    await store.send(\.path[id:0].detail.destination.edit.binding.syncUp, syncUp) {
      $0.path[id: 0]?.detail?.destination?.edit?.syncUp.title = "Blob"
    }

    await store.send(\.path[id:0].detail.doneEditingButtonTapped) {
      $0.path[id: 0]?.detail?.destination = nil
      $0.path[id: 0]?.detail?.syncUp.title = "Blob"
    }
    .finish()
  }

  func testRecording() async {
    let speechResult = SpeechRecognitionResult(
      bestTranscription: Transcription(formattedString: "I completed the project"),
      isFinal: true
    )
    let syncUp = SyncUp(
      id: SyncUp.ID(),
      attendees: [
        Attendee(id: Attendee.ID()),
        Attendee(id: Attendee.ID()),
        Attendee(id: Attendee.ID()),
      ],
      duration: .seconds(6)
    )

    let sharedSyncUp = Shared(syncUp)
    let store = TestStore(
      initialState: AppFeature.State(
        path: StackState([
          .detail(SyncUpDetail.State(syncUp: sharedSyncUp)),
          .record(RecordMeeting.State(syncUp: sharedSyncUp)),
        ])
      )
    ) {
      AppFeature()
    } withDependencies: {
      $0.date.now = Date(timeIntervalSince1970: 1_234_567_890)
      $0.continuousClock = ImmediateClock()
      $0.speechClient.authorizationStatus = { .authorized }
      $0.speechClient.startTask = { @Sendable _ in
        AsyncThrowingStream { continuation in
          continuation.yield(speechResult)
          continuation.finish()
        }
      }
      $0.uuid = .incrementing
    }
    store.exhaustivity = .off

    await store.send(\.path[id:1].record.onTask)
<<<<<<< HEAD
=======
    await store.receive(\.path[id:1].record.delegate.save) {
      $0.path[id: 0]?.detail?.syncUp.meetings = [
        Meeting(
          id: Meeting.ID(UUID(0)),
          date: Date(timeIntervalSince1970: 1_234_567_890),
          transcript: "I completed the project"
        )
      ]
    }
>>>>>>> 115fe5af
    await store.receive(\.path.popFrom) {
      XCTAssertEqual($0.path.count, 1)
    }
  }
}<|MERGE_RESOLUTION|>--- conflicted
+++ resolved
@@ -25,14 +25,7 @@
     }
 
     await store.send(\.path[id:0].detail.destination.alert.confirmDeletion) {
-<<<<<<< HEAD
       $0.path[id: 0, case: \.detail]?.destination = nil
-=======
-      $0.path[id: 0]?.detail?.destination = nil
-    }
-
-    await store.receive(\.path[id:0].detail.delegate.deleteSyncUp) {
->>>>>>> 115fe5af
       $0.syncUpsList.syncUps = []
     }
 
@@ -114,18 +107,6 @@
     store.exhaustivity = .off
 
     await store.send(\.path[id:1].record.onTask)
-<<<<<<< HEAD
-=======
-    await store.receive(\.path[id:1].record.delegate.save) {
-      $0.path[id: 0]?.detail?.syncUp.meetings = [
-        Meeting(
-          id: Meeting.ID(UUID(0)),
-          date: Date(timeIntervalSince1970: 1_234_567_890),
-          transcript: "I completed the project"
-        )
-      ]
-    }
->>>>>>> 115fe5af
     await store.receive(\.path.popFrom) {
       XCTAssertEqual($0.path.count, 1)
     }

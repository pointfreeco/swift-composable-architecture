import Combine
import ComposableArchitecture
import SwiftUI

private let readMe = """
  This screen demonstrates how one can cancel in-flight effects in the Composable Architecture.

  Use the stepper to count to a number, and then tap the "Number fact" button to fetch \
  a random fact about that number using an API.

  While the API request is in-flight, you can tap "Cancel" to cancel the effect and prevent \
  it from feeding data back into the application. Interacting with the stepper while a \
  request is in-flight will also cancel it.
  """

// MARK: - Demo app domain

struct EffectsCancellationState: Equatable {
  var count = 0
  var currentTrivia: String?
  var isTriviaRequestInFlight = false
}

enum EffectsCancellationAction: Equatable {
  case cancelButtonTapped
  case stepperChanged(Int)
  case triviaButtonTapped
<<<<<<< HEAD
  case triviaResponse(TaskResult<String>)
=======
  case triviaResponse(Result<String, FactClient.Failure>)
>>>>>>> 73c2b2f8
}

struct EffectsCancellationEnvironment {
  var fact: FactClient
}

// MARK: - Business logic

let effectsCancellationReducer = Reducer<
  EffectsCancellationState, EffectsCancellationAction, EffectsCancellationEnvironment
> { state, action, environment in

  enum TriviaRequestId {}

  switch action {
  case .cancelButtonTapped:
    state.isTriviaRequestInFlight = false
    return .cancel(id: TriviaRequestId.self)

  case let .stepperChanged(value):
    state.count = value
    state.currentTrivia = nil
    state.isTriviaRequestInFlight = false
    return .cancel(id: TriviaRequestId.self)

  case .triviaButtonTapped:
    state.currentTrivia = nil
    state.isTriviaRequestInFlight = true

    return .task { [count = state.count] in
      await .triviaResponse(TaskResult { try await environment.fact.fetch(count) })
    }
    .cancellable(id: TriviaRequestId.self)

  case let .triviaResponse(.success(response)):
    state.isTriviaRequestInFlight = false
    state.currentTrivia = response
    return .none

  case .triviaResponse(.failure):
    state.isTriviaRequestInFlight = false
    return .none
  }
}

// MARK: - Application view

struct EffectsCancellationView: View {
  let store: Store<EffectsCancellationState, EffectsCancellationAction>

  var body: some View {
    WithViewStore(self.store) { viewStore in
      Form {
        Section {
          AboutView(readMe: readMe)
        }

        Section {
          Stepper(
            value: viewStore.binding(get: \.count, send: EffectsCancellationAction.stepperChanged)
          ) {
            Text("\(viewStore.count)")
          }

          if viewStore.isTriviaRequestInFlight {
            HStack {
              Button("Cancel") { viewStore.send(.cancelButtonTapped) }
              Spacer()
              ProgressView()
                // NB: There seems to be a bug in SwiftUI where the progress view does not show
                // a second time unless it is given a new identity.
                .id(UUID())
            }
          } else {
            Button("Number fact") { viewStore.send(.triviaButtonTapped) }
              .disabled(viewStore.isTriviaRequestInFlight)
          }

          viewStore.currentTrivia.map {
            Text($0).padding(.vertical, 8)
          }
        }

        Section {
          Button("Number facts provided by numbersapi.com") {
            UIApplication.shared.open(URL(string: "http://numbersapi.com")!)
          }
          .foregroundColor(.gray)
          .frame(maxWidth: .infinity)
        }
      }
      .buttonStyle(.borderless)
    }
    .navigationBarTitle("Effect cancellation")
  }
}

// MARK: - SwiftUI previews

struct EffectsCancellation_Previews: PreviewProvider {
  static var previews: some View {
    NavigationView {
      EffectsCancellationView(
        store: Store(
          initialState: EffectsCancellationState(),
          reducer: effectsCancellationReducer,
          environment: EffectsCancellationEnvironment(
            fact: .live
          )
        )
      )
    }
  }
}<|MERGE_RESOLUTION|>--- conflicted
+++ resolved
@@ -25,11 +25,7 @@
   case cancelButtonTapped
   case stepperChanged(Int)
   case triviaButtonTapped
-<<<<<<< HEAD
   case triviaResponse(TaskResult<String>)
-=======
-  case triviaResponse(Result<String, FactClient.Failure>)
->>>>>>> 73c2b2f8
 }
 
 struct EffectsCancellationEnvironment {

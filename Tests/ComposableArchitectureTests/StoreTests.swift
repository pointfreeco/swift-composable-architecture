--- conflicted
+++ resolved
@@ -449,11 +449,6 @@
   }
 
   func testNonMainQueueStore() {
-<<<<<<< HEAD
-    for _ in 1...100 {
-      DispatchQueue.global().async {
-        let viewStore = ViewStore(Store<Int, ()>(initialState: 0, reducer: .empty, environment: ()))
-=======
     var expectations: [XCTestExpectation] = []
     for i in 1...100 {
       let expectation = XCTestExpectation(description: "\(i)th iteration is complete")
@@ -472,7 +467,6 @@
             environment: expectation
           )
         )
->>>>>>> 1a2b293c
         viewStore.send(())
         DispatchQueue.global().asyncAfter(deadline: .now() + 0.1) {
           viewStore.send(())
@@ -480,12 +474,6 @@
       }
     }
 
-<<<<<<< HEAD
-    // Allow asychnronous code to run for a bit to make sure the warning breakpoint is
-    // never tripped.
-    _ = XCTWaiter.wait(for: [.init()], timeout: 1)
-=======
     wait(for: expectations, timeout: 1)
->>>>>>> 1a2b293c
   }
 }
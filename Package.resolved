{
  "originHash" : "d04193e53b1a653e2abbefc724ef098d4ad88670944b26aad3206a4e4f3ef5a9",
  "pins" : [
    {
      "identity" : "combine-schedulers",
      "kind" : "remoteSourceControl",
      "location" : "https://github.com/pointfreeco/combine-schedulers",
      "state" : {
        "revision" : "5928286acce13def418ec36d05a001a9641086f2",
        "version" : "1.0.3"
      }
    },
    {
      "identity" : "swift-case-paths",
      "kind" : "remoteSourceControl",
      "location" : "https://github.com/pointfreeco/swift-case-paths",
      "state" : {
        "revision" : "bc92c4b27f9a84bfb498cdbfdf35d5a357e9161f",
        "version" : "1.5.6"
      }
    },
    {
      "identity" : "swift-clocks",
      "kind" : "remoteSourceControl",
      "location" : "https://github.com/pointfreeco/swift-clocks",
      "state" : {
        "revision" : "cc46202b53476d64e824e0b6612da09d84ffde8e",
        "version" : "1.0.6"
      }
    },
    {
      "identity" : "swift-collections",
      "kind" : "remoteSourceControl",
      "location" : "https://github.com/apple/swift-collections",
      "state" : {
        "revision" : "671108c96644956dddcd89dd59c203dcdb36cec7",
        "version" : "1.1.4"
      }
    },
    {
      "identity" : "swift-concurrency-extras",
      "kind" : "remoteSourceControl",
      "location" : "https://github.com/pointfreeco/swift-concurrency-extras",
      "state" : {
        "revision" : "82a4ae7170d98d8538ec77238b7eb8e7199ef2e8",
        "version" : "1.3.1"
      }
    },
    {
      "identity" : "swift-custom-dump",
      "kind" : "remoteSourceControl",
      "location" : "https://github.com/pointfreeco/swift-custom-dump",
      "state" : {
        "revision" : "82645ec760917961cfa08c9c0c7104a57a0fa4b1",
        "version" : "1.3.3"
      }
    },
    {
      "identity" : "swift-dependencies",
      "kind" : "remoteSourceControl",
      "location" : "https://github.com/pointfreeco/swift-dependencies",
      "state" : {
<<<<<<< HEAD
        "revision" : "85f89f5d0ce5a18945f65371d40ca997da85a41a",
        "version" : "1.6.3"
=======
        "revision" : "5526c8a27675dc7b18d6fa643abfb64bcb200b77",
        "version" : "1.6.2"
>>>>>>> 42192d45
      }
    },
    {
      "identity" : "swift-docc-plugin",
      "kind" : "remoteSourceControl",
      "location" : "https://github.com/swiftlang/swift-docc-plugin",
      "state" : {
        "revision" : "85e4bb4e1cd62cec64a4b8e769dcefdf0c5b9d64",
        "version" : "1.4.3"
      }
    },
    {
      "identity" : "swift-docc-symbolkit",
      "kind" : "remoteSourceControl",
      "location" : "https://github.com/swiftlang/swift-docc-symbolkit",
      "state" : {
        "revision" : "b45d1f2ed151d057b54504d653e0da5552844e34",
        "version" : "1.0.0"
      }
    },
    {
      "identity" : "swift-identified-collections",
      "kind" : "remoteSourceControl",
      "location" : "https://github.com/pointfreeco/swift-identified-collections",
      "state" : {
        "revision" : "2f5ab6e091dd032b63dacbda052405756010dc3b",
        "version" : "1.1.0"
      }
    },
    {
      "identity" : "swift-macro-testing",
      "kind" : "remoteSourceControl",
      "location" : "https://github.com/pointfreeco/swift-macro-testing",
      "state" : {
        "revision" : "20c1a8f3b624fb5d1503eadcaa84743050c350f4",
        "version" : "0.5.2"
      }
    },
    {
      "identity" : "swift-navigation",
      "kind" : "remoteSourceControl",
      "location" : "https://github.com/pointfreeco/swift-navigation",
      "state" : {
        "revision" : "e28911721538fa0c2439e92320bad13e3200866f",
        "version" : "2.2.3"
      }
    },
    {
      "identity" : "swift-perception",
      "kind" : "remoteSourceControl",
      "location" : "https://github.com/pointfreeco/swift-perception",
      "state" : {
        "revision" : "8d52279b9809ef27eabe7d5420f03734528f19da",
        "version" : "1.4.1"
      }
    },
    {
      "identity" : "swift-sharing",
      "kind" : "remoteSourceControl",
      "location" : "https://github.com/pointfreeco/swift-sharing",
      "state" : {
<<<<<<< HEAD
        "branch" : "main",
        "revision" : "c5ea46f0712cd3b639e2c7d6bf3f193116e0ff8d"
=======
        "revision" : "524e1a6868f0c9eebe8002e3f604912865521beb",
        "version" : "1.0.4"
>>>>>>> 42192d45
      }
    },
    {
      "identity" : "swift-snapshot-testing",
      "kind" : "remoteSourceControl",
      "location" : "https://github.com/pointfreeco/swift-snapshot-testing",
      "state" : {
        "revision" : "42a086182681cf661f5c47c9b7dc3931de18c6d7",
        "version" : "1.17.6"
      }
    },
    {
      "identity" : "swift-syntax",
      "kind" : "remoteSourceControl",
      "location" : "https://github.com/swiftlang/swift-syntax",
      "state" : {
        "revision" : "0687f71944021d616d34d922343dcef086855920",
        "version" : "600.0.1"
      }
    },
    {
      "identity" : "swift-tagged",
      "kind" : "remoteSourceControl",
      "location" : "https://github.com/pointfreeco/swift-tagged.git",
      "state" : {
        "revision" : "3907a9438f5b57d317001dc99f3f11b46882272b",
        "version" : "0.10.0"
      }
    },
    {
      "identity" : "xctest-dynamic-overlay",
      "kind" : "remoteSourceControl",
      "location" : "https://github.com/pointfreeco/xctest-dynamic-overlay",
      "state" : {
        "revision" : "a3f634d1a409c7979cabc0a71b3f26ffa9fc8af1",
        "version" : "1.4.3"
      }
    }
  ],
  "version" : 3
}<|MERGE_RESOLUTION|>--- conflicted
+++ resolved
@@ -60,13 +60,8 @@
       "kind" : "remoteSourceControl",
       "location" : "https://github.com/pointfreeco/swift-dependencies",
       "state" : {
-<<<<<<< HEAD
         "revision" : "85f89f5d0ce5a18945f65371d40ca997da85a41a",
         "version" : "1.6.3"
-=======
-        "revision" : "5526c8a27675dc7b18d6fa643abfb64bcb200b77",
-        "version" : "1.6.2"
->>>>>>> 42192d45
       }
     },
     {
@@ -128,13 +123,8 @@
       "kind" : "remoteSourceControl",
       "location" : "https://github.com/pointfreeco/swift-sharing",
       "state" : {
-<<<<<<< HEAD
-        "branch" : "main",
-        "revision" : "c5ea46f0712cd3b639e2c7d6bf3f193116e0ff8d"
-=======
         "revision" : "524e1a6868f0c9eebe8002e3f604912865521beb",
         "version" : "1.0.4"
->>>>>>> 42192d45
       }
     },
     {

--- conflicted
+++ resolved
@@ -62,10 +62,9 @@
           return .none
         }
 
-<<<<<<< HEAD
         state.currentRecording = nil
         state.voiceMemos.insert(
-          .init(
+          VoiceMemo.State(
             date: currentRecording.date,
             duration: currentRecording.duration,
             url: currentRecording.url
@@ -75,49 +74,9 @@
         return .cancel(id: RecordId.self)
 
       case .audioRecorderDidFinish(.success(false)), .audioRecorderDidFinish(.failure):
-        state.alert = .init(title: .init("Voice memo recording failed."))
+        state.alert = AlertState(title: TextState("Voice memo recording failed."))
         state.currentRecording = nil
         return .cancel(id: RecordId.self)
-=======
-let voiceMemosReducer = Reducer<VoiceMemosState, VoiceMemosAction, VoiceMemosEnvironment>.combine(
-  voiceMemoReducer.forEach(
-    state: \.voiceMemos,
-    action: /VoiceMemosAction.voiceMemo(id:action:),
-    environment: {
-      VoiceMemoEnvironment(audioPlayerClient: $0.audioPlayer, mainRunLoop: $0.mainRunLoop)
-    }
-  ),
-  Reducer { state, action, environment in
-    enum RecordId {}
-
-    func startRecording() -> Effect<VoiceMemosAction, Never> {
-      let url = environment.temporaryDirectory()
-        .appendingPathComponent(environment.uuid().uuidString)
-        .appendingPathExtension("m4a")
-      state.currentRecording = VoiceMemosState.CurrentRecording(
-        date: environment.mainRunLoop.now.date,
-        url: url
-      )
-
-      return .run { send in
-        await withTaskGroup(of: Void.self) { group in
-          group.addTask {
-            await send(
-              .audioRecorderDidFinish(
-                TaskResult { try await environment.audioRecorder.startRecording(url) }
-              )
-            )
-          }
-          group.addTask {
-            for await _ in environment.mainRunLoop.timer(interval: .seconds(1)) {
-              await send(.currentRecordingTimerUpdated)
-            }
-          }
-        }
-      }
-      .cancellable(id: RecordId.self, cancelInFlight: true)
-    }
->>>>>>> 9f2f781c
 
       case .currentRecordingTimerUpdated:
         state.currentRecording?.duration += 1
@@ -127,17 +86,10 @@
         state.currentRecording?.duration = duration
         return .none
 
-<<<<<<< HEAD
       case .openSettingsButtonTapped:
         return .fireAndForget {
           await self.openSettings()
         }
-=======
-    case .audioRecorderDidFinish(.success(false)), .audioRecorderDidFinish(.failure):
-      state.alert = AlertState(title: TextState("Voice memo recording failed."))
-      state.currentRecording = nil
-      return .cancel(id: RecordId.self)
->>>>>>> 9f2f781c
 
       case .recordButtonTapped:
         switch state.audioRecorderPermission {
@@ -147,10 +99,9 @@
           }
 
         case .denied:
-          state.alert = .init(title: .init("Permission is required to record voice memos."))
+          state.alert = AlertState(title: TextState("Permission is required to record voice memos."))
           return .none
 
-<<<<<<< HEAD
         case .allowed:
           guard let currentRecording = state.currentRecording else {
             return self.startRecording(state: &state)
@@ -162,23 +113,6 @@
 
           case .recording:
             state.currentRecording?.mode = .encoding
-=======
-    case .openSettingsButtonTapped:
-      return .fireAndForget {
-        await environment.openSettings()
-      }
-
-    case .recordButtonTapped:
-      switch state.audioRecorderPermission {
-      case .undetermined:
-        return .task {
-          await .recordPermissionResponse(environment.audioRecorder.requestRecordPermission())
-        }
-
-      case .denied:
-        state.alert = AlertState(title: TextState("Permission is required to record voice memos."))
-        return .none
->>>>>>> 9f2f781c
 
             return .run { send in
               if let currentTime = await self.audioRecorder.currentTime() {
@@ -194,12 +128,12 @@
         if permission {
           return self.startRecording(state: &state)
         } else {
-          state.alert = .init(title: .init("Permission is required to record voice memos."))
+          state.alert = AlertState(title: TextState("Permission is required to record voice memos."))
           return .none
         }
 
       case .voiceMemo(id: _, action: .audioPlayerClient(.failure)):
-        state.alert = .init(title: .init("Voice memo playback failed."))
+        state.alert = AlertState(title: TextState("Voice memo playback failed."))
         return .none
 
       case let .voiceMemo(id: id, action: .delete):
@@ -212,16 +146,7 @@
         }
         return .none
 
-<<<<<<< HEAD
       case .voiceMemo:
-=======
-    case let .recordPermissionResponse(permission):
-      state.audioRecorderPermission = permission ? .allowed : .denied
-      if permission {
-        return startRecording()
-      } else {
-        state.alert = AlertState(title: TextState("Permission is required to record voice memos."))
->>>>>>> 9f2f781c
         return .none
       }
     }
@@ -230,30 +155,20 @@
     }
   }
 
-<<<<<<< HEAD
   private func startRecording(state: inout State) -> Effect<Action, Never> {
     let url = self.temporaryDirectory()
       .appendingPathComponent(self.uuid().uuidString)
       .appendingPathExtension("m4a")
-    state.currentRecording = .init(
+    state.currentRecording = State.CurrentRecording(
       date: self.mainRunLoop.now.date,
       url: url
     )
-=======
-    case .voiceMemo(id: _, action: .audioPlayerClient(.failure)):
-      state.alert = AlertState(title: TextState("Voice memo playback failed."))
-      return .none
-
-    case let .voiceMemo(id: id, action: .delete):
-      state.voiceMemos.remove(id: id)
-      return .none
->>>>>>> 9f2f781c
 
     return .run { send in
       await withTaskGroup(of: Void.self) { group in
         group.addTask {
           await send(
-            .audioRecorderDidFinish(.init { try await self.audioRecorder.startRecording(url) })
+            .audioRecorderDidFinish(TaskResult { try await self.audioRecorder.startRecording(url) })
           )
         }
         group.addTask {
@@ -279,18 +194,11 @@
           List {
             ForEachStore(
               self.store.scope(
-<<<<<<< HEAD
                 state: \.voiceMemos, action: VoiceMemos.Action.voiceMemo(id:action:)
-              ),
-              content: VoiceMemoView.init(store:)
-            )
-=======
-                state: \.voiceMemos, action: VoiceMemosAction.voiceMemo(id:action:)
               )
             ) {
               VoiceMemoView(store: $0)
             }
->>>>>>> 9f2f781c
             .onDelete { indexSet in
               for index in indexSet {
                 viewStore.send(.voiceMemo(id: viewStore.voiceMemos[index].id, action: .delete))
@@ -348,16 +256,16 @@
   static var previews: some View {
     VoiceMemosView(
       store: Store(
-        initialState: .init(
+        initialState: VoiceMemos.State(
           voiceMemos: [
-            .init(
+            VoiceMemo.State(
               date: Date(),
               duration: 30,
               mode: .playing(progress: 0.3),
               title: "Functions",
               url: URL(string: "https://www.pointfree.co/functions")!
             ),
-            .init(
+            VoiceMemo.State(
               date: Date(),
               duration: 2,
               mode: .notPlaying,
@@ -368,25 +276,11 @@
         ),
         reducer: VoiceMemos()
           // NB: AVAudioRecorder doesn't work in previews, so we stub out the dependency here.
-<<<<<<< HEAD
           .dependency(\.audioRecorder.currentTime) { 10 }
           .dependency(\.audioRecorder.requestRecordPermission) { true }
           .dependency(\.audioRecorder.startRecording) { _ in true }
           .dependency(\.audioRecorder.stopRecording) {}
           .dependency(\.openSettings) {}
-=======
-          audioRecorder: AudioRecorderClient(
-            currentTime: { 10 },
-            requestRecordPermission: { true },
-            startRecording: { _ in try await Task.never() },
-            stopRecording: {}
-          ),
-          mainRunLoop: .main,
-          openSettings: {},
-          temporaryDirectory: { URL(fileURLWithPath: NSTemporaryDirectory()) },
-          uuid: { UUID() }
-        )
->>>>>>> 9f2f781c
       )
     )
     .environment(\.colorScheme, .dark)

import CustomDump
import SwiftUI

/// A view helper that transforms a ``Store`` into a ``ViewStore`` so that its state can be observed
/// by a view builder.
///
/// This helper is an alternative to observing the view store manually on your view, which requires
/// the boilerplate of a custom initializer.
///
/// For example, the following view, which manually observes the store it is handed by constructing
/// a view store in its initializer:
///
/// ```swift
/// struct ProfileView: View {
///   let store: Store<ProfileState, ProfileAction>
///   @ObservedObject var viewStore: ViewStore<ProfileState, ProfileAction>
///
///   init(store: Store<ProfileState, ProfileAction>) {
///     self.store = store
///     self.viewStore = ViewStore(store)
///   }
///
///   var body: some View {
///     Text("\(self.viewStore.username)")
///     // ...
///   }
/// }
/// ```
///
/// …can be written more simply using `WithViewStore`:
///
/// ```swift
/// struct ProfileView: View {
///   let store: Store<ProfileState, ProfileAction>
///
///   var body: some View {
///     WithViewStore(self.store) { viewStore in
///       Text("\(viewStore.username)")
///       // ...
///     }
///   }
/// }
/// ```
///
/// There may be times where the slightly more verbose style of observing a store is preferred
/// instead of using ``WithViewStore``:
///
/// 1. When ``WithViewStore`` wraps complex views the Swift compiler can quickly become bogged down,
/// leading to degraded compiler performance and diagnostics. If you are experience such instability
/// you should consider manually setting up observation with an `@ObservedObject` property as
/// described above.
///
/// 2. Sometimes you may want to observe the state in a store in a context that is not a view
/// builder. In such cases ``WithViewStore`` will not work since it is intended only for SwiftUI
/// views.
///
///    An example of this is interfacing with SwiftUI's `App` protocol, which uses a separate
///    `@SceneBuilder` instead of `@ViewBuilder`. In this case you must use an `@ObservedObject`:
///
///    ```swift
///    @main
///    struct MyApp: App {
///      let store = Store<AppState, AppAction>(/* ... */)
///      @ObservedObject var viewStore: ViewStore<SceneState, CommandAction>
///
///      struct SceneState: Equatable {
///        // ...
///        init(state: AppState) {
///          // ...
///        }
///      }
///
///      init() {
///        self.viewStore = ViewStore(
///          self.store.scope(
///            state: SceneState.init(state:)
///            action: AppAction.scene
///          )
///        )
///      }
///
///      var body: some Scene {
///        WindowGroup {
///          MyRootView()
///        }
///        .commands {
///          CommandMenu("Help") {
///            Button("About \(self.viewStore.appName)") {
///              self.viewStore.send(.aboutButtonTapped)
///            }
///          }
///        }
///      }
///    }
///    ```
///
///    Note that it is highly discouraged for you to observe _all_ of your root store's state.
///    It is almost never needed and will cause many view recomputations leading to poor
///    performance. This is why we construct a separate `SceneState` type that holds onto only the
///    state that the view needs for rendering. See <doc:Performance> for more information on this
///    topic.
///
/// If your view does not need access to any state in the store and only needs to be able to send
/// actions, then you should consider not using ``WithViewStore`` at all. Instead, you can send
/// actions to a ``Store`` in a lightweight way like so:
///
/// ```swift
/// Button("Tap me") {
///   ViewStore(self.store).send(.buttonTapped)
/// }
/// ```
public struct WithViewStore<State, Action, Content> {
  private let content: (ViewStore<State, Action>) -> Content
  private let file: StaticString
  private let line: UInt
  #if DEBUG
    private var prefix: String?
    private var previousState: (State) -> State?
  #endif
  @_StateObject private var viewStore: ViewStore<State, Action>

  fileprivate init(
    store: Store<State, Action>,
    viewStore: ViewStore<State, Action>,
    file: StaticString = #fileID,
    line: UInt = #line,
    content: @escaping (ViewStore<State, Action>) -> Content
  ) {
    self.content = content
    self.file = file
    self.line = line
    #if DEBUG
      var previousState: State? = nil
      self.previousState = { currentState in
        defer { previousState = currentState }
        return previousState
      }
    #endif
<<<<<<< HEAD
    self.viewStore = viewStore
  }

  fileprivate init(
    store: Store<State, Action>,
    removeDuplicates isDuplicate: @escaping (State, State) -> Bool,
    file: StaticString = #fileID,
    line: UInt = #line,
    content: @escaping (ViewStore<State, Action>) -> Content
  ) {
    self.init(
      store: store,
      viewStore: ViewStore(store, removeDuplicates: isDuplicate, file: file, line: line),
      file: file,
      line: line,
      content: content)
=======
    self._viewStore = .init(wrappedValue: ViewStore(store, removeDuplicates: isDuplicate))
>>>>>>> 21377b75
  }

  /// Prints debug information to the console whenever the view is computed.
  ///
  /// - Parameter prefix: A string with which to prefix all debug messages.
  /// - Returns: A structure that prints debug messages for all computations.
  public func debug(_ prefix: String = "") -> Self {
    var view = self
    #if DEBUG
      view.prefix = prefix
    #endif
    return view
  }

  public var body: Content {
    #if DEBUG
      if let prefix = self.prefix {
        var stateDump = ""
        customDump(self.viewStore.state, to: &stateDump, indent: 2)
        let difference =
          self.previousState(self.viewStore.state)
          .map {
            diff($0, self.viewStore.state).map { "(Changed state)\n\($0)" }
              ?? "(No difference in state detected)"
          }
          ?? "(Initial state)\n\(stateDump)"
        func typeName(_ type: Any.Type) -> String {
          var name = String(reflecting: type)
          if let index = name.firstIndex(of: ".") {
            name.removeSubrange(...index)
          }
          return name
        }
        print(
          """
          \(prefix.isEmpty ? "" : "\(prefix): ")\
          WithViewStore<\(typeName(State.self)), \(typeName(Action.self)), _>\
          @\(self.file):\(self.line) \(difference)
          """
        )
      }
    #endif
    return self.content(ViewStore(self.viewStore, file: file, line: line))
  }
}

// MARK: - View

extension WithViewStore: View where Content: View {
  /// Initializes a structure that transforms a store into an observable view store in order to
  /// compute views from store state.
  ///
  /// - Parameters:
  ///   - store: A store.
  ///   - isDuplicate: A function to determine when two `State` values are equal. When values are
  ///     equal, repeat view computations are removed,
  ///   - content: A function that can generate content from a view store.
  public init(
    _ store: Store<State, Action>,
    removeDuplicates isDuplicate: @escaping (State, State) -> Bool,
    file: StaticString = #fileID,
    line: UInt = #line,
    @ViewBuilder content: @escaping (ViewStore<State, Action>) -> Content
  ) {
    self.init(
      store: store,
      removeDuplicates: isDuplicate,
      file: file,
      line: line,
      content: content
    )
  }
}

extension WithViewStore where State: Equatable, Content: View {
  /// Initializes a structure that transforms a store into an observable view store in order to
  /// compute views from equatable store state.
  ///
  /// - Parameters:
  ///   - store: A store of equatable state.
  ///   - content: A function that can generate content from a view store.
  public init(
    _ store: Store<State, Action>,
    file: StaticString = #fileID,
    line: UInt = #line,
    @ViewBuilder content: @escaping (ViewStore<State, Action>) -> Content
  ) {
    self.init(store, removeDuplicates: ==, file: file, line: line, content: content)
  }
}

extension WithViewStore where State == Void, Content: View {
  /// Initializes a structure that transforms a store into an observable view store in order to
  /// compute views from void store state.
  ///
  /// - Parameters:
  ///   - store: A store of equatable state.
  ///   - content: A function that can generate content from a view store.
  public init(
    _ store: Store<State, Action>,
    file: StaticString = #fileID,
    line: UInt = #line,
    @ViewBuilder content: @escaping (ViewStore<State, Action>) -> Content
  ) {
    self.init(
      store: store,
      viewStore: ViewStore(store, file: file, line: line),
      file: file,
      line: line,
      content: content)
  }
}

extension WithViewStore: DynamicViewContent where State: Collection, Content: DynamicViewContent {
  public typealias Data = State

  public var data: State {
    self.viewStore.state
  }
}

// MARK: - AccessibilityRotorContent

@available(iOS 15, macOS 12, tvOS 15, watchOS 8, *)
extension WithViewStore: AccessibilityRotorContent where Content: AccessibilityRotorContent {
  /// Initializes a structure that transforms a store into an observable view store in order to
  /// compute accessibility rotor content from store state.
  ///
  /// - Parameters:
  ///   - store: A store.
  ///   - isDuplicate: A function to determine when two `State` values are equal. When values are
  ///     equal, repeat view computations are removed,
  ///   - content: A function that can generate content from a view store.
  @available(
    *,
    deprecated,
    message:
      """
      For compiler performance, using "WithViewStore" from an accessibility rotor content builder is no longer supported. Extract this "WithViewStore" to the parent view, instead, or observe your view store from an "@ObservedObject" property.

      See the documentation for "WithViewStore" (https://pointfreeco.github.io/swift-composable-architecture/main/documentation/composablearchitecture/viewstore#overview) for more information.
      """
  )
  public init(
    _ store: Store<State, Action>,
    removeDuplicates isDuplicate: @escaping (State, State) -> Bool,
    file: StaticString = #fileID,
    line: UInt = #line,
    @AccessibilityRotorContentBuilder content: @escaping (ViewStore<State, Action>) -> Content
  ) {
    self.init(
      store: store,
      removeDuplicates: isDuplicate,
      file: file,
      line: line,
      content: content
    )
  }
}

@available(iOS 15, macOS 12, tvOS 15, watchOS 8, *)
extension WithViewStore where State: Equatable, Content: AccessibilityRotorContent {
  /// Initializes a structure that transforms a store into an observable view store in order to
  /// compute accessibility rotor content from equatable store state.
  ///
  /// - Parameters:
  ///   - store: A store of equatable state.
  ///   - content: A function that can generate content from a view store.
  @available(
    *,
    deprecated,
    message:
      """
      For compiler performance, using "WithViewStore" from an accessibility rotor content builder is no longer supported. Extract this "WithViewStore" to the parent view, instead, or observe your view store from an "@ObservedObject" property.

      See the documentation for "WithViewStore" (https://pointfreeco.github.io/swift-composable-architecture/main/documentation/composablearchitecture/viewstore#overview) for more information.
      """
  )
  public init(
    _ store: Store<State, Action>,
    file: StaticString = #fileID,
    line: UInt = #line,
    @AccessibilityRotorContentBuilder content: @escaping (ViewStore<State, Action>) -> Content
  ) {
    self.init(store, removeDuplicates: ==, file: file, line: line, content: content)
  }
}

@available(iOS 15, macOS 12, tvOS 15, watchOS 8, *)
extension WithViewStore where State == Void, Content: AccessibilityRotorContent {
  /// Initializes a structure that transforms a store into an observable view store in order to
  /// compute accessibility rotor content from void store state.
  ///
  /// - Parameters:
  ///   - store: A store of equatable state.
  ///   - content: A function that can generate content from a view store.
  @available(
    *,
    deprecated,
    message:
      """
      For compiler performance, using "WithViewStore" from an accessibility rotor content builder is no longer supported. Extract this "WithViewStore" to the parent view, instead, or observe your view store from an "@ObservedObject" property.

      See the documentation for "WithViewStore" (https://pointfreeco.github.io/swift-composable-architecture/main/documentation/composablearchitecture/viewstore#overview) for more information.
      """
  )
  public init(
    _ store: Store<State, Action>,
    file: StaticString = #fileID,
    line: UInt = #line,
    @AccessibilityRotorContentBuilder content: @escaping (ViewStore<State, Action>) -> Content
  ) {
    self.init(store, removeDuplicates: ==, file: file, line: line, content: content)
  }
}

// MARK: - Commands

@available(iOS 14, macOS 11, *)
@available(tvOS, unavailable)
@available(watchOS, unavailable)
extension WithViewStore: Commands where Content: Commands {
  /// Initializes a structure that transforms a store into an observable view store in order to
  /// compute commands from store state.
  ///
  /// - Parameters:
  ///   - store: A store.
  ///   - isDuplicate: A function to determine when two `State` values are equal. When values are
  ///     equal, repeat view computations are removed,
  ///   - content: A function that can generate content from a view store.
  @available(
    *,
    deprecated,
    message:
      """
      For compiler performance, using "WithViewStore" from a command builder is no longer supported. Extract this "WithViewStore" to the parent view, instead, or observe your view store from an "@ObservedObject" property.

      See the documentation for "WithViewStore" (https://pointfreeco.github.io/swift-composable-architecture/main/documentation/composablearchitecture/viewstore#overview) for more information.
      """
  )
  public init(
    _ store: Store<State, Action>,
    removeDuplicates isDuplicate: @escaping (State, State) -> Bool,
    file: StaticString = #fileID,
    line: UInt = #line,
    @CommandsBuilder content: @escaping (ViewStore<State, Action>) -> Content
  ) {
    self.init(
      store: store,
      removeDuplicates: isDuplicate,
      file: file,
      line: line,
      content: content
    )
  }
}

@available(iOS 14, macOS 11, *)
@available(tvOS, unavailable)
@available(watchOS, unavailable)
extension WithViewStore where State: Equatable, Content: Commands {
  /// Initializes a structure that transforms a store into an observable view store in order to
  /// compute commands from equatable store state.
  ///
  /// - Parameters:
  ///   - store: A store of equatable state.
  ///   - content: A function that can generate content from a view store.
  @available(
    *,
    deprecated,
    message:
      """
      For compiler performance, using "WithViewStore" from a command builder is no longer supported. Extract this "WithViewStore" to the parent view, instead, or observe your view store from an "@ObservedObject" property.

      See the documentation for "WithViewStore" (https://pointfreeco.github.io/swift-composable-architecture/main/documentation/composablearchitecture/viewstore#overview) for more information.
      """
  )
  public init(
    _ store: Store<State, Action>,
    file: StaticString = #fileID,
    line: UInt = #line,
    @CommandsBuilder content: @escaping (ViewStore<State, Action>) -> Content
  ) {
    self.init(store, removeDuplicates: ==, file: file, line: line, content: content)
  }
}

@available(iOS 14, macOS 11, *)
@available(tvOS, unavailable)
@available(watchOS, unavailable)
extension WithViewStore where State == Void, Content: Commands {
  /// Initializes a structure that transforms a store into an observable view store in order to
  /// compute commands from void store state.
  ///
  /// - Parameters:
  ///   - store: A store of equatable state.
  ///   - content: A function that can generate content from a view store.
  @available(
    *,
    deprecated,
    message:
      """
      For compiler performance, using "WithViewStore" from a command builder is no longer supported. Extract this "WithViewStore" to the parent view, instead, or observe your view store from an "@ObservedObject" property.

      See the documentation for "WithViewStore" (https://pointfreeco.github.io/swift-composable-architecture/main/documentation/composablearchitecture/viewstore#overview) for more information.
      """
  )
  public init(
    _ store: Store<State, Action>,
    file: StaticString = #fileID,
    line: UInt = #line,
    @CommandsBuilder content: @escaping (ViewStore<State, Action>) -> Content
  ) {
    self.init(store, removeDuplicates: ==, file: file, line: line, content: content)
  }
}

// MARK: - Scene

@available(iOS 14, macOS 11, tvOS 14, watchOS 7, *)
extension WithViewStore: Scene where Content: Scene {
  /// Initializes a structure that transforms a store into an observable view store in order to
  /// compute scenes from store state.
  ///
  /// - Parameters:
  ///   - store: A store.
  ///   - isDuplicate: A function to determine when two `State` values are equal. When values are
  ///     equal, repeat view computations are removed,
  ///   - content: A function that can generate content from a view store.
  @available(
    *,
    deprecated,
    message:
      """
      For compiler performance, using "WithViewStore" from a scene builder is no longer supported. Extract this "WithViewStore" to the parent view, instead, or observe your view store from an "@ObservedObject" property.

      See the documentation for "WithViewStore" (https://pointfreeco.github.io/swift-composable-architecture/main/documentation/composablearchitecture/viewstore#overview) for more information.
      """
  )
  public init(
    _ store: Store<State, Action>,
    removeDuplicates isDuplicate: @escaping (State, State) -> Bool,
    file: StaticString = #fileID,
    line: UInt = #line,
    @SceneBuilder content: @escaping (ViewStore<State, Action>) -> Content
  ) {
    self.init(
      store: store,
      removeDuplicates: isDuplicate,
      file: file,
      line: line,
      content: content
    )
  }
}

@available(iOS 14, macOS 11, tvOS 14, watchOS 7, *)
extension WithViewStore where State: Equatable, Content: Scene {
  /// Initializes a structure that transforms a store into an observable view store in order to
  /// compute scenes from equatable store state.
  ///
  /// - Parameters:
  ///   - store: A store of equatable state.
  ///   - content: A function that can generate content from a view store.
  @available(
    *,
    deprecated,
    message:
      """
      For compiler performance, using "WithViewStore" from a scene builder is no longer supported. Extract this "WithViewStore" to the parent view, instead, or observe your view store from an "@ObservedObject" property.

      See the documentation for "WithViewStore" (https://pointfreeco.github.io/swift-composable-architecture/main/documentation/composablearchitecture/viewstore#overview) for more information.
      """
  )
  public init(
    _ store: Store<State, Action>,
    file: StaticString = #fileID,
    line: UInt = #line,
    @SceneBuilder content: @escaping (ViewStore<State, Action>) -> Content
  ) {
    self.init(store, removeDuplicates: ==, file: file, line: line, content: content)
  }
}

@available(iOS 14, macOS 11, tvOS 14, watchOS 7, *)
extension WithViewStore where State == Void, Content: Scene {
  /// Initializes a structure that transforms a store into an observable view store in order to
  /// compute scenes from void store state.
  ///
  /// - Parameters:
  ///   - store: A store of equatable state.
  ///   - content: A function that can generate content from a view store.
  @available(
    *,
    deprecated,
    message:
      """
      For compiler performance, using "WithViewStore" from a scene builder is no longer supported. Extract this "WithViewStore" to the parent view, instead, or observe your view store from an "@ObservedObject" property.

      See the documentation for "WithViewStore" (https://pointfreeco.github.io/swift-composable-architecture/main/documentation/composablearchitecture/viewstore#overview) for more information.
      """
  )
  public init(
    _ store: Store<State, Action>,
    file: StaticString = #fileID,
    line: UInt = #line,
    @SceneBuilder content: @escaping (ViewStore<State, Action>) -> Content
  ) {
    self.init(store, removeDuplicates: ==, file: file, line: line, content: content)
  }
}

// MARK: - ToolbarContent

@available(iOS 14, macOS 11, tvOS 14, watchOS 7, *)
extension WithViewStore: ToolbarContent where Content: ToolbarContent {
  /// Initializes a structure that transforms a store into an observable view store in order to
  /// compute toolbar content from store state.
  ///
  /// - Parameters:
  ///   - store: A store.
  ///   - isDuplicate: A function to determine when two `State` values are equal. When values are
  ///     equal, repeat view computations are removed,
  ///   - content: A function that can generate content from a view store.
  @available(
    *,
    deprecated,
    message:
      """
      For compiler performance, using "WithViewStore" from a toolbar content builder is no longer supported. Extract this "WithViewStore" to the parent view, instead, or observe your view store from an "@ObservedObject" property.

      See the documentation for "WithViewStore" (https://pointfreeco.github.io/swift-composable-architecture/main/documentation/composablearchitecture/viewstore#overview) for more information.
      """
  )
  public init(
    _ store: Store<State, Action>,
    removeDuplicates isDuplicate: @escaping (State, State) -> Bool,
    file: StaticString = #fileID,
    line: UInt = #line,
    @ToolbarContentBuilder content: @escaping (ViewStore<State, Action>) -> Content
  ) {
    self.init(
      store: store,
      removeDuplicates: isDuplicate,
      file: file,
      line: line,
      content: content
    )
  }
}

@available(iOS 14, macOS 11, tvOS 14, watchOS 7, *)
extension WithViewStore where State: Equatable, Content: ToolbarContent {
  /// Initializes a structure that transforms a store into an observable view store in order to
  /// compute toolbar content from equatable store state.
  ///
  /// - Parameters:
  ///   - store: A store of equatable state.
  ///   - content: A function that can generate content from a view store.
  @available(
    *,
    deprecated,
    message:
      """
      For compiler performance, using "WithViewStore" from a toolbar content builder is no longer supported. Extract this "WithViewStore" to the parent view, instead, or observe your view store from an "@ObservedObject" property.

      See the documentation for "WithViewStore" (https://pointfreeco.github.io/swift-composable-architecture/main/documentation/composablearchitecture/viewstore#overview) for more information.
      """
  )
  public init(
    _ store: Store<State, Action>,
    file: StaticString = #fileID,
    line: UInt = #line,
    @ToolbarContentBuilder content: @escaping (ViewStore<State, Action>) -> Content
  ) {
    self.init(store, removeDuplicates: ==, file: file, line: line, content: content)
  }
}

@available(iOS 14, macOS 11, tvOS 14, watchOS 7, *)
extension WithViewStore where State == Void, Content: ToolbarContent {
  /// Initializes a structure that transforms a store into an observable view store in order to
  /// compute toolbar content from void store state.
  ///
  /// - Parameters:
  ///   - store: A store of equatable state.
  ///   - content: A function that can generate content from a view store.
  @available(
    *,
    deprecated,
    message:
      """
      For compiler performance, using "WithViewStore" from a toolbar content builder is no longer supported. Extract this "WithViewStore" to the parent view, instead, or observe your view store from an "@ObservedObject" property.

      See the documentation for "WithViewStore" (https://pointfreeco.github.io/swift-composable-architecture/main/documentation/composablearchitecture/viewstore#overview) for more information.
      """
  )
  public init(
    _ store: Store<State, Action>,
    file: StaticString = #fileID,
    line: UInt = #line,
    @ToolbarContentBuilder content: @escaping (ViewStore<State, Action>) -> Content
  ) {
    self.init(store, removeDuplicates: ==, file: file, line: line, content: content)
  }
}<|MERGE_RESOLUTION|>--- conflicted
+++ resolved
@@ -121,7 +121,7 @@
 
   fileprivate init(
     store: Store<State, Action>,
-    viewStore: ViewStore<State, Action>,
+    removeDuplicates isDuplicate: @escaping (State, State) -> Bool,
     file: StaticString = #fileID,
     line: UInt = #line,
     content: @escaping (ViewStore<State, Action>) -> Content
@@ -136,26 +136,7 @@
         return previousState
       }
     #endif
-<<<<<<< HEAD
-    self.viewStore = viewStore
-  }
-
-  fileprivate init(
-    store: Store<State, Action>,
-    removeDuplicates isDuplicate: @escaping (State, State) -> Bool,
-    file: StaticString = #fileID,
-    line: UInt = #line,
-    content: @escaping (ViewStore<State, Action>) -> Content
-  ) {
-    self.init(
-      store: store,
-      viewStore: ViewStore(store, removeDuplicates: isDuplicate, file: file, line: line),
-      file: file,
-      line: line,
-      content: content)
-=======
     self._viewStore = .init(wrappedValue: ViewStore(store, removeDuplicates: isDuplicate))
->>>>>>> 21377b75
   }
 
   /// Prints debug information to the console whenever the view is computed.
@@ -260,12 +241,7 @@
     line: UInt = #line,
     @ViewBuilder content: @escaping (ViewStore<State, Action>) -> Content
   ) {
-    self.init(
-      store: store,
-      viewStore: ViewStore(store, file: file, line: line),
-      file: file,
-      line: line,
-      content: content)
+    self.init(store, removeDuplicates: ==, file: file, line: line, content: content)
   }
 }
 

--- conflicted
+++ resolved
@@ -5,11 +5,7 @@
 import SwiftUI
 
 public struct AppView: View {
-<<<<<<< HEAD
-  @Bindable var store: StoreOf<TicTacToe>
-=======
   let store: StoreOf<TicTacToe>
->>>>>>> 86ba4b16
 
   public init(store: StoreOf<TicTacToe>) {
     self.store = store

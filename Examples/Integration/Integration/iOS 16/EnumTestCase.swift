@_spi(Logging) import ComposableArchitecture
import SwiftUI

struct EnumView: View {
  @State var store = Store(initialState: Feature.State()) {
    Feature()
  }

  struct ViewState: Equatable {
    enum Tag { case feature1, feature2, none }
    let tag: Tag
    init(state: Feature.State) {
      switch state.destination {
      case .feature1:
        self.tag = .feature1
      case .feature2:
        self.tag = .feature2
      case .none:
        self.tag = .none
      }
    }
  }

  var body: some View {
    Form {
      WithViewStore(self.store, observe: ViewState.init) { viewStore in
        let _ = Logger.shared.log("\(Self.self).body")
        Section {
          switch viewStore.tag {
          case .feature1:
            Button("Toggle feature 1 off") {
              self.store.send(.toggle1ButtonTapped)
            }
            Button("Toggle feature 2 on") {
              self.store.send(.toggle2ButtonTapped)
            }
          case .feature2:
            Button("Toggle feature 1 on") {
              self.store.send(.toggle1ButtonTapped)
            }
            Button("Toggle feature 2 off") {
              self.store.send(.toggle2ButtonTapped)
            }
          case .none:
            Button("Toggle feature 1 on") {
              self.store.send(.toggle1ButtonTapped)
            }
            Button("Toggle feature 2 on") {
              self.store.send(.toggle2ButtonTapped)
            }
          }
        }
      }
<<<<<<< HEAD
      
      // TODO: these scopes should warn if called outside ObservedView
//      if let store = self.store.scope(state: \.destination, action: { .destination($0) }) {
//        switch store.state {
//        case .feature1:
//          if let store = store.scope(state: /Feature.Destination.State.feature1, action: { .feature1($0) }) {
//            Section {
//              BasicsView(store: store)
//            } header: {
//              Text("Feature 1")
//            }
//          }
//          
//        case .feature2:
//          if let store = store.scope(state: /Feature.Destination.State.feature2, action: { .feature2($0) }) {
//            Section {
//              BasicsView(store: store)
//            } header: {
//              Text("Feature 2")
//            }
//          }
//        }
//      }
=======
      IfLetStore(self.store.scope(state: \.$destination, action: { .destination($0) })) { store in
        SwitchStore(store) {
          switch $0 {
          case .feature1:
            CaseLet(
              /Feature.Destination.State.feature1, action: Feature.Destination.Action.feature1
            ) { store in
              Section {
                BasicsView(store: store)
              } header: {
                Text("Feature 1")
              }
            }
          case .feature2:
            CaseLet(
              /Feature.Destination.State.feature2, action: Feature.Destination.Action.feature2
            ) { store in
              Section {
                BasicsView(store: store)
              } header: {
                Text("Feature 2")
              }
            }
          }
        }
      }
>>>>>>> 9e971b62
    }
  }

  struct Feature: Reducer {
    struct State: Equatable {
      @PresentationState var destination: Destination.State?
    }
    enum Action {
      case destination(PresentationAction<Destination.Action>)
      case toggle1ButtonTapped
      case toggle2ButtonTapped
    }
    struct Destination: Reducer {
      enum State: Equatable {
        case feature1(BasicsView.Feature.State)
        case feature2(BasicsView.Feature.State)
      }
      enum Action {
        case feature1(BasicsView.Feature.Action)
        case feature2(BasicsView.Feature.Action)
      }
      var body: some ReducerOf<Self> {
        Scope(state: /State.feature1, action: /Action.feature1) {
          BasicsView.Feature()
        }
        Scope(state: /State.feature2, action: /Action.feature2) {
          BasicsView.Feature()
        }
      }
    }
    var body: some ReducerOf<Self> {
      Reduce { state, action in
        switch action {
        case .destination:
          return .none
        case .toggle1ButtonTapped:
          switch state.destination {
          case .feature1:
            state.destination = nil
          case .feature2:
            state.destination = .feature1(BasicsView.Feature.State())
          case .none:
            state.destination = .feature1(BasicsView.Feature.State())
          }
          return .none
        case .toggle2ButtonTapped:
          switch state.destination {
          case .feature1:
            state.destination = .feature2(BasicsView.Feature.State())
          case .feature2:
            state.destination = nil
          case .none:
            state.destination = .feature2(BasicsView.Feature.State())
          }
          return .none
        }
      }
      .ifLet(\.$destination, action: /Action.destination) {
        Destination()
      }
    }
  }
}

struct EnumTestCase_Previews: PreviewProvider {
  static var previews: some View {
    let _ = Logger.shared.isEnabled = true
    EnumView()
  }
}<|MERGE_RESOLUTION|>--- conflicted
+++ resolved
@@ -51,31 +51,6 @@
           }
         }
       }
-<<<<<<< HEAD
-      
-      // TODO: these scopes should warn if called outside ObservedView
-//      if let store = self.store.scope(state: \.destination, action: { .destination($0) }) {
-//        switch store.state {
-//        case .feature1:
-//          if let store = store.scope(state: /Feature.Destination.State.feature1, action: { .feature1($0) }) {
-//            Section {
-//              BasicsView(store: store)
-//            } header: {
-//              Text("Feature 1")
-//            }
-//          }
-//          
-//        case .feature2:
-//          if let store = store.scope(state: /Feature.Destination.State.feature2, action: { .feature2($0) }) {
-//            Section {
-//              BasicsView(store: store)
-//            } header: {
-//              Text("Feature 2")
-//            }
-//          }
-//        }
-//      }
-=======
       IfLetStore(self.store.scope(state: \.$destination, action: { .destination($0) })) { store in
         SwitchStore(store) {
           switch $0 {
@@ -102,7 +77,6 @@
           }
         }
       }
->>>>>>> 9e971b62
     }
   }
 

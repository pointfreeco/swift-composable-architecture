--- conflicted
+++ resolved
@@ -560,66 +560,45 @@
       await store.send(.tap)
       await store.receive(\.delegate.success, 43)
     }
-<<<<<<< HEAD
-  #endif
-
-  func testSendCaseKeyPath() async {
-    let store = TestStore<Int, Action>(initialState: 0) {
-      Reduce { state, action in
-        switch action {
-        case .tap:
-          return .send(.delegate(.success(42)))
-        case .delegate:
-          return .none
-        case .view(.tap):
-          state = state + 1
-          return .send(.delegate(.success(42 * 42)))
-        case let .view(.delete(indexSet)):
-          let sum = indexSet.reduce(0, +)
-          if sum == 42 {
+    
+    func testSendCaseKeyPath() async {
+      let store = TestStore<Int, Action>(initialState: 0) {
+        Reduce { state, action in
+          switch action {
+          case .tap:
+            return .send(.delegate(.success(42)))
+          case .delegate:
+            return .none
+          case .view(.tap):
             state = state + 1
-          }
-          return .send(.delegate(.success(sum)))
-        }
-      }
-    }
-    await store.send(\.tap)
-    await store.receive(\.delegate.success, 42)
-
-    await store.send(\.view.tap) {
-      $0 = 1
-    }
-    await store.receive(\.delegate.success, 42 * 42)
-
-    await store.send(\.view.delete, [0])
-    await store.receive(\.delegate.success, 0)
-
-    await store.send(\.view.delete, [19, 23]) {
-      $0 = 2
-    }
-    await store.receive(\.delegate.success, 42)
+            return .send(.delegate(.success(42 * 42)))
+          case let .view(.delete(indexSet)):
+            let sum = indexSet.reduce(0, +)
+            if sum == 42 {
+              state = state + 1
+            }
+            return .send(.delegate(.success(sum)))
+          }
+        }
+      }
+      await store.send(\.tap)
+      await store.receive(\.delegate.success, 42)
+
+      await store.send(\.view.tap) {
+        $0 = 1
+      }
+      await store.receive(\.delegate.success, 42 * 42)
+
+      await store.send(\.view.delete, [0])
+      await store.receive(\.delegate.success, 0)
+
+      await store.send(\.view.delete, [19, 23]) {
+        $0 = 2
+      }
+      await store.receive(\.delegate.success, 42)
+    }
   }
-}
-
-private struct Client: DependencyKey {
-  var fetch: () -> Int
-  static let liveValue = Client(fetch: { 42 })
-}
-extension DependencyValues {
-  fileprivate var client: Client {
-    get { self[Client.self] }
-    set { self[Client.self] = newValue }
-=======
->>>>>>> 3346f120
-  }
-
-<<<<<<< HEAD
-@CasePathable
-private enum Action {
-  case tap
-  case delegate(Delegate)
-  case view(View)
-=======
+
   private struct Client: DependencyKey {
     var fetch: () -> Int
     static let liveValue = Client(fetch: { 42 })
@@ -631,23 +610,19 @@
     }
   }
 
->>>>>>> 3346f120
   @CasePathable
   private enum Action {
     case tap
     case delegate(Delegate)
+    case view(View)
     @CasePathable
     enum Delegate {
       case success(Int)
     }
+    @CasePathable
+    enum View {
+      case tap
+      case delete(IndexSet)
+    }
   }
-<<<<<<< HEAD
-  @CasePathable
-  enum View {
-    case tap
-    case delete(IndexSet)
-  }
-}
-=======
-#endif
->>>>>>> 3346f120
+#endif
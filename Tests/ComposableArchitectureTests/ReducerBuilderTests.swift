--- conflicted
+++ resolved
@@ -50,25 +50,9 @@
     let body = EmptyReducer<State, Action>()
   }
 
-<<<<<<< HEAD
-  #if swift(>=5.7)
-    var body: some Reducer<State, Action> {
-      CombineReducers {
-        Scope(state: \.feature, action: /Action.feature) {
-          Feature()
-          Feature()
-        }
-        Scope(state: \.feature, action: /Action.feature) {
-          Feature()
-          Feature()
-        }
-      }
-      .ifLet(\.optionalFeature, action: /Action.optionalFeature) {
-=======
-  var body: some ReducerProtocol<State, Action> {
+  var body: some ReducerOf<Self> {
     CombineReducers {
       Scope(state: \.feature, action: /Action.feature) {
->>>>>>> 4cf3400b
         Feature()
         Feature()
       }
@@ -77,32 +61,9 @@
         Feature()
       }
     }
-<<<<<<< HEAD
-
-    @ReducerBuilder<State, Action>
-    var testFlowControl: some Reducer<State, Action> {
-      if true {
-        Self()
-      }
-
-      if Bool.random() {
-        Self()
-      } else {
-        EmptyReducer()
-      }
-
-      for _ in 1...10 {
-        Self()
-      }
-
-      if #available(iOS 9999.0, *) {
-        Unavailable()
-      }
-=======
     .ifLet(\.optionalFeature, action: /Action.optionalFeature) {
       Feature()
       Feature()
->>>>>>> 4cf3400b
     }
     .ifLet(\.enumFeature, action: /Action.enumFeature) {
       EmptyReducer()
@@ -124,7 +85,7 @@
   }
 
   @ReducerBuilder<State, Action>
-  var testFlowControl: some ReducerProtocol<State, Action> {
+  var testFlowControl: some ReducerOf<Self> {
     if true {
       Self()
     }
@@ -168,20 +129,9 @@
       case featureB(Feature.Action)
     }
 
-<<<<<<< HEAD
-    #if swift(>=5.7)
-      var body: some Reducer<State, Action> {
-        Scope(state: /State.featureA, action: /Action.featureA) {
-          Feature()
-        }
-        Scope(state: /State.featureB, action: /Action.featureB) {
-          Feature()
-        }
-=======
-    var body: some ReducerProtocol<State, Action> {
+    var body: some ReducerOf<Self> {
       Scope(state: /State.featureA, action: /Action.featureA) {
         Feature()
->>>>>>> 4cf3400b
       }
       Scope(state: /State.featureB, action: /Action.featureB) {
         Feature()
@@ -197,21 +147,9 @@
 
   enum Action {}
 
-<<<<<<< HEAD
-  #if swift(>=5.7)
-    var body: some Reducer<State, Action> {
-      EmptyReducer().ifLet(\.optional, action: .self) { EmptyReducer() }
-    }
-  #else
-    var body: Reduce<State, Action> {
-      EmptyReducer().ifLet(\.optional, action: .self) { EmptyReducer() }
-    }
-  #endif
-=======
-  var body: some ReducerProtocol<State, Action> {
+  var body: some ReducerOf<Self> {
     EmptyReducer().ifLet(\.optional, action: .self) { EmptyReducer() }
   }
->>>>>>> 4cf3400b
 }
 
 private struct IfCaseLetExample: Reducer {
@@ -221,21 +159,9 @@
 
   enum Action {}
 
-<<<<<<< HEAD
-  #if swift(>=5.7)
-    var body: some Reducer<State, Action> {
-      EmptyReducer().ifCaseLet(/State.value, action: .self) { EmptyReducer() }
-    }
-  #else
-    var body: Reduce<State, Action> {
-      EmptyReducer().ifCaseLet(/State.value, action: .self) { EmptyReducer() }
-    }
-  #endif
-=======
-  var body: some ReducerProtocol<State, Action> {
+  var body: some ReducerOf<Self> {
     EmptyReducer().ifCaseLet(/State.value, action: .self) { EmptyReducer() }
   }
->>>>>>> 4cf3400b
 }
 
 private struct ForEachExample: Reducer {
@@ -249,21 +175,9 @@
     case value(id: Element.ID, action: Never)
   }
 
-<<<<<<< HEAD
-  #if swift(>=5.7)
-    var body: some Reducer<State, Action> {
-      EmptyReducer().forEach(\.values, action: /Action.value) { EmptyReducer() }
-    }
-  #else
-    var body: Reduce<State, Action> {
-      EmptyReducer().forEach(\.values, action: /Action.value) { EmptyReducer() }
-    }
-  #endif
-=======
-  var body: some ReducerProtocol<State, Action> {
+  var body: some ReducerOf<Self> {
     EmptyReducer().forEach(\.values, action: /Action.value) { EmptyReducer() }
   }
->>>>>>> 4cf3400b
 }
 
 private struct ScopeIfLetExample: Reducer {
@@ -276,32 +190,12 @@
 
   enum Action {}
 
-<<<<<<< HEAD
-  #if swift(>=5.7)
-    var body: some Reducer<State, Action> {
-      Scope(state: \.self, action: .self) {
-        EmptyReducer()
-          .ifLet(\.optionalSelf, action: .self) {
-            EmptyReducer()
-          }
-      }
-    }
-  #else
-    var body: Reduce<State, Action> {
-      Scope(state: \.self, action: .self) {
-        EmptyReducer()
-          .ifLet(\.optionalSelf, action: .self) {
-            EmptyReducer()
-          }
-      }
-=======
-  var body: some ReducerProtocol<State, Action> {
+  var body: some ReducerOf<Self> {
     Scope(state: \.self, action: .self) {
       EmptyReducer()
         .ifLet(\.optionalSelf, action: .self) {
           EmptyReducer()
         }
->>>>>>> 4cf3400b
     }
   }
 }
--- conflicted
+++ resolved
@@ -193,11 +193,7 @@
 }
 
 extension Reducer {
-<<<<<<< HEAD
-  /// Returns a reducer that applies `BindingAction` mutations to state before running this
-=======
   /// Returns a reducer that applies ``BindingAction`` mutations to `State` before running this
->>>>>>> e1dac258
   /// reducer's logic.
   ///
   /// For example, a settings screen may gather its binding actions into a single ``BindingAction``
@@ -217,22 +213,14 @@
   ///     let settingsReducer = Reducer<SettingsState, SettingsAction, SettingsEnvironment {
   ///       ...
   ///     }
-<<<<<<< HEAD
   ///     .binding(state: \.self, action: /SettingsAction.binding)
+  ///    ```
   ///
   /// - Parameters:
   ///   - toLocalState: A key path that can get/set `LocalState` inside `State`.
-  ///   - toBindingAction: A case path from this reducer's `Action` type to a BindingAction` over
-  ///     `LocalState`.
-  /// - Returns: A reducer that applies `BindingAction` mutations to state before running this
-=======
-  ///     .binding(action: /SettingsAction.binding)
-  ///    ```
-  ///
   /// - Parameter toBindingAction: A case path from this reducer's `Action` type to a
   ///   `BindingAction` over this reducer's `State`.
   /// - Returns: A reducer that applies ``BindingAction`` mutations to `State` before running this
->>>>>>> e1dac258
   ///   reducer's logic.
   public func binding<LocalState>(
     state toLocalState: WritableKeyPath<State, LocalState>,

import OrderedCollections
import SwiftUI

extension Store where State: ObservableState {
  /// Scopes the store of an identified collection to a collection of stores.
  ///
  /// This operator is most often used with SwiftUI's `ForEach` view. For example, suppose you
  /// have a feature that contains an `IdentifiedArray` of child features like so:
  ///
  /// ```swift
  /// @Reducer
  /// struct Feature {
  ///   @ObservableState
  ///   struct State {
  ///     var rows: IdentifiedArrayOf<Child.State> = []
  ///   }
  ///   enum Action {
  ///     case rows(IdentifiedActionOf<Child>)
  ///   }
  ///   var body: some ReducerOf<Self> {
  ///     Reduce { state, action in
  ///       // Core feature logic
  ///     }
  ///     .forEach(\.rows, action: \.rows) {
  ///       Child()
  ///     }
  ///   }
  /// }
  /// ```
  ///
  /// Then in the view you can use this operator, with `ForEach`, to derive a store for
  /// each element in the identified collection:
  ///
  /// ```swift
  /// struct FeatureView: View {
  ///   let store: StoreOf<Feature>
  ///
  ///   var body: some View {
  ///     List {
  ///       ForEach(store.scope(state: \.rows, action: \.rows), id: \.state.id) { store in
  ///         ChildView(store: store)
  ///       }
  ///     }
  ///   }
  /// }
  /// ```
  ///
  /// > Tip: If you do not depend on the identity of the state of each row (_e.g._, the state's
  /// > `id` is not associated with a selection binding), you can omit the `id` parameter, as the
  /// > `Store` type is identifiable by its object identity:
  /// >
  /// > ```diff
  /// >  ForEach(
  /// > -  store.scope(state: \.rows, action: \.rows),
  /// > -  id: \.state.id,
  /// > +  store.scope(state: \.rows, action: \.rows)
  /// >  ) { childStore in
  /// >    ChildView(store: childStore)
  /// >  }
  /// > ```
  ///
  /// - Parameters:
  ///   - state: A key path to an identified array of child state.
  ///   - action: A case key path to an identified child action.
  /// - Returns: An collection of stores of child state.
  @_disfavoredOverload
  public func scope<ElementID, ElementState, ElementAction>(
    state: KeyPath<State, IdentifiedArray<ElementID, ElementState>>,
    action: CaseKeyPath<Action, IdentifiedAction<ElementID, ElementAction>>,
    fileID: StaticString = #fileID,
    filePath: StaticString = #filePath,
    line: UInt = #line,
    column: UInt = #column
  ) -> some RandomAccessCollection<Store<ElementState, ElementAction>> {
    if !core.canStoreCacheChildren {
      reportIssue(
        uncachedStoreWarning(self),
        fileID: fileID,
        filePath: filePath,
        line: line,
        column: column
      )
    }
    return _StoreCollection(self.scope(state: state, action: action))
  }
}

public struct _StoreCollection<ID: Hashable & Sendable, State, Action>: RandomAccessCollection {
  private let store: Store<IdentifiedArray<ID, State>, IdentifiedAction<ID, Action>>
  private let data: IdentifiedArray<ID, State>

  #if swift(<5.10)
    @MainActor(unsafe)
  #else
    @preconcurrency@MainActor
  #endif
  fileprivate init(_ store: Store<IdentifiedArray<ID, State>, IdentifiedAction<ID, Action>>) {
    self.store = store
    self.data = store.withState { $0 }
  }

  public var startIndex: Int { self.data.startIndex }
  public var endIndex: Int { self.data.endIndex }
  public subscript(position: Int) -> Store<State, Action> {
    precondition(
      Thread.isMainThread,
      #"""
      Store collections must be interacted with on the main actor.

      When passing a scoped store to a 'ForEach' in a lazy view (for example, 'LazyVStack'), it \
      must be eagerly transformed into a collection to avoid access off the main actor:

          Array(store.scope(state: \.elements, action: \.elements))
      """#
    )
    return MainActor._assumeIsolated { [uncheckedSelf = UncheckedSendable(self)] in
      let `self` = uncheckedSelf.wrappedValue
      guard self.data.indices.contains(position)
      else {
        return Store()
      }
<<<<<<< HEAD
      let elementID = self.data.ids[position]
      let scopeID = self.store.id(state: \.[id:elementID], action: \.[id:elementID])
      guard let child = self.store.children[scopeID] as? Store<State, Action>
      else {
        @MainActor
        func open(
          _ core: some Core<IdentifiedArray<ID, State>, IdentifiedAction<ID, Action>>
        ) -> any Core<State, Action> {
          IfLetCore(
            base: core,
            cachedState: self.data[position],
            stateKeyPath: \.[id:elementID],
            actionKeyPath: \.[id:elementID]
          )
        }
        return self.store.scope(id: scopeID, childCore: open(self.store.core))
      }
      return child
=======
      let id = self.data.ids[position]
      var element = self.data[position]
      return self.store.scope(
        id: self.store.id(state: \.[id: id]!, action: \.[id: id]),
        state: ToState {
          element = $0[id: id] ?? element
          return element
        },
        action: { .element(id: id, action: $0) },
        isInvalid: { !$0.ids.contains(id) }
      )
>>>>>>> 4c086642
    }
  }
}<|MERGE_RESOLUTION|>--- conflicted
+++ resolved
@@ -119,9 +119,8 @@
       else {
         return Store()
       }
-<<<<<<< HEAD
       let elementID = self.data.ids[position]
-      let scopeID = self.store.id(state: \.[id:elementID], action: \.[id:elementID])
+      let scopeID = self.store.id(state: \.[id: elementID], action: \.[id: elementID])
       guard let child = self.store.children[scopeID] as? Store<State, Action>
       else {
         @MainActor
@@ -138,19 +137,6 @@
         return self.store.scope(id: scopeID, childCore: open(self.store.core))
       }
       return child
-=======
-      let id = self.data.ids[position]
-      var element = self.data[position]
-      return self.store.scope(
-        id: self.store.id(state: \.[id: id]!, action: \.[id: id]),
-        state: ToState {
-          element = $0[id: id] ?? element
-          return element
-        },
-        action: { .element(id: id, action: $0) },
-        isInvalid: { !$0.ids.contains(id) }
-      )
->>>>>>> 4c086642
     }
   }
 }
--- conflicted
+++ resolved
@@ -159,7 +159,6 @@
     XCTAssertEqual(isComplete, true)
   }
 
-<<<<<<< HEAD
   func testEffectFireAndCatch() {
     enum Error: Swift.Error, Equatable { case error }
 
@@ -189,7 +188,7 @@
 
     XCTAssertEqual(Error.error, error)
   }
-=======
+
   #if compiler(>=5.4)
     func testFailing() {
       let effect = Effect<Never, Never>.failing("failing")
@@ -200,5 +199,4 @@
       }
     }
   #endif
->>>>>>> b3b91346
 }
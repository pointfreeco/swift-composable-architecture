--- conflicted
+++ resolved
@@ -21,15 +21,9 @@
     store.send(.recordButtonTapped) {
       $0.isRecording = true
     }
-<<<<<<< HEAD
     await store.receive(.speechRecognizerAuthorizationStatusResponse(.denied)) {
-      $0.alert = .init(
-        title: .init(
-=======
-    store.receive(.speechRecognizerAuthorizationStatusResponse(.denied)) {
       $0.alert = AlertState(
         title: TextState(
->>>>>>> 9a1541aa
           """
           You denied access to speech recognition. This app needs access to transcribe your speech.
           """
@@ -55,13 +49,8 @@
     store.send(.recordButtonTapped) {
       $0.isRecording = true
     }
-<<<<<<< HEAD
     await store.receive(.speechRecognizerAuthorizationStatusResponse(.restricted)) {
-      $0.alert = .init(title: .init("Your device does not allow speech recognition."))
-=======
-    store.receive(.speechRecognizerAuthorizationStatusResponse(.restricted)) {
       $0.alert = AlertState(title: TextState("Your device does not allow speech recognition."))
->>>>>>> 9a1541aa
       $0.isRecording = false
       $0.speechRecognizerAuthorizationStatus = .restricted
     }
@@ -137,15 +126,9 @@
       $0.speechRecognizerAuthorizationStatus = .authorized
     }
 
-<<<<<<< HEAD
     recognitionTask.continuation.finish(throwing: SpeechClient.Failure.couldntConfigureAudioSession)
     await store.receive(.speech(.failure(SpeechClient.Failure.couldntConfigureAudioSession))) {
-      $0.alert = .init(title: .init("Problem with audio device. Please try again."))
-=======
-    self.recognitionTaskSubject.send(completion: .failure(.couldntConfigureAudioSession))
-    store.receive(.speech(.failure(.couldntConfigureAudioSession))) {
       $0.alert = AlertState(title: TextState("Problem with audio device. Please try again."))
->>>>>>> 9a1541aa
     }
   }
 
@@ -172,15 +155,9 @@
       $0.speechRecognizerAuthorizationStatus = .authorized
     }
 
-<<<<<<< HEAD
     recognitionTask.continuation.finish(throwing: SpeechClient.Failure.couldntStartAudioEngine)
     await store.receive(.speech(.failure(SpeechClient.Failure.couldntStartAudioEngine))) {
-      $0.alert = .init(title: .init("Problem with audio device. Please try again."))
-=======
-    self.recognitionTaskSubject.send(completion: .failure(.couldntStartAudioEngine))
-    store.receive(.speech(.failure(.couldntStartAudioEngine))) {
       $0.alert = AlertState(title: TextState("Problem with audio device. Please try again."))
->>>>>>> 9a1541aa
     }
   }
 }
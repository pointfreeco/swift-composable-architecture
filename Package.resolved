{
  "pins" : [
    {
      "identity" : "combine-schedulers",
      "kind" : "remoteSourceControl",
      "location" : "https://github.com/pointfreeco/combine-schedulers",
      "state" : {
        "revision" : "882ac01eb7ef9e36d4467eb4b1151e74fcef85ab",
        "version" : "0.9.1"
      }
    },
    {
      "identity" : "swift-argument-parser",
      "kind" : "remoteSourceControl",
      "location" : "https://github.com/apple/swift-argument-parser",
      "state" : {
        "revision" : "fee6933f37fde9a5e12a1e4aeaa93fe60116ff2a",
        "version" : "1.2.2"
      }
    },
    {
      "identity" : "swift-benchmark",
      "kind" : "remoteSourceControl",
      "location" : "https://github.com/google/swift-benchmark",
      "state" : {
        "revision" : "8163295f6fe82356b0bcf8e1ab991645de17d096",
        "version" : "0.1.2"
      }
    },
    {
      "identity" : "swift-case-paths",
      "kind" : "remoteSourceControl",
      "location" : "https://github.com/pointfreeco/swift-case-paths",
      "state" : {
        "revision" : "870133b7b2387df136ad301ec67b2e864b51dda1",
        "version" : "0.14.0"
      }
    },
    {
      "identity" : "swift-clocks",
      "kind" : "remoteSourceControl",
      "location" : "https://github.com/pointfreeco/swift-clocks",
      "state" : {
        "revision" : "20b25ca0dd88ebfb9111ec937814ddc5a8880172",
        "version" : "0.2.0"
      }
    },
    {
      "identity" : "swift-collections",
      "kind" : "remoteSourceControl",
      "location" : "https://github.com/apple/swift-collections",
      "state" : {
        "revision" : "937e904258d22af6e447a0b72c0bc67583ef64a2",
        "version" : "1.0.4"
      }
    },
    {
      "identity" : "swift-custom-dump",
      "kind" : "remoteSourceControl",
      "location" : "https://github.com/pointfreeco/swift-custom-dump",
      "state" : {
<<<<<<< HEAD
        "revision" : "dd86159e25c749873f144577e5d18309bf57534f",
        "version" : "0.8.0"
=======
        "revision" : "de8ba65649e7ee317b9daf27dd5eebf34bd4be57",
        "version" : "0.9.1"
>>>>>>> 3e8eee1e
      }
    },
    {
      "identity" : "swift-dependencies",
      "kind" : "remoteSourceControl",
      "location" : "https://github.com/pointfreeco/swift-dependencies",
      "state" : {
        "revision" : "6bb1034e8a1bfbf46dfb766b6c09b7b17e1cba10",
        "version" : "0.2.0"
      }
    },
    {
      "identity" : "swift-docc-plugin",
      "kind" : "remoteSourceControl",
      "location" : "https://github.com/apple/swift-docc-plugin",
      "state" : {
        "revision" : "10bc670db657d11bdd561e07de30a9041311b2b1",
        "version" : "1.1.0"
      }
    },
    {
      "identity" : "swift-docc-symbolkit",
      "kind" : "remoteSourceControl",
      "location" : "https://github.com/apple/swift-docc-symbolkit",
      "state" : {
        "revision" : "b45d1f2ed151d057b54504d653e0da5552844e34",
        "version" : "1.0.0"
      }
    },
    {
      "identity" : "swift-identified-collections",
      "kind" : "remoteSourceControl",
      "location" : "https://github.com/pointfreeco/swift-identified-collections",
      "state" : {
        "revision" : "ad3932d28c2e0a009a0167089619526709ef6497",
        "version" : "0.7.0"
      }
    },
    {
      "identity" : "swiftui-navigation",
      "kind" : "remoteSourceControl",
      "location" : "https://github.com/pointfreeco/swiftui-navigation",
      "state" : {
<<<<<<< HEAD
        "revision" : "270a754308f5440be52fc295242eb7031638bd15",
        "version" : "0.6.1"
=======
        "revision" : "0a0e1b321d70ee6a464ecfe6b0136d9eff77ebfc",
        "version" : "0.7.0"
>>>>>>> 3e8eee1e
      }
    },
    {
      "identity" : "xctest-dynamic-overlay",
      "kind" : "remoteSourceControl",
      "location" : "https://github.com/pointfreeco/xctest-dynamic-overlay",
      "state" : {
        "revision" : "ace21305e0dd3a9e749aef79fef14be79a3b4669",
        "version" : "0.8.2"
      }
    }
  ],
  "version" : 2
}<|MERGE_RESOLUTION|>--- conflicted
+++ resolved
@@ -59,13 +59,8 @@
       "kind" : "remoteSourceControl",
       "location" : "https://github.com/pointfreeco/swift-custom-dump",
       "state" : {
-<<<<<<< HEAD
-        "revision" : "dd86159e25c749873f144577e5d18309bf57534f",
-        "version" : "0.8.0"
-=======
         "revision" : "de8ba65649e7ee317b9daf27dd5eebf34bd4be57",
         "version" : "0.9.1"
->>>>>>> 3e8eee1e
       }
     },
     {
@@ -109,13 +104,8 @@
       "kind" : "remoteSourceControl",
       "location" : "https://github.com/pointfreeco/swiftui-navigation",
       "state" : {
-<<<<<<< HEAD
-        "revision" : "270a754308f5440be52fc295242eb7031638bd15",
-        "version" : "0.6.1"
-=======
         "revision" : "0a0e1b321d70ee6a464ecfe6b0136d9eff77ebfc",
         "version" : "0.7.0"
->>>>>>> 3e8eee1e
       }
     },
     {

<<<<<<< HEAD
import SwiftUI
=======
#if canImport(Perception)
  import SwiftUI
>>>>>>> 47c9c3fa

  #if canImport(Observation)
    import Observation
  #endif

  extension Store: Perceptible {}

  #if canImport(Observation)
    @available(iOS 17, macOS 14, tvOS 17, watchOS 10, *)
    extension Store: Observable {}
  #endif

  extension Store where State: ObservableState {
    /// Direct access to state in the store when `State` conforms to ``ObservableState``.
    public var state: State {
      self._$observationRegistrar.access(self, keyPath: \.currentState)
      return self.currentState
    }

    public subscript<Value>(dynamicMember keyPath: KeyPath<State, Value>) -> Value {
      self.state[keyPath: keyPath]
    }
  }

  extension Store: Equatable {
    public static func == (lhs: Store, rhs: Store) -> Bool {
      lhs === rhs
    }
  }

  extension Store: Hashable {
    public func hash(into hasher: inout Hasher) {
      hasher.combine(ObjectIdentifier(self))
    }
  }

  extension Store: Identifiable {}

  extension Store where State: ObservableState {
    /// Scopes the store to optional child state and actions.
    ///
    /// If your feature holds onto a child feature as an optional:
    ///
    /// ```swift
    /// @Reducer
    /// struct Feature {
    ///   @ObservableState
    ///   struct State {
    ///     var child: Child.State?
    ///     // ...
    ///   }
    ///   enum Action {
    ///     case child(Child.Action)
    ///     // ...
    ///   }
    ///   // ...
    /// }
    /// ```
    ///
    /// …then you can use this `scope` operator in order to transform a store of your feature into
    /// a non-optional store of the child domain:
    ///
    /// ```swift
    /// if let childStore = store.scope(state: \.child, action: \.child) {
    ///   ChildView(store: childStore)
    /// }
    /// ```
    ///
    /// > Important: This operation should only be used from within a SwiftUI view or within
    /// > `withPerceptionTracking` in order for changes of the optional state to be properly
    /// > observed.
    ///
    /// - Parameters:
    ///   - state: A key path to optional child state.
    ///   - action: A case key path to child actions.
    /// - Returns: An optional store of non-optional child state and actions.
    public func scope<ChildState, ChildAction>(
      state: KeyPath<State, ChildState?>,
      action: CaseKeyPath<Action, ChildAction>
    ) -> Store<ChildState, ChildAction>? {
      #if DEBUG
        if !self.canCacheChildren {
          runtimeWarn(
            """
            Scoping from uncached \(self) is not compatible with observation. Ensure that all \
            parent store scoping operations take key paths and case key paths instead of transform \
            functions, which have been deprecated.
            """
          )
        }
      #endif
      guard var childState = self.state[keyPath: state]
      else { return nil }
      return self.scope(
        id: self.id(state: state.appending(path: \.!), action: action),
        state: ToState {
          childState = $0[keyPath: state] ?? childState
          return childState
        },
        action: { action($0) },
        isInvalid: { $0[keyPath: state] == nil }
      )
    }
  }

<<<<<<< HEAD
extension Binding {
  /// Scopes the binding of a store to a binding of an optional presentation store.
  ///
  /// Use this operator to derive a binding that can be handed to SwiftUI's various navigation
  /// view modifiers, such as `sheet(item:)`, popover(item:)`, etc.
  ///
  ///
  /// For example, suppose your feature can present a child feature in a sheet. Then your feature's
  /// domain would hold onto the child's domain using the library's presentation tools (see
  /// <doc:TreeBasedNavigation> for more information on these tools):
  ///
  /// ```swift
  /// @Reducer
  /// struct Feature {
  ///   @ObservableState
  ///   struct State {
  ///     @Presents var child: Child.State?
  ///     // ...
  ///   }
  ///   enum Action {
  ///     case child(PresentationActionOf<Child>)
  ///     // ...
  ///   }
  ///   // ...
  /// }
  /// ```
  ///
  /// Then you can derive a binding to the child domain that can be handed to the `sheet(item:)`
  /// view modifier:
  ///
  /// ```swift
  /// struct FeatureView: View {
  ///   @Bindable var store: StoreOf<Feature>
  ///
  ///   var body: some View {
  ///     // ...
  ///     .sheet(item: $store.scope(state: \.child, action: \.child)) { store in
  ///       ChildView(store: store)
  ///     }
  ///   }
  /// }
  /// ```
  ///
  /// - Parameters:
  ///   - state: A key path to optional child state.
  ///   - action: A case key path to presentation child actions.
  /// - Returns: A binding of an optional child store.
  public func scope<State: ObservableState, Action, ChildState, ChildAction>(
    state: KeyPath<State, ChildState?>,
    action: CaseKeyPath<Action, PresentationAction<ChildAction>>
  ) -> Binding<Store<ChildState, ChildAction>?>
  where Value == Store<State, Action> {
    #if DEBUG
      let isInViewBody = _PerceptionLocals.isInPerceptionTracking
    #endif
    return Binding<Store<ChildState, ChildAction>?>(
      get: {
        #if DEBUG
          // TODO: Can this be localized to the `Perception` framework?
          _PerceptionLocals.$isInPerceptionTracking.withValue(isInViewBody) {
=======
  extension Binding {
    /// Scopes the binding of a store to a binding of an optional presentation store.
    ///
    /// Use this operator to derive a binding that can be handed to SwiftUI's various navigation
    /// view modifiers, such as `sheet(item:)`, popover(item:)`, etc.
    ///
    ///
    /// For example, suppose your feature can present a child feature in a sheet. Then your feature's
    /// domain would hold onto the child's domain using the library's presentation tools (see
    /// <doc:TreeBasedNavigation> for more information on these tools):
    ///
    /// ```swift
    /// @Reducer
    /// struct Feature {
    ///   @ObservableState
    ///   struct State {
    ///     @Presents var child: Child.State?
    ///     // ...
    ///   }
    ///   enum Action {
    ///     case child(PresentationActionOf<Child>)
    ///     // ...
    ///   }
    ///   // ...
    /// }
    /// ```
    ///
    /// Then you can derive a binding to the child domain that can be handed to the `sheet(item:)`
    /// view modifier:
    ///
    /// ```swift
    /// struct FeatureView: View {
    ///   @Bindable var store: StoreOf<Feature>
    ///
    ///   var body: some View {
    ///     // ...
    ///     .sheet(item: $store.scope(state: \.child, action: \.child)) { store in
    ///       ChildView(store: store)
    ///     }
    ///   }
    /// }
    /// ```
    ///
    /// - Parameters:
    ///   - state: A key path to optional child state.
    ///   - action: A case key path to presentation child actions.
    /// - Returns: A binding of an optional child store.
    public func scope<State: ObservableState, Action, ChildState, ChildAction>(
      state: KeyPath<State, ChildState?>,
      action: CaseKeyPath<Action, PresentationAction<ChildAction>>
    ) -> Binding<Store<ChildState, ChildAction>?>
    where Value == Store<State, Action> {
      #if DEBUG
        let isInViewBody = _PerceptionLocals.isInPerceptionTracking
      #endif
      return Binding<Store<ChildState, ChildAction>?>(
        get: {
          #if DEBUG
            // TODO: Can this be localized to the `Perception` framework?
            _PerceptionLocals.$isInPerceptionTracking.withValue(isInViewBody) {
              self.wrappedValue.scope(state: state, action: action.appending(path: \.presented))
            }
          #else
>>>>>>> 47c9c3fa
            self.wrappedValue.scope(state: state, action: action.appending(path: \.presented))
          #endif
        },
        set: {
          if $0 == nil, self.wrappedValue.state[keyPath: state] != nil {
            self.wrappedValue.send(action(.dismiss), transaction: $1)
          }
        }
      )
    }
  }

<<<<<<< HEAD
@available(iOS 17, macOS 14, tvOS 17, watchOS 10, *)
extension SwiftUI.Bindable {
  /// Scopes the binding of a store to a binding of an optional presentation store.
  ///
  /// Use this operator to derive a binding that can be handed to SwiftUI's various navigation
  /// view modifiers, such as `sheet(item:)`, popover(item:)`, etc.
  ///
  ///
  /// For example, suppose your feature can present a child feature in a sheet. Then your feature's
  /// domain would hold onto the child's domain using the library's presentation tools (see
  /// <doc:TreeBasedNavigation> for more information on these tools):
  ///
  /// ```swift
  /// @Reducer
  /// struct Feature {
  ///   @ObservableState
  ///   struct State {
  ///     @Presents var child: Child.State?
  ///     // ...
  ///   }
  ///   enum Action {
  ///     case child(PresentationActionOf<Child>)
  ///     // ...
  ///   }
  ///   // ...
  /// }
  /// ```
  ///
  /// Then you can derive a binding to the child domain that can be handed to the `sheet(item:)`
  /// view modifier:
  ///
  /// ```swift
  /// struct FeatureView: View {
  ///   @Bindable var store: StoreOf<Feature>
  ///
  ///   var body: some View {
  ///     // ...
  ///     .sheet(item: $store.scope(state: \.child, action: \.child)) { store in
  ///       ChildView(store: store)
  ///     }
  ///   }
  /// }
  /// ```
  ///
  /// - Parameters:
  ///   - state: A key path to optional child state.
  ///   - action: A case key path to presentation child actions.
  /// - Returns: A binding of an optional child store.
  public func scope<State: ObservableState, Action, ChildState, ChildAction>(
    state: KeyPath<State, ChildState?>,
    action: CaseKeyPath<Action, PresentationAction<ChildAction>>
  ) -> Binding<Store<ChildState, ChildAction>?>
  where Value == Store<State, Action> {
    Binding<Store<ChildState, ChildAction>?>(
      get: { self.wrappedValue.scope(state: state, action: action.appending(path: \.presented)) },
      set: {
        if $0 == nil, self.wrappedValue.currentState[keyPath: state] != nil {
          self.wrappedValue.send(action(.dismiss))
=======
  @available(iOS 17, macOS 14, tvOS 17, watchOS 10, *)
  extension SwiftUI.Bindable {
    /// Scopes the binding of a store to a binding of an optional presentation store.
    ///
    /// Use this operator to derive a binding that can be handed to SwiftUI's various navigation
    /// view modifiers, such as `sheet(item:)`, popover(item:)`, etc.
    ///
    ///
    /// For example, suppose your feature can present a child feature in a sheet. Then your
    /// feature's domain would hold onto the child's domain using the library's presentation tools
    /// (see <doc:TreeBasedNavigation> for more information on these tools):
    ///
    /// ```swift
    /// @Reducer
    /// struct Feature {
    ///   @ObservableState
    ///   struct State {
    ///     @Presents var child: Child.State?
    ///     // ...
    ///   }
    ///   enum Action {
    ///     case child(PresentationActionOf<Child>)
    ///     // ...
    ///   }
    ///   // ...
    /// }
    /// ```
    ///
    /// Then you can derive a binding to the child domain that can be handed to the `sheet(item:)`
    /// view modifier:
    ///
    /// ```swift
    /// struct FeatureView: View {
    ///   @Bindable var store: StoreOf<Feature>
    ///
    ///   var body: some View {
    ///     // ...
    ///     .sheet(item: $store.scope(state: \.child, action: \.child)) { store in
    ///       ChildView(store: store)
    ///     }
    ///   }
    /// }
    /// ```
    ///
    /// - Parameters:
    ///   - state: A key path to optional child state.
    ///   - action: A case key path to presentation child actions.
    /// - Returns: A binding of an optional child store.
    public func scope<State: ObservableState, Action, ChildState, ChildAction>(
      state: KeyPath<State, ChildState?>,
      action: CaseKeyPath<Action, PresentationAction<ChildAction>>
    ) -> Binding<Store<ChildState, ChildAction>?>
    where Value == Store<State, Action> {
      Binding<Store<ChildState, ChildAction>?>(
        get: { self.wrappedValue.scope(state: state, action: action.appending(path: \.presented)) },
        set: {
          if $0 == nil, self.wrappedValue.currentState[keyPath: state] != nil {
            self.wrappedValue.send(action(.dismiss), transaction: $1)
          }
>>>>>>> 47c9c3fa
        }
      )
    }
  }

<<<<<<< HEAD
@available(iOS, introduced: 13, obsoleted: 17)
@available(macOS, introduced: 10.15, obsoleted: 14)
@available(tvOS, introduced: 13, obsoleted: 17)
@available(watchOS, introduced: 6, obsoleted: 10)
extension Perception.Bindable {
  /// Scopes the binding of a store to a binding of an optional presentation store.
  ///
  /// Use this operator to derive a binding that can be handed to SwiftUI's various navigation
  /// view modifiers, such as `sheet(item:)`, popover(item:)`, etc.
  ///
  ///
  /// For example, suppose your feature can present a child feature in a sheet. Then your feature's
  /// domain would hold onto the child's domain using the library's presentation tools (see
  /// <doc:TreeBasedNavigation> for more information on these tools):
  ///
  /// ```swift
  /// @Reducer
  /// struct Feature {
  ///   @ObservableState
  ///   struct State {
  ///     @Presents var child: Child.State?
  ///     // ...
  ///   }
  ///   enum Action {
  ///     case child(PresentationActionOf<Child>)
  ///     // ...
  ///   }
  ///   // ...
  /// }
  /// ```
  ///
  /// Then you can derive a binding to the child domain that can be handed to the `sheet(item:)`
  /// view modifier:
  ///
  /// ```swift
  /// struct FeatureView: View {
  ///   @Bindable var store: StoreOf<Feature>
  ///
  ///   var body: some View {
  ///     // ...
  ///     .sheet(item: $store.scope(state: \.child, action: \.child)) { store in
  ///       ChildView(store: store)
  ///     }
  ///   }
  /// }
  /// ```
  ///
  /// - Parameters:
  ///   - state: A key path to optional child state.
  ///   - action: A case key path to presentation child actions.
  /// - Returns: A binding of an optional child store.
  public func scope<State: ObservableState, Action, ChildState, ChildAction>(
    state: KeyPath<State, ChildState?>,
    action: CaseKeyPath<Action, PresentationAction<ChildAction>>
  ) -> Binding<Store<ChildState, ChildAction>?>
  where Value == Store<State, Action> {
    Binding<Store<ChildState, ChildAction>?>(
      get: { self.wrappedValue.scope(state: state, action: action.appending(path: \.presented)) },
      set: {
        if $0 == nil, self.wrappedValue.currentState[keyPath: state] != nil {
          self.wrappedValue.send(action(.dismiss))
=======
  @available(iOS, introduced: 13, obsoleted: 17)
  @available(macOS, introduced: 10.15, obsoleted: 14)
  @available(tvOS, introduced: 13, obsoleted: 17)
  @available(watchOS, introduced: 6, obsoleted: 10)
  extension Perception.Bindable {
    /// Scopes the binding of a store to a binding of an optional presentation store.
    ///
    /// Use this operator to derive a binding that can be handed to SwiftUI's various navigation
    /// view modifiers, such as `sheet(item:)`, popover(item:)`, etc.
    ///
    ///
    /// For example, suppose your feature can present a child feature in a sheet. Then your
    /// feature's domain would hold onto the child's domain using the library's presentation tools
    /// (see <doc:TreeBasedNavigation> for more information on these tools):
    ///
    /// ```swift
    /// @Reducer
    /// struct Feature {
    ///   @ObservableState
    ///   struct State {
    ///     @Presents var child: Child.State?
    ///     // ...
    ///   }
    ///   enum Action {
    ///     case child(PresentationActionOf<Child>)
    ///     // ...
    ///   }
    ///   // ...
    /// }
    /// ```
    ///
    /// Then you can derive a binding to the child domain that can be handed to the `sheet(item:)`
    /// view modifier:
    ///
    /// ```swift
    /// struct FeatureView: View {
    ///   @Bindable var store: StoreOf<Feature>
    ///
    ///   var body: some View {
    ///     // ...
    ///     .sheet(item: $store.scope(state: \.child, action: \.child)) { store in
    ///       ChildView(store: store)
    ///     }
    ///   }
    /// }
    /// ```
    ///
    /// - Parameters:
    ///   - state: A key path to optional child state.
    ///   - action: A case key path to presentation child actions.
    /// - Returns: A binding of an optional child store.
    public func scope<State: ObservableState, Action, ChildState, ChildAction>(
      state: KeyPath<State, ChildState?>,
      action: CaseKeyPath<Action, PresentationAction<ChildAction>>
    ) -> Binding<Store<ChildState, ChildAction>?>
    where Value == Store<State, Action> {
      Binding<Store<ChildState, ChildAction>?>(
        get: { self.wrappedValue.scope(state: state, action: action.appending(path: \.presented)) },
        set: {
          if $0 == nil, self.wrappedValue.currentState[keyPath: state] != nil {
            self.wrappedValue.send(action(.dismiss), transaction: $1)
          }
>>>>>>> 47c9c3fa
        }
      )
    }
  }
#endif<|MERGE_RESOLUTION|>--- conflicted
+++ resolved
@@ -1,9 +1,5 @@
-<<<<<<< HEAD
-import SwiftUI
-=======
 #if canImport(Perception)
   import SwiftUI
->>>>>>> 47c9c3fa
 
   #if canImport(Observation)
     import Observation
@@ -109,68 +105,6 @@
     }
   }
 
-<<<<<<< HEAD
-extension Binding {
-  /// Scopes the binding of a store to a binding of an optional presentation store.
-  ///
-  /// Use this operator to derive a binding that can be handed to SwiftUI's various navigation
-  /// view modifiers, such as `sheet(item:)`, popover(item:)`, etc.
-  ///
-  ///
-  /// For example, suppose your feature can present a child feature in a sheet. Then your feature's
-  /// domain would hold onto the child's domain using the library's presentation tools (see
-  /// <doc:TreeBasedNavigation> for more information on these tools):
-  ///
-  /// ```swift
-  /// @Reducer
-  /// struct Feature {
-  ///   @ObservableState
-  ///   struct State {
-  ///     @Presents var child: Child.State?
-  ///     // ...
-  ///   }
-  ///   enum Action {
-  ///     case child(PresentationActionOf<Child>)
-  ///     // ...
-  ///   }
-  ///   // ...
-  /// }
-  /// ```
-  ///
-  /// Then you can derive a binding to the child domain that can be handed to the `sheet(item:)`
-  /// view modifier:
-  ///
-  /// ```swift
-  /// struct FeatureView: View {
-  ///   @Bindable var store: StoreOf<Feature>
-  ///
-  ///   var body: some View {
-  ///     // ...
-  ///     .sheet(item: $store.scope(state: \.child, action: \.child)) { store in
-  ///       ChildView(store: store)
-  ///     }
-  ///   }
-  /// }
-  /// ```
-  ///
-  /// - Parameters:
-  ///   - state: A key path to optional child state.
-  ///   - action: A case key path to presentation child actions.
-  /// - Returns: A binding of an optional child store.
-  public func scope<State: ObservableState, Action, ChildState, ChildAction>(
-    state: KeyPath<State, ChildState?>,
-    action: CaseKeyPath<Action, PresentationAction<ChildAction>>
-  ) -> Binding<Store<ChildState, ChildAction>?>
-  where Value == Store<State, Action> {
-    #if DEBUG
-      let isInViewBody = _PerceptionLocals.isInPerceptionTracking
-    #endif
-    return Binding<Store<ChildState, ChildAction>?>(
-      get: {
-        #if DEBUG
-          // TODO: Can this be localized to the `Perception` framework?
-          _PerceptionLocals.$isInPerceptionTracking.withValue(isInViewBody) {
-=======
   extension Binding {
     /// Scopes the binding of a store to a binding of an optional presentation store.
     ///
@@ -234,7 +168,6 @@
               self.wrappedValue.scope(state: state, action: action.appending(path: \.presented))
             }
           #else
->>>>>>> 47c9c3fa
             self.wrappedValue.scope(state: state, action: action.appending(path: \.presented))
           #endif
         },
@@ -247,66 +180,6 @@
     }
   }
 
-<<<<<<< HEAD
-@available(iOS 17, macOS 14, tvOS 17, watchOS 10, *)
-extension SwiftUI.Bindable {
-  /// Scopes the binding of a store to a binding of an optional presentation store.
-  ///
-  /// Use this operator to derive a binding that can be handed to SwiftUI's various navigation
-  /// view modifiers, such as `sheet(item:)`, popover(item:)`, etc.
-  ///
-  ///
-  /// For example, suppose your feature can present a child feature in a sheet. Then your feature's
-  /// domain would hold onto the child's domain using the library's presentation tools (see
-  /// <doc:TreeBasedNavigation> for more information on these tools):
-  ///
-  /// ```swift
-  /// @Reducer
-  /// struct Feature {
-  ///   @ObservableState
-  ///   struct State {
-  ///     @Presents var child: Child.State?
-  ///     // ...
-  ///   }
-  ///   enum Action {
-  ///     case child(PresentationActionOf<Child>)
-  ///     // ...
-  ///   }
-  ///   // ...
-  /// }
-  /// ```
-  ///
-  /// Then you can derive a binding to the child domain that can be handed to the `sheet(item:)`
-  /// view modifier:
-  ///
-  /// ```swift
-  /// struct FeatureView: View {
-  ///   @Bindable var store: StoreOf<Feature>
-  ///
-  ///   var body: some View {
-  ///     // ...
-  ///     .sheet(item: $store.scope(state: \.child, action: \.child)) { store in
-  ///       ChildView(store: store)
-  ///     }
-  ///   }
-  /// }
-  /// ```
-  ///
-  /// - Parameters:
-  ///   - state: A key path to optional child state.
-  ///   - action: A case key path to presentation child actions.
-  /// - Returns: A binding of an optional child store.
-  public func scope<State: ObservableState, Action, ChildState, ChildAction>(
-    state: KeyPath<State, ChildState?>,
-    action: CaseKeyPath<Action, PresentationAction<ChildAction>>
-  ) -> Binding<Store<ChildState, ChildAction>?>
-  where Value == Store<State, Action> {
-    Binding<Store<ChildState, ChildAction>?>(
-      get: { self.wrappedValue.scope(state: state, action: action.appending(path: \.presented)) },
-      set: {
-        if $0 == nil, self.wrappedValue.currentState[keyPath: state] != nil {
-          self.wrappedValue.send(action(.dismiss))
-=======
   @available(iOS 17, macOS 14, tvOS 17, watchOS 10, *)
   extension SwiftUI.Bindable {
     /// Scopes the binding of a store to a binding of an optional presentation store.
@@ -366,75 +239,11 @@
           if $0 == nil, self.wrappedValue.currentState[keyPath: state] != nil {
             self.wrappedValue.send(action(.dismiss), transaction: $1)
           }
->>>>>>> 47c9c3fa
         }
       )
     }
   }
 
-<<<<<<< HEAD
-@available(iOS, introduced: 13, obsoleted: 17)
-@available(macOS, introduced: 10.15, obsoleted: 14)
-@available(tvOS, introduced: 13, obsoleted: 17)
-@available(watchOS, introduced: 6, obsoleted: 10)
-extension Perception.Bindable {
-  /// Scopes the binding of a store to a binding of an optional presentation store.
-  ///
-  /// Use this operator to derive a binding that can be handed to SwiftUI's various navigation
-  /// view modifiers, such as `sheet(item:)`, popover(item:)`, etc.
-  ///
-  ///
-  /// For example, suppose your feature can present a child feature in a sheet. Then your feature's
-  /// domain would hold onto the child's domain using the library's presentation tools (see
-  /// <doc:TreeBasedNavigation> for more information on these tools):
-  ///
-  /// ```swift
-  /// @Reducer
-  /// struct Feature {
-  ///   @ObservableState
-  ///   struct State {
-  ///     @Presents var child: Child.State?
-  ///     // ...
-  ///   }
-  ///   enum Action {
-  ///     case child(PresentationActionOf<Child>)
-  ///     // ...
-  ///   }
-  ///   // ...
-  /// }
-  /// ```
-  ///
-  /// Then you can derive a binding to the child domain that can be handed to the `sheet(item:)`
-  /// view modifier:
-  ///
-  /// ```swift
-  /// struct FeatureView: View {
-  ///   @Bindable var store: StoreOf<Feature>
-  ///
-  ///   var body: some View {
-  ///     // ...
-  ///     .sheet(item: $store.scope(state: \.child, action: \.child)) { store in
-  ///       ChildView(store: store)
-  ///     }
-  ///   }
-  /// }
-  /// ```
-  ///
-  /// - Parameters:
-  ///   - state: A key path to optional child state.
-  ///   - action: A case key path to presentation child actions.
-  /// - Returns: A binding of an optional child store.
-  public func scope<State: ObservableState, Action, ChildState, ChildAction>(
-    state: KeyPath<State, ChildState?>,
-    action: CaseKeyPath<Action, PresentationAction<ChildAction>>
-  ) -> Binding<Store<ChildState, ChildAction>?>
-  where Value == Store<State, Action> {
-    Binding<Store<ChildState, ChildAction>?>(
-      get: { self.wrappedValue.scope(state: state, action: action.appending(path: \.presented)) },
-      set: {
-        if $0 == nil, self.wrappedValue.currentState[keyPath: state] != nil {
-          self.wrappedValue.send(action(.dismiss))
-=======
   @available(iOS, introduced: 13, obsoleted: 17)
   @available(macOS, introduced: 10.15, obsoleted: 14)
   @available(tvOS, introduced: 13, obsoleted: 17)
@@ -497,7 +306,6 @@
           if $0 == nil, self.wrappedValue.currentState[keyPath: state] != nil {
             self.wrappedValue.send(action(.dismiss), transaction: $1)
           }
->>>>>>> 47c9c3fa
         }
       )
     }

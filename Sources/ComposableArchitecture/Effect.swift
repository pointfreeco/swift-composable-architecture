import Combine
import Foundation
import SwiftUI
import XCTestDynamicOverlay

/// This type is deprecated in favor of ``EffectTask``. See its documentation for more information.
@available(
  iOS,
  deprecated: 9999.0,
  message:
    """
    'EffectPublisher' has been deprecated in favor of 'EffectTask'.

     You are encouraged to use `EffectTask<Action>` to model the output of your reducers, and to use Swift concurrency to model asynchrony in dependencies.

     See the migration roadmap for more information: https://github.com/pointfreeco/swift-composable-architecture/discussions/1477
    """
)
@available(
  macOS,
  deprecated: 9999.0,
  message:
    """
    'EffectPublisher' has been deprecated in favor of 'EffectTask'.

     You are encouraged to use `EffectTask<Action>` to model the output of your reducers, and to use Swift concurrency to model asynchrony in dependencies.

     See the migration roadmap for more information: https://github.com/pointfreeco/swift-composable-architecture/discussions/1477
    """
)
@available(
  tvOS,
  deprecated: 9999.0,
  message:
    """
    'EffectPublisher' has been deprecated in favor of 'EffectTask'.

     You are encouraged to use `EffectTask<Action>` to model the output of your reducers, and to use Swift concurrency to model asynchrony in dependencies.

     See the migration roadmap for more information: https://github.com/pointfreeco/swift-composable-architecture/discussions/1477
    """
)
@available(
  watchOS,
  deprecated: 9999.0,
  message:
    """
    'EffectPublisher' has been deprecated in favor of 'EffectTask'.

     You are encouraged to use `EffectTask<Action>` to model the output of your reducers, and to use Swift concurrency to model asynchrony in dependencies.

     See the migration roadmap for more information: https://github.com/pointfreeco/swift-composable-architecture/discussions/1477
    """
)
public struct EffectPublisher<Action, Failure: Error> {
  @usableFromInline
  enum Operation {
    case none
    case publisher(AnyPublisher<Action, Failure>)
    case run(TaskPriority? = nil, @Sendable (Send<Action>) async -> Void)
  }

  @usableFromInline
  let operation: Operation

  @usableFromInline
  init(operation: Operation) {
    self.operation = operation
  }
}

// MARK: - Creating Effects

extension EffectPublisher {
  /// An effect that does nothing and completes immediately. Useful for situations where you must
  /// return an effect, but you don't need to do anything.
  @inlinable
  public static var none: Self {
    Self(operation: .none)
  }
}

/// A type that encapsulates a unit of work that can be run in the outside world, and can feed
/// actions back to the ``Store``.
///
/// Effects are the perfect place to do side effects, such as network requests, saving/loading
/// from disk, creating timers, interacting with dependencies, and more. They are returned from
/// reducers so that the ``Store`` can perform the effects after the reducer is done running.
///
/// There are 2 distinct ways to create an `Effect`: one using Swift's native concurrency tools, and
/// the other using Apple's Combine framework:
///
/// * If using Swift's native structured concurrency tools then there are 3 main ways to create an
/// effect, depending on if you want to emit one single action back into the system, or any number
/// of actions, or just execute some work without emitting any actions:
///   * ``EffectPublisher/task(priority:operation:catch:file:fileID:line:)``
///   * ``EffectPublisher/run(priority:operation:catch:file:fileID:line:)``
///   * ``EffectPublisher/fireAndForget(priority:_:)``
/// * If using Combine in your application, in particular for the dependencies of your feature
/// then you can create effects by making use of any of Combine's operators, and then erasing the
/// publisher type to ``EffectPublisher`` with either `eraseToEffect` or `catchToEffect`. Note that
/// the Combine interface to ``EffectPublisher`` is considered soft deprecated, and you should
/// eventually port to Swift's native concurrency tools.
///
/// > Important: The publisher interface to ``EffectTask`` is considered deprecated, and you should
/// > try converting any uses of that interface to Swift's native concurrency tools.
/// >
/// > Also, ``Store`` is not thread safe, and so all effects must receive values on the same
/// > thread. This is typically the main thread,  **and** if the store is being used to drive UI
/// > then it must receive values on the main thread.
/// >
/// > This is only an issue if using the Combine interface of ``EffectPublisher`` as mentioned
/// > above. If  you are using Swift's concurrency tools and the `.task`, `.run`, and
/// > `.fireAndForget` functions on ``EffectTask``, then threading is automatically handled for you.
public typealias EffectTask<Action> = EffectPublisher<Action, Never>

extension EffectPublisher where Failure == Never {
  /// Wraps an asynchronous unit of work in an effect.
  ///
  /// This function is useful for executing work in an asynchronous context and capturing the result
  /// in an ``EffectTask`` so that the reducer, a non-asynchronous context, can process it.
  ///
  /// For example, if your dependency exposes an `async` function, you can use
  /// ``task(priority:operation:catch:file:fileID:line:)`` to provide an asynchronous context for
  /// invoking that endpoint:
  ///
  /// ```swift
  /// struct Feature: ReducerProtocol {
  ///   struct State { … }
  ///   enum FeatureAction {
  ///     case factButtonTapped
  ///     case factResponse(TaskResult<String>)
  ///   }
  ///   @Dependency(\.numberFact) var numberFact
  ///
  ///   func reduce(into state: inout State, action: Action) -> EffectTask<Action> {
  ///     switch action {
  ///       case .factButtonTapped:
  ///         return .task { [number = state.number] in
  ///           await .factResponse(TaskResult { try await self.numberFact.fetch(number) })
  ///         }
  ///
  ///       case .factResponse(.success(fact)):
  ///         // do something with fact
  ///
  ///       case .factResponse(.failure):
  ///         // handle error
  ///
  ///       ...
  ///     }
  ///   }
  /// }
  /// ```
  ///
  /// The above code sample makes use of ``TaskResult`` in order to automatically bundle the success
  /// or failure of the `numberFact` endpoint into a single type that can be sent in an action.
  ///
  /// The closure provided to ``task(priority:operation:catch:file:fileID:line:)`` is allowed to
  /// throw, but any non-cancellation errors thrown will cause a runtime warning when run in the
  /// simulator or on a device, and will cause a test failure in tests. To catch non-cancellation
  /// errors use the `catch` trailing closure.
  ///
  /// - Parameters:
  ///   - priority: Priority of the underlying task. If `nil`, the priority will come from
  ///     `Task.currentPriority`.
  ///   - operation: The operation to execute.
  ///   - catch: An error handler, invoked if the operation throws an error other than
  ///     `CancellationError`.
  /// - Returns: An effect wrapping the given asynchronous work.
  public static func task(
    priority: TaskPriority? = nil,
    operation: @escaping @Sendable () async throws -> Action,
    catch handler: (@Sendable (Error) async -> Action)? = nil,
    file: StaticString = #file,
    fileID: StaticString = #fileID,
    line: UInt = #line
  ) -> Self {
    withEscapedDependencies { escaped in
      Self(
        operation: .run(priority) { send in
          await escaped.yield {
            do {
              try await send(operation())
            } catch is CancellationError {
              return
            } catch {
              guard let handler = handler else {
                #if DEBUG
                  var errorDump = ""
                  customDump(error, to: &errorDump, indent: 4)
                  runtimeWarn(
                    """
                    An "EffectTask.task" returned from "\(fileID):\(line)" threw an unhandled \
                    error. …

                    \(errorDump)

                    All non-cancellation errors must be explicitly handled via the "catch" \
                    parameter on "EffectTask.task", or via a "do" block.
                    """,
                    file: file,
                    line: line
                  )
                #endif
                return
              }
              await send(handler(error))
            }
          }
        }
      )
    }
  }

  /// Wraps an asynchronous unit of work that can emit any number of times in an effect.
  ///
  /// This effect is similar to ``task(priority:operation:catch:file:fileID:line:)`` except it is
  /// capable of emitting 0 or more times, not just once.
  ///
  /// For example, if you had an async stream in a dependency client:
  ///
  /// ```swift
  /// struct EventsClient {
  ///   var events: () -> AsyncStream<Event>
  /// }
  /// ```
  ///
  /// Then you could attach to it in a `run` effect by using `for await` and sending each action of
  /// the stream back into the system:
  ///
  /// ```swift
  /// case .startButtonTapped:
  ///   return .run { send in
  ///     for await event in self.events() {
  ///       send(.event(event))
  ///     }
  ///   }
  /// ```
  ///
  /// See ``Send`` for more information on how to use the `send` argument passed to `run`'s closure.
  ///
  /// The closure provided to ``run(priority:operation:catch:file:fileID:line:)`` is allowed to
  /// throw, but any non-cancellation errors thrown will cause a runtime warning when run in the
  /// simulator or on a device, and will cause a test failure in tests. To catch non-cancellation
  /// errors use the `catch` trailing closure.
  ///
  /// - Parameters:
  ///   - priority: Priority of the underlying task. If `nil`, the priority will come from
  ///     `Task.currentPriority`.
  ///   - operation: The operation to execute.
  ///   - catch: An error handler, invoked if the operation throws an error other than
  ///     `CancellationError`.
  /// - Returns: An effect wrapping the given asynchronous work.
  public static func run(
    priority: TaskPriority? = nil,
    operation: @escaping @Sendable (Send<Action>) async throws -> Void,
    catch handler: (@Sendable (Error, Send<Action>) async -> Void)? = nil,
    file: StaticString = #file,
    fileID: StaticString = #fileID,
    line: UInt = #line
  ) -> Self {
    withEscapedDependencies { escaped in
      Self(
        operation: .run(priority) { send in
          await escaped.yield {
            do {
              try await operation(send)
            } catch is CancellationError {
              return
            } catch {
              guard let handler = handler else {
                #if DEBUG
                  var errorDump = ""
                  customDump(error, to: &errorDump, indent: 4)
                  runtimeWarn(
                    """
                    An "EffectTask.run" returned from "\(fileID):\(line)" threw an unhandled error. …

                    \(errorDump)

                    All non-cancellation errors must be explicitly handled via the "catch" parameter \
                    on "EffectTask.run", or via a "do" block.
                    """,
                    file: file,
                    line: line
                  )
                #endif
                return
              }
              await handler(error, send)
            }
          }
        }
      )
    }
  }

  /// Creates an effect that executes some work in the real world that doesn't need to feed data
  /// back into the store. If an error is thrown, the effect will complete and the error will be
  /// ignored.
  ///
  /// This effect is handy for executing some asynchronous work that your feature doesn't need to
  /// react to. One such example is analytics:
  ///
  /// ```swift
  /// case .buttonTapped:
  ///   return .fireAndForget {
  ///     try self.analytics.track("Button Tapped")
  ///   }
  /// ```
  ///
  /// The closure provided to ``fireAndForget(priority:_:)`` is allowed to throw, and any error
  /// thrown will be ignored.
  ///
  /// - Parameters:
  ///   - priority: Priority of the underlying task. If `nil`, the priority will come from
  ///     `Task.currentPriority`.
  ///   - work: A closure encapsulating some work to execute in the real world.
  /// - Returns: An effect.
  public static func fireAndForget(
    priority: TaskPriority? = nil,
    _ work: @escaping @Sendable () async throws -> Void
  ) -> Self {
    Self.run(priority: priority) { _ in try? await work() }
  }

  /// Initializes an effect that immediately emits the action passed in.
  ///
  /// > Note: We do not recommend using `Effect.send` to share logic. Instead, limit usage to
  /// > child-parent communication, where a child may want to emit a "delegate" action for a parent
  /// > to listen to.
  /// >
  /// > For more information, see <doc:Performance#Sharing-logic-with-actions>.
  ///
  /// - Parameter action: The action that is immediately emitted by the effect.
  public static func send(_ action: Action) -> Self {
    Self(value: action)
  }

  /// Initializes an effect that immediately emits the action passed in.
  ///
  /// > Note: We do not recommend using `Effect.send` to share logic. Instead, limit usage to
  /// > child-parent communication, where a child may want to emit a "delegate" action for a parent
  /// > to listen to.
  /// >
  /// > For more information, see <doc:Performance#Sharing-logic-with-actions>.
  ///
  /// - Parameters:
  ///   - action: The action that is immediately emitted by the effect.
  ///   - animation: An animation.
  public static func send(_ action: Action, animation: Animation? = nil) -> Self {
    Self(value: action).animation(animation)
  }
}

<<<<<<< HEAD
extension EffectTask {
  /// A type that can send actions back into the system when used from
  /// ``EffectPublisher/run(priority:operation:catch:file:fileID:line:)``.
  ///
  /// This type implements [`callAsFunction`][callAsFunction] so that you invoke it as a function
  /// rather than calling methods on it:
  ///
  /// ```swift
  /// return .run { send in
  ///   send(.started)
  ///   defer { send(.finished) }
  ///   for await event in self.events {
  ///     send(.event(event))
  ///   }
  /// }
  /// ```
  ///
  /// You can also send actions with animation:
  ///
  /// ```swift
  /// send(.started, animation: .spring())
  /// defer { send(.finished, animation: .default) }
  /// ```
  ///
  /// See ``EffectPublisher/run(priority:operation:catch:file:fileID:line:)`` for more information on how to
  /// use this value to construct effects that can emit any number of times in an asynchronous
  /// context.
  ///
  /// [callAsFunction]: https://docs.swift.org/swift-book/ReferenceManual/Declarations.html#ID622
  @MainActor
  public struct Send {
    private enum RawValue {
      case attached(@MainActor (Action) -> Task<Void, Never>?)
      case detached(@MainActor (Action) -> Void)
    }
    private let rawValue: RawValue

    @_disfavoredOverload
    public init(attached: @escaping @MainActor (Action) -> Task<Void, Never>?) {
      self.rawValue = .attached(attached)
    }

    public init(detached: @escaping @MainActor (Action) -> Void) {
      self.rawValue = .detached(detached)
    }

    @available(*, deprecated, renamed: "init(detached:)")
    @_disfavoredOverload
    public init(send: @escaping @MainActor (Action) -> Void) {
      self.init(detached: send)
    }

    @available(*, deprecated, message: "Call the 'Send' object as a function itself.")
    public var send: @MainActor (Action) -> Void {
      switch rawValue {
      case .attached(let send):
        return { _ = send($0) }
      case .detached(let send):
        return send
      }
    }

    /// Transforms the ``Send`` value's closure using `mapper`.
    public func map<Mapper: SendMapper>(
      // we really want `<T>(send: (Action) -> T) -> ((NewAction) -> T)`
      // (i.e. a closure that's generic/invariant over the return type)
      // but closures can't express that so we use a protocol instead.
      _ mapper: Mapper
    ) -> EffectPublisher<Mapper.NewAction, Failure>.Send where Mapper.Action == Action {
      switch rawValue {
      case .attached(let send):
        return .init(attached: mapper.map(send: send))
      case .detached(let send):
        return .init(detached: mapper.map(send: send))
      }
    }

    /// Transforms the action returned by the ``Send`` using `transform`.
    public func mapAction<NewAction>(
      _ transform: @escaping @MainActor (NewAction) -> Action
    ) -> EffectPublisher<NewAction, Failure>.Send {
      switch rawValue {
      case .attached(let send):
        return .init(attached: { send(transform($0)) })
      case .detached(let send):
        return .init(detached: { send(transform($0)) })
      }
    }

    private var cancelledSendTask: EffectSendTask {
      switch rawValue {
      case .detached:
        return .init(rawValue: .invalid)
      case .attached:
        return .init(rawValue: .task(nil))
      }
    }

    /// Sends an action back into the system from an effect.
    ///
    /// - Parameter action: An action.
    ///
    /// - Returns: An ``EffectSendTask`` corresponding to the fired action.
    @discardableResult
    public func callAsFunction(_ action: Action) -> EffectSendTask {
      guard !Task.isCancelled else { return cancelledSendTask }
      switch rawValue {
      case .detached(let closure):
        closure(action)
        return .init(rawValue: .invalid)
      case .attached(let closure):
        let task = closure(action)
        return .init(rawValue: .task(task))
      }
    }

    /// Sends an action back into the system from an effect.
    ///
    /// - Parameter action: An action.
    @_disfavoredOverload
    @available(*, deprecated, message: "Use the overload that returns an EffectSendTask, and discard the return value.")
    public func callAsFunction(_ action: Action) {
      _ = self(action)
    }

    /// Sends an action back into the system from an effect with animation.
    ///
    /// - Parameters:
    ///   - action: An action.
    ///   - animation: An animation.
    ///
    /// - Returns: An ``EffectSendTask`` corresponding to the fired action.
    @discardableResult
    public func callAsFunction(_ action: Action, animation: Animation?) -> EffectSendTask {
      callAsFunction(action, transaction: Transaction(animation: animation))
    }

    /// Sends an action back into the system from an effect with animation.
    ///
    /// - Parameters:
    ///   - action: An action.
    ///   - animation: An animation.
    @_disfavoredOverload
    @available(*, deprecated, message: "Use the overload that returns an EffectSendTask, and discard the return value.")
    public func callAsFunction(_ action: Action, animation: Animation?) {
      _ = self(action, animation: animation)
    }

    /// Sends an action back into the system from an effect with transaction.
    ///
    /// - Parameters:
    ///   - action: An action.
    ///   - transaction: A transaction.
    ///
    /// - Returns: An ``EffectSendTask`` corresponding to the fired action.
    @discardableResult
    public func callAsFunction(_ action: Action, transaction: Transaction) -> EffectSendTask {
      guard !Task.isCancelled else { return cancelledSendTask }
      return withTransaction(transaction) {
        self(action)
      }
=======
/// A type that can send actions back into the system when used from
/// ``EffectPublisher/run(priority:operation:catch:file:fileID:line:)``.
///
/// This type implements [`callAsFunction`][callAsFunction] so that you invoke it as a function
/// rather than calling methods on it:
///
/// ```swift
/// return .run { send in
///   send(.started)
///   defer { send(.finished) }
///   for await event in self.events {
///     send(.event(event))
///   }
/// }
/// ```
///
/// You can also send actions with animation:
///
/// ```swift
/// send(.started, animation: .spring())
/// defer { send(.finished, animation: .default) }
/// ```
///
/// See ``EffectPublisher/run(priority:operation:catch:file:fileID:line:)`` for more information on how to
/// use this value to construct effects that can emit any number of times in an asynchronous
/// context.
///
/// [callAsFunction]: https://docs.swift.org/swift-book/ReferenceManual/Declarations.html#ID622
@MainActor
public struct Send<Action> {
  public let send: @MainActor (Action) -> Void

  public init(send: @escaping @MainActor (Action) -> Void) {
    self.send = send
  }

  /// Sends an action back into the system from an effect.
  ///
  /// - Parameter action: An action.
  public func callAsFunction(_ action: Action) {
    guard !Task.isCancelled else { return }
    self.send(action)
  }

  /// Sends an action back into the system from an effect with animation.
  ///
  /// - Parameters:
  ///   - action: An action.
  ///   - animation: An animation.
  public func callAsFunction(_ action: Action, animation: Animation?) {
    callAsFunction(action, transaction: Transaction(animation: animation))
  }

  /// Sends an action back into the system from an effect with transaction.
  ///
  /// - Parameters:
  ///   - action: An action.
  ///   - transaction: A transaction.
  public func callAsFunction(_ action: Action, transaction: Transaction) {
    guard !Task.isCancelled else { return }
    withTransaction(transaction) {
      self(action)
>>>>>>> 01672548
    }

    /// Sends an action back into the system from an effect with transaction.
    ///
    /// - Parameters:
    ///   - action: An action.
    ///   - transaction: A transaction.
    @_disfavoredOverload
    @available(*, deprecated, message: "Use the overload that returns an EffectSendTask, and discard the return value.")
    public func callAsFunction(_ action: Action, transaction: Transaction) {
      _ = self(action, transaction: transaction)
    }
  }
}

/// A type used to transform a ``Send`` value's closure.
public protocol SendMapper {
  associatedtype Action
  associatedtype NewAction = Action

  /// The transformation function.
  ///
  /// - Parameter send: The original ``Send`` closure.
  ///
  /// - Returns: The transformed ``Send`` closure.
  @MainActor func map<T>(send: @escaping @MainActor (Action) -> T) -> (@MainActor (NewAction) -> T)
}

/// The type returned from ``Send/callAsFunction(_:)`` that represents the lifecycle of the effect
/// started from sending an action inside ``EffectPublisher/run(priority:operation:catch:file:fileID:line:)``.
///
/// You can use this value to tie the Effect's lifecycle _and_ cancellation to another Effect.
///
/// ```swift
/// return .run { send in
///   await send(.anotherAction).finish()
///   print("Done!")
/// }
/// ```
///
/// > Note: Unlike Swift's `Task` type, ``EffectSendTask`` automatically sets up a cancellation
/// > handler between the current async context and the task.
///
/// > Warning: Applying Combine operators to a `.run` effect will break the connection between
/// > it and the store. In such a case, the methods and properties of ``EffectSendTask`` will
/// > not behave as expected.
///
/// See ``TestStoreTask`` for the analog returned from ``TestStore``, and ``ViewStoreTask``
/// for the analog returned from ``ViewStore``.
@MainActor public struct EffectSendTask: Hashable, Sendable {
  fileprivate enum RawValue: Hashable, Sendable {
    case task(Task<Void, Never>?)
    case invalid
  }

  fileprivate let rawValue: RawValue

  /// Cancels the underlying task and waits for it to finish.
  public func cancel() async {
    switch rawValue {
    case .invalid:
      runtimeWarn(
        """
        A publisher-style Effect called 'EffectSendTask.cancel()'. This method \
        no-ops if you apply any Combine operators to the Effect returned by \
        'EffectTask.run'.
        """
      )
    case .task(nil):
      break
    case .task(let task?):
      task.cancel()
      await task.cancellableValue
    }
  }

  /// Waits for the task to finish.
  public func finish() async {
    switch rawValue {
    case .invalid:
      runtimeWarn(
        """
        A publisher-style Effect called 'EffectSendTask.finish()'. This method \
        no-ops if you apply any Combine operators to the Effect returned by \
        'EffectTask.run'.
        """
      )
    case .task(nil):
      break
    case .task(let task?):
      await task.cancellableValue
    }
  }

  /// A Boolean value that indicates whether the task should stop executing.
  ///
  /// After the value of this property becomes `true`, it remains `true` indefinitely. There is no
  /// way to uncancel a task.
  public var isCancelled: Bool {
    switch rawValue {
    case .invalid:
      runtimeWarn(
        """
        A publisher-style Effect accessed 'EffectSendTask.isCancelled'. This property \
        breaks if you apply any Combine operators to the Effect returned by \
        'EffectTask.run'.
        """
      )
      return true
    case .task(nil):
      return true
    case .task(let task?):
      return task.isCancelled
    }
  }
}

// MARK: - Composing Effects

extension EffectPublisher {
  /// Merges a variadic list of effects together into a single effect, which runs the effects at the
  /// same time.
  ///
  /// - Parameter effects: A list of effects.
  /// - Returns: A new effect
  @inlinable
  public static func merge(_ effects: Self...) -> Self {
    Self.merge(effects)
  }

  /// Merges a sequence of effects together into a single effect, which runs the effects at the same
  /// time.
  ///
  /// - Parameter effects: A sequence of effects.
  /// - Returns: A new effect
  @inlinable
  public static func merge<S: Sequence>(_ effects: S) -> Self where S.Element == Self {
    effects.reduce(.none) { $0.merge(with: $1) }
  }

  /// Merges this effect and another into a single effect that runs both at the same time.
  ///
  /// - Parameter other: Another effect.
  /// - Returns: An effect that runs this effect and the other at the same time.
  @inlinable
  public func merge(with other: Self) -> Self {
    switch (self.operation, other.operation) {
    case (_, .none):
      return self
    case (.none, _):
      return other
    case (.publisher, .publisher), (.run, .publisher), (.publisher, .run):
      return Self(operation: .publisher(Publishers.Merge(self, other).eraseToAnyPublisher()))
    case let (.run(lhsPriority, lhsOperation), .run(rhsPriority, rhsOperation)):
      return Self(
        operation: .run { send in
          await withTaskGroup(of: Void.self) { group in
            group.addTask(priority: lhsPriority) {
              await lhsOperation(send)
            }
            group.addTask(priority: rhsPriority) {
              await rhsOperation(send)
            }
          }
        }
      )
    }
  }

  /// Concatenates a variadic list of effects together into a single effect, which runs the effects
  /// one after the other.
  ///
  /// - Parameter effects: A variadic list of effects.
  /// - Returns: A new effect
  @inlinable
  public static func concatenate(_ effects: Self...) -> Self {
    Self.concatenate(effects)
  }

  /// Concatenates a collection of effects together into a single effect, which runs the effects one
  /// after the other.
  ///
  /// - Parameter effects: A collection of effects.
  /// - Returns: A new effect
  @inlinable
  public static func concatenate<C: Collection>(_ effects: C) -> Self where C.Element == Self {
    effects.reduce(.none) { $0.concatenate(with: $1) }
  }

  /// Concatenates this effect and another into a single effect that first runs this effect, and
  /// after it completes or is cancelled, runs the other.
  ///
  /// - Parameter other: Another effect.
  /// - Returns: An effect that runs this effect, and after it completes or is cancelled, runs the
  ///   other.
  @inlinable
  @_disfavoredOverload
  public func concatenate(with other: Self) -> Self {
    switch (self.operation, other.operation) {
    case (_, .none):
      return self
    case (.none, _):
      return other
    case (.publisher, .publisher), (.run, .publisher), (.publisher, .run):
      return Self(
        operation: .publisher(
          Publishers.Concatenate(prefix: self, suffix: other).eraseToAnyPublisher()
        )
      )
    case let (.run(lhsPriority, lhsOperation), .run(rhsPriority, rhsOperation)):
      return Self(
        operation: .run { send in
          if let lhsPriority = lhsPriority {
            await Task(priority: lhsPriority) { await lhsOperation(send) }.cancellableValue
          } else {
            await lhsOperation(send)
          }
          if let rhsPriority = rhsPriority {
            await Task(priority: rhsPriority) { await rhsOperation(send) }.cancellableValue
          } else {
            await rhsOperation(send)
          }
        }
      )
    }
  }

  /// Transforms all elements from the upstream effect with a provided closure.
  ///
  /// - Parameter transform: A closure that transforms the upstream effect's action to a new action.
  /// - Returns: A publisher that uses the provided closure to map elements from the upstream effect
  ///   to new elements that it then publishes.
  @inlinable
  public func map<T>(_ transform: @escaping (Action) -> T) -> EffectPublisher<T, Failure> {
    switch self.operation {
    case .none:
      return .none
    case let .publisher(publisher):
      return .init(
        operation: .publisher(
          publisher
            .map(
              withEscapedDependencies { escaped in
                { action in
                  escaped.yield {
                    transform(action)
                  }
                }
              }
            )
            .eraseToAnyPublisher()
        )
      )
    case let .run(priority, operation):
      return withEscapedDependencies { escaped in
        .init(
          operation: .run(priority) { send in
            await escaped.yield {
              await operation(
<<<<<<< HEAD
                send.mapAction(transform)
=======
                Send<Action> { action in
                  send(transform(action))
                }
>>>>>>> 01672548
              )
            }
          }
        )
      }
    }
  }
}

// MARK: - Testing Effects

extension EffectPublisher {
  /// An effect that causes a test to fail if it runs.
  ///
  /// > Important: This Combine-based interface has been soft-deprecated in favor of Swift
  /// > concurrency. Prefer using async functions and `AsyncStream`s directly in your dependencies,
  /// > and using `unimplemented` from the [XCTest Dynamic Overlay](gh-xctest-dynamic-overlay)
  /// > library to stub in a function that fails when invoked:
  /// >
  /// > ```swift
  /// > struct NumberFactClient {
  /// >   var fetch: (Int) async throws -> String
  /// > }
  /// >
  /// > extension NumberFactClient: TestDependencyKey {
  /// >   static let testValue = Self(
  /// >     fetch: unimplemented(
  /// >       "\(Self.self).fetch",
  /// >       placeholder: "Not an interesting number."
  /// >     )
  /// >   }
  /// > }
  /// > ```
  ///
  /// This effect can provide an additional layer of certainty that a tested code path does not
  /// execute a particular effect.
  ///
  /// For example, let's say we have a very simple counter application, where a user can increment
  /// and decrement a number. The state and actions are simple enough:
  ///
  /// ```swift
  /// struct CounterState: Equatable {
  ///   var count = 0
  /// }
  ///
  /// enum CounterAction: Equatable {
  ///   case decrementButtonTapped
  ///   case incrementButtonTapped
  /// }
  /// ```
  ///
  /// Let's throw in a side effect. If the user attempts to decrement the counter below zero, the
  /// application should refuse and play an alert sound instead.
  ///
  /// We can model playing a sound in the environment with an effect:
  ///
  /// ```swift
  /// struct CounterEnvironment {
  ///   let playAlertSound: () -> EffectPublisher<Never, Never>
  /// }
  /// ```
  ///
  /// Now that we've defined the domain, we can describe the logic in a reducer:
  ///
  /// ```swift
  /// let counterReducer = AnyReducer<
  ///   CounterState, CounterAction, CounterEnvironment
  /// > { state, action, environment in
  ///   switch action {
  ///   case .decrementButtonTapped:
  ///     if state > 0 {
  ///       state.count -= 0
  ///       return .none
  ///     } else {
  ///       return environment.playAlertSound()
  ///         .fireAndForget()
  ///     }
  ///
  ///   case .incrementButtonTapped:
  ///     state.count += 1
  ///     return .none
  ///   }
  /// }
  /// ```
  ///
  /// Let's say we want to write a test for the increment path. We can see in the reducer that it
  /// should never play an alert, so we can configure the environment with an effect that will
  /// fail if it ever executes:
  ///
  /// ```swift
  /// @MainActor
  /// func testIncrement() async {
  ///   let store = TestStore(
  ///     initialState: CounterState(count: 0)
  ///     reducer: counterReducer,
  ///     environment: CounterEnvironment(
  ///       playSound: .unimplemented("playSound")
  ///     )
  ///   )
  ///
  ///   await store.send(.increment) {
  ///     $0.count = 1
  ///   }
  /// }
  /// ```
  ///
  /// By using an `.unimplemented` effect in our environment we have strengthened the assertion and
  /// made the test easier to understand at the same time. We can see, without consulting the
  /// reducer itself, that this particular action should not access this effect.
  ///
  /// [gh-xctest-dynamic-overlay]: http://github.com/pointfreeco/xctest-dynamic-overlay
  ///
  /// - Parameter prefix: A string that identifies this effect and will prefix all failure
  ///   messages.
  /// - Returns: An effect that causes a test to fail if it runs.
  @available(
    iOS, deprecated: 9999.0, message: "Call 'unimplemented' from your dependencies, instead."
  )
  @available(
    macOS, deprecated: 9999.0, message: "Call 'unimplemented' from your dependencies, instead."
  )
  @available(
    tvOS, deprecated: 9999.0, message: "Call 'unimplemented' from your dependencies, instead."
  )
  @available(
    watchOS, deprecated: 9999.0, message: "Call 'unimplemented' from your dependencies, instead."
  )
  public static func unimplemented(_ prefix: String) -> Self {
    .fireAndForget {
      XCTFail("\(prefix.isEmpty ? "" : "\(prefix) - ")An unimplemented effect ran.")
    }
  }
}

@available(
  *,
  deprecated,
  message:
    """
    'Effect' has been deprecated in favor of 'EffectTask' when 'Failure == Never', or 'EffectPublisher<Output, Failure>' in general.

    You are encouraged to use 'EffectTask<Action>' to model the output of your reducers, and to use Swift concurrency to model failable streams of values.

    To find and replace instances of 'Effect<Action, Never>' to 'EffectTask<Action>' in your codebase, use the following regular expression:

      Find:
        Effect<([^,]+), Never>

      Replace:
        EffectTask<$1>

    See the migration roadmap for more information: https://github.com/pointfreeco/swift-composable-architecture/discussions/1477
    """
)
public typealias Effect = EffectPublisher<|MERGE_RESOLUTION|>--- conflicted
+++ resolved
@@ -353,169 +353,6 @@
   }
 }
 
-<<<<<<< HEAD
-extension EffectTask {
-  /// A type that can send actions back into the system when used from
-  /// ``EffectPublisher/run(priority:operation:catch:file:fileID:line:)``.
-  ///
-  /// This type implements [`callAsFunction`][callAsFunction] so that you invoke it as a function
-  /// rather than calling methods on it:
-  ///
-  /// ```swift
-  /// return .run { send in
-  ///   send(.started)
-  ///   defer { send(.finished) }
-  ///   for await event in self.events {
-  ///     send(.event(event))
-  ///   }
-  /// }
-  /// ```
-  ///
-  /// You can also send actions with animation:
-  ///
-  /// ```swift
-  /// send(.started, animation: .spring())
-  /// defer { send(.finished, animation: .default) }
-  /// ```
-  ///
-  /// See ``EffectPublisher/run(priority:operation:catch:file:fileID:line:)`` for more information on how to
-  /// use this value to construct effects that can emit any number of times in an asynchronous
-  /// context.
-  ///
-  /// [callAsFunction]: https://docs.swift.org/swift-book/ReferenceManual/Declarations.html#ID622
-  @MainActor
-  public struct Send {
-    private enum RawValue {
-      case attached(@MainActor (Action) -> Task<Void, Never>?)
-      case detached(@MainActor (Action) -> Void)
-    }
-    private let rawValue: RawValue
-
-    @_disfavoredOverload
-    public init(attached: @escaping @MainActor (Action) -> Task<Void, Never>?) {
-      self.rawValue = .attached(attached)
-    }
-
-    public init(detached: @escaping @MainActor (Action) -> Void) {
-      self.rawValue = .detached(detached)
-    }
-
-    @available(*, deprecated, renamed: "init(detached:)")
-    @_disfavoredOverload
-    public init(send: @escaping @MainActor (Action) -> Void) {
-      self.init(detached: send)
-    }
-
-    @available(*, deprecated, message: "Call the 'Send' object as a function itself.")
-    public var send: @MainActor (Action) -> Void {
-      switch rawValue {
-      case .attached(let send):
-        return { _ = send($0) }
-      case .detached(let send):
-        return send
-      }
-    }
-
-    /// Transforms the ``Send`` value's closure using `mapper`.
-    public func map<Mapper: SendMapper>(
-      // we really want `<T>(send: (Action) -> T) -> ((NewAction) -> T)`
-      // (i.e. a closure that's generic/invariant over the return type)
-      // but closures can't express that so we use a protocol instead.
-      _ mapper: Mapper
-    ) -> EffectPublisher<Mapper.NewAction, Failure>.Send where Mapper.Action == Action {
-      switch rawValue {
-      case .attached(let send):
-        return .init(attached: mapper.map(send: send))
-      case .detached(let send):
-        return .init(detached: mapper.map(send: send))
-      }
-    }
-
-    /// Transforms the action returned by the ``Send`` using `transform`.
-    public func mapAction<NewAction>(
-      _ transform: @escaping @MainActor (NewAction) -> Action
-    ) -> EffectPublisher<NewAction, Failure>.Send {
-      switch rawValue {
-      case .attached(let send):
-        return .init(attached: { send(transform($0)) })
-      case .detached(let send):
-        return .init(detached: { send(transform($0)) })
-      }
-    }
-
-    private var cancelledSendTask: EffectSendTask {
-      switch rawValue {
-      case .detached:
-        return .init(rawValue: .invalid)
-      case .attached:
-        return .init(rawValue: .task(nil))
-      }
-    }
-
-    /// Sends an action back into the system from an effect.
-    ///
-    /// - Parameter action: An action.
-    ///
-    /// - Returns: An ``EffectSendTask`` corresponding to the fired action.
-    @discardableResult
-    public func callAsFunction(_ action: Action) -> EffectSendTask {
-      guard !Task.isCancelled else { return cancelledSendTask }
-      switch rawValue {
-      case .detached(let closure):
-        closure(action)
-        return .init(rawValue: .invalid)
-      case .attached(let closure):
-        let task = closure(action)
-        return .init(rawValue: .task(task))
-      }
-    }
-
-    /// Sends an action back into the system from an effect.
-    ///
-    /// - Parameter action: An action.
-    @_disfavoredOverload
-    @available(*, deprecated, message: "Use the overload that returns an EffectSendTask, and discard the return value.")
-    public func callAsFunction(_ action: Action) {
-      _ = self(action)
-    }
-
-    /// Sends an action back into the system from an effect with animation.
-    ///
-    /// - Parameters:
-    ///   - action: An action.
-    ///   - animation: An animation.
-    ///
-    /// - Returns: An ``EffectSendTask`` corresponding to the fired action.
-    @discardableResult
-    public func callAsFunction(_ action: Action, animation: Animation?) -> EffectSendTask {
-      callAsFunction(action, transaction: Transaction(animation: animation))
-    }
-
-    /// Sends an action back into the system from an effect with animation.
-    ///
-    /// - Parameters:
-    ///   - action: An action.
-    ///   - animation: An animation.
-    @_disfavoredOverload
-    @available(*, deprecated, message: "Use the overload that returns an EffectSendTask, and discard the return value.")
-    public func callAsFunction(_ action: Action, animation: Animation?) {
-      _ = self(action, animation: animation)
-    }
-
-    /// Sends an action back into the system from an effect with transaction.
-    ///
-    /// - Parameters:
-    ///   - action: An action.
-    ///   - transaction: A transaction.
-    ///
-    /// - Returns: An ``EffectSendTask`` corresponding to the fired action.
-    @discardableResult
-    public func callAsFunction(_ action: Action, transaction: Transaction) -> EffectSendTask {
-      guard !Task.isCancelled else { return cancelledSendTask }
-      return withTransaction(transaction) {
-        self(action)
-      }
-=======
 /// A type that can send actions back into the system when used from
 /// ``EffectPublisher/run(priority:operation:catch:file:fileID:line:)``.
 ///
@@ -546,18 +383,98 @@
 /// [callAsFunction]: https://docs.swift.org/swift-book/ReferenceManual/Declarations.html#ID622
 @MainActor
 public struct Send<Action> {
-  public let send: @MainActor (Action) -> Void
-
+  private enum RawValue {
+    case attached(@MainActor (Action) -> Task<Void, Never>?)
+    case detached(@MainActor (Action) -> Void)
+  }
+  private let rawValue: RawValue
+
+  @_disfavoredOverload
+  public init(attached: @escaping @MainActor (Action) -> Task<Void, Never>?) {
+    self.rawValue = .attached(attached)
+  }
+
+  public init(detached: @escaping @MainActor (Action) -> Void) {
+    self.rawValue = .detached(detached)
+  }
+
+  @available(*, deprecated, renamed: "init(detached:)")
+  @_disfavoredOverload
   public init(send: @escaping @MainActor (Action) -> Void) {
-    self.send = send
+    self.init(detached: send)
+  }
+
+  @available(*, deprecated, message: "Call the 'Send' object as a function itself.")
+  public var send: @MainActor (Action) -> Void {
+    switch rawValue {
+    case .attached(let send):
+      return { _ = send($0) }
+    case .detached(let send):
+      return send
+    }
+  }
+
+  /// Transforms the ``Send`` value's closure using `mapper`.
+  public func map<Mapper: SendMapper>(
+    // we really want `<T>(send: (Action) -> T) -> ((NewAction) -> T)`
+    // (i.e. a closure that's generic/invariant over the return type)
+    // but closures can't express that so we use a protocol instead.
+    _ mapper: Mapper
+  ) -> Send<Mapper.NewAction> where Mapper.Action == Action {
+    switch rawValue {
+    case .attached(let send):
+      return .init(attached: mapper.map(send: send))
+    case .detached(let send):
+      return .init(detached: mapper.map(send: send))
+    }
+  }
+
+  /// Transforms the action returned by the ``Send`` using `transform`.
+  public func mapAction<NewAction>(
+    _ transform: @escaping @MainActor (NewAction) -> Action
+  ) -> Send<NewAction> {
+    switch rawValue {
+    case .attached(let send):
+      return .init(attached: { send(transform($0)) })
+    case .detached(let send):
+      return .init(detached: { send(transform($0)) })
+    }
+  }
+
+  private var cancelledSendTask: EffectSendTask {
+    switch rawValue {
+    case .detached:
+      return .init(rawValue: .invalid)
+    case .attached:
+      return .init(rawValue: .task(nil))
+    }
   }
 
   /// Sends an action back into the system from an effect.
   ///
   /// - Parameter action: An action.
+  ///
+  /// - Returns: An ``EffectSendTask`` corresponding to the fired action.
+  @discardableResult
+  public func callAsFunction(_ action: Action) -> EffectSendTask {
+    guard !Task.isCancelled else { return cancelledSendTask }
+    switch rawValue {
+    case .detached(let closure):
+      closure(action)
+      return .init(rawValue: .invalid)
+    case .attached(let closure):
+      let task = closure(action)
+      return .init(rawValue: .task(task))
+    }
+  }
+
+  /// Sends an action back into the system from an effect.
+  ///
+  /// - Parameter action: An action.
+  @_disfavoredOverload
+  @available(*, deprecated, message: "Use the overload that returns an EffectSendTask, and discard the return value.")
   public func callAsFunction(_ action: Action) {
-    guard !Task.isCancelled else { return }
-    self.send(action)
+    _ = self(action)
   }
 
   /// Sends an action back into the system from an effect with animation.
@@ -565,8 +482,22 @@
   /// - Parameters:
   ///   - action: An action.
   ///   - animation: An animation.
+  ///
+  /// - Returns: An ``EffectSendTask`` corresponding to the fired action.
+  @discardableResult
+  public func callAsFunction(_ action: Action, animation: Animation?) -> EffectSendTask {
+    callAsFunction(action, transaction: Transaction(animation: animation))
+  }
+
+  /// Sends an action back into the system from an effect with animation.
+  ///
+  /// - Parameters:
+  ///   - action: An action.
+  ///   - animation: An animation.
+  @_disfavoredOverload
+  @available(*, deprecated, message: "Use the overload that returns an EffectSendTask, and discard the return value.")
   public func callAsFunction(_ action: Action, animation: Animation?) {
-    callAsFunction(action, transaction: Transaction(animation: animation))
+    _ = self(action, animation: animation)
   }
 
   /// Sends an action back into the system from an effect with transaction.
@@ -574,23 +505,25 @@
   /// - Parameters:
   ///   - action: An action.
   ///   - transaction: A transaction.
+  ///
+  /// - Returns: An ``EffectSendTask`` corresponding to the fired action.
+  @discardableResult
+  public func callAsFunction(_ action: Action, transaction: Transaction) -> EffectSendTask {
+    guard !Task.isCancelled else { return cancelledSendTask }
+    return withTransaction(transaction) {
+      self(action)
+    }
+  }
+
+  /// Sends an action back into the system from an effect with transaction.
+  ///
+  /// - Parameters:
+  ///   - action: An action.
+  ///   - transaction: A transaction.
+  @_disfavoredOverload
+  @available(*, deprecated, message: "Use the overload that returns an EffectSendTask, and discard the return value.")
   public func callAsFunction(_ action: Action, transaction: Transaction) {
-    guard !Task.isCancelled else { return }
-    withTransaction(transaction) {
-      self(action)
->>>>>>> 01672548
-    }
-
-    /// Sends an action back into the system from an effect with transaction.
-    ///
-    /// - Parameters:
-    ///   - action: An action.
-    ///   - transaction: A transaction.
-    @_disfavoredOverload
-    @available(*, deprecated, message: "Use the overload that returns an EffectSendTask, and discard the return value.")
-    public func callAsFunction(_ action: Action, transaction: Transaction) {
-      _ = self(action, transaction: transaction)
-    }
+    _ = self(action, transaction: transaction)
   }
 }
 
@@ -838,13 +771,7 @@
           operation: .run(priority) { send in
             await escaped.yield {
               await operation(
-<<<<<<< HEAD
                 send.mapAction(transform)
-=======
-                Send<Action> { action in
-                  send(transform(action))
-                }
->>>>>>> 01672548
               )
             }
           }

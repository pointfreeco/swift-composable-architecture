#if canImport(ComposableArchitectureMacros)
  import ComposableArchitectureMacros
  import MacroTesting
  import SwiftSyntaxMacros
  import SwiftSyntaxMacrosTestSupport
  import XCTest

<<<<<<< HEAD
  class MacroBaseTestCase: XCTestCase {
    override func invokeTest() {
      MacroTesting.withMacroTesting(
        // isRecording: true,
        macros: [
          ObservableStateMacro.self,
          ObservationStateTrackedMacro.self,
          ObservationStateIgnoredMacro.self,
          // WithViewStoreMacro.self,
        ]
      ) {
        super.invokeTest()
      }
=======
class MacroBaseTestCase: XCTestCase {
  override func invokeTest() {
    MacroTesting.withMacroTesting(
      // isRecording: true,
      macros: [
        ObservableStateMacro.self,
        ObservationStateTrackedMacro.self,
        ObservationStateIgnoredMacro.self,
        PresentsMacro.self,
        // WithViewStoreMacro.self,
      ]
    ) {
      super.invokeTest()
>>>>>>> a86dff90
    }
  }
#endif<|MERGE_RESOLUTION|>--- conflicted
+++ resolved
@@ -5,7 +5,6 @@
   import SwiftSyntaxMacrosTestSupport
   import XCTest
 
-<<<<<<< HEAD
   class MacroBaseTestCase: XCTestCase {
     override func invokeTest() {
       MacroTesting.withMacroTesting(
@@ -14,26 +13,12 @@
           ObservableStateMacro.self,
           ObservationStateTrackedMacro.self,
           ObservationStateIgnoredMacro.self,
+          PresentsMacro.self,
           // WithViewStoreMacro.self,
         ]
       ) {
         super.invokeTest()
       }
-=======
-class MacroBaseTestCase: XCTestCase {
-  override func invokeTest() {
-    MacroTesting.withMacroTesting(
-      // isRecording: true,
-      macros: [
-        ObservableStateMacro.self,
-        ObservationStateTrackedMacro.self,
-        ObservationStateIgnoredMacro.self,
-        PresentsMacro.self,
-        // WithViewStoreMacro.self,
-      ]
-    ) {
-      super.invokeTest()
->>>>>>> a86dff90
     }
   }
 #endif
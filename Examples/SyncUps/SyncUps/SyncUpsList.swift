--- conflicted
+++ resolved
@@ -7,11 +7,8 @@
   enum Destination {
     case add(SyncUpForm)
     case alert(AlertState<Alert>)
-<<<<<<< HEAD
-=======
 
     @CasePathable
->>>>>>> 88a46fbd
     enum Alert {
       case confirmLoadMockData
     }

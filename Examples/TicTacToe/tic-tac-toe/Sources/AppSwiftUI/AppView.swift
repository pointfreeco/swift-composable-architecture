--- conflicted
+++ resolved
@@ -12,8 +12,7 @@
   }
 
   public var body: some View {
-<<<<<<< HEAD
-    switch self.store.case {
+    switch store.case {
     case let .login(store):
       NavigationStack {
         LoginView(store: store)
@@ -21,20 +20,6 @@
     case let .newGame(store):
       NavigationStack {
         NewGameView(store: store)
-=======
-    switch self.store.state {
-    case .login:
-      if let store = self.store.scope(state: \.login, action: \.login) {
-        NavigationStack {
-          LoginView(store: store)
-        }
-      }
-    case .newGame:
-      if let store = self.store.scope(state: \.newGame, action: \.newGame) {
-        NavigationStack {
-          NewGameView(store: store)
-        }
->>>>>>> fd49eb28
       }
     }
   }

# Adopting Swift concurrency

Learn how to write safe, concurrent effects using Swift's structured concurrency.

As of version 5.6, Swift can provide many warnings for situations in which you might be using types
and functions that are not thread-safe in concurrent contexts. Many of these warnings can be ignored
for the time being, but in Swift 6 most (if not all) of these warnings will become errors, and so
you will need to know how to prove to the compiler that your types are safe to use concurrently.

<<<<<<< HEAD
There are 3 primary ways to create an ``EffectTask`` in the library:

  * ``EffectPublisher/task(priority:operation:catch:fileID:line:)``
  * ``EffectPublisher/run(priority:operation:catch:fileID:line:)``
  * ``EffectPublisher/fireAndForget(priority:_:)``

Each of these constructors takes a `@Sendable`, asynchronous closure, which restricts the types of
closures you can use for your effects. In particular, the closure can only capture `Sendable`
variables that are bound with `let`. Mutable variables and non-`Sendable` types are simply not
allowed to be passed to `@Sendable` closures.
=======
There primary way to create an ``EffectTask`` in the library is via
``EffectPublisher/run(priority:operation:catch:file:fileID:line:)``. It takes a `@Sendable`,
asynchronous closure, which restricts the types of closures you can use for your effects. In
particular, the closure can only capture `Sendable` variables that are bound with `let`. Mutable
variables and non-`Sendable` types are simply not allowed to be passed to `@Sendable` closures.
>>>>>>> 79307e93

There are two primary ways you will run into this restriction when building a feature in the
Composable Architecture: accessing state from within an effect, and accessing a dependency from
within an effect.

### Accessing state in an effect

Reducers are executed with a mutable, `inout` state variable, and such variables cannot be accessed
from within `@Sendable` closures:

```swift
struct Feature: ReducerProtocol {
  struct State { /* ... */ }
  enum Action { /* ... */ }

  func reduce(into state: inout State, action: Action) -> EffectTask<Action> {
    switch action {
    case .buttonTapped:
      return .run { send in
        try await Task.sleep(for: .seconds(1))
        await send(.delayed(state.count))
        // 🛑 Mutable capture of 'inout' parameter 'state' is
        //    not allowed in concurrently-executing code
      }

      // ...
    }
  }
}
```

To work around this you must explicitly capture the state as an immutable value for the scope of the
closure:

```swift
return .run { [state] send in
  try await Task.sleep(for: .seconds(1))
  await send(.delayed(state.count))  // ✅
}
```

You can also capture just the minimal parts of the state you need for the effect by binding a new
variable name for the capture:

```swift
return .run { [count = state.count] send in
  try await Task.sleep(for: .seconds(1))
  return .delayed(count) // ✅
}
```

### Accessing dependencies in an effect

In the Composable Architecture, one provides dependencies to a reducer so that it can interact with
the outside world in a deterministic and controlled manner. Those dependencies can be used from
asynchronous and concurrent contexts, and so must be `Sendable`.

If your dependency is not sendable, you will be notified at the time of registering it with the
library. In particular, when extending `DependencyValues` to provide the computed property:

```swift
extension DependencyValues {
  var factClient: FactClient {
    get { self[FactClient.self] }
    set { self[FactClient.self] = newValue }
  }
}
```

If `FactClient` is not `Sendable`, for whatever reason, you will get a warning in the `get`
and `set` lines:

```
⚠️ Type 'FactClient' does not conform to the 'Sendable' protocol
```

To fix this you need to make each dependency `Sendable`. This usually just means making sure 
that the interface type only holds onto `Sendable` data, and in particular, any closure-based 
endpoints should be annotated as `@Sendable`:

```swift
struct FactClient {
  var fetch: @Sendable (Int) async throws -> String
}
```

This will restrict the kinds of closures that can be used when constructing `FactClient` values, thus 
making the entire `FactClient` sendable itself.<|MERGE_RESOLUTION|>--- conflicted
+++ resolved
@@ -7,24 +7,11 @@
 for the time being, but in Swift 6 most (if not all) of these warnings will become errors, and so
 you will need to know how to prove to the compiler that your types are safe to use concurrently.
 
-<<<<<<< HEAD
-There are 3 primary ways to create an ``EffectTask`` in the library:
-
-  * ``EffectPublisher/task(priority:operation:catch:fileID:line:)``
-  * ``EffectPublisher/run(priority:operation:catch:fileID:line:)``
-  * ``EffectPublisher/fireAndForget(priority:_:)``
-
-Each of these constructors takes a `@Sendable`, asynchronous closure, which restricts the types of
-closures you can use for your effects. In particular, the closure can only capture `Sendable`
-variables that are bound with `let`. Mutable variables and non-`Sendable` types are simply not
-allowed to be passed to `@Sendable` closures.
-=======
 There primary way to create an ``EffectTask`` in the library is via
 ``EffectPublisher/run(priority:operation:catch:file:fileID:line:)``. It takes a `@Sendable`,
 asynchronous closure, which restricts the types of closures you can use for your effects. In
 particular, the closure can only capture `Sendable` variables that are bound with `let`. Mutable
 variables and non-`Sendable` types are simply not allowed to be passed to `@Sendable` closures.
->>>>>>> 79307e93
 
 There are two primary ways you will run into this restriction when building a feature in the
 Composable Architecture: accessing state from within an effect, and accessing a dependency from
@@ -72,7 +59,7 @@
 ```swift
 return .run { [count = state.count] send in
   try await Task.sleep(for: .seconds(1))
-  return .delayed(count) // ✅
+  return .delayed(count)  // ✅
 }
 ```
 

import ComposableArchitecture
import SwiftUI

private var readMe = """
  This application demonstrates how to make use of SwiftUI's `refreshable` API in the Composable \
  Architecture. Use the "-" and "+" buttons to count up and down, and then pull down to request \
  a fact about that number.

  There is an overload of the `.send` method that allows you to suspend and await while a piece \
  of state is true. You can use this method to communicate to SwiftUI that you are \
  currently fetching data so that it knows to continue showing the loading indicator.
  """

struct RefreshableState: Equatable {
  var count = 0
  var fact: String?
  var isLoading = false
}

enum RefreshableAction: Equatable {
  case cancelButtonTapped
  case decrementButtonTapped
  case factResponse(TaskResult<String>)
  case incrementButtonTapped
  case refresh
}

struct RefreshableEnvironment {
  var fact: FactClient
  var mainQueue: AnySchedulerOf<DispatchQueue>
}

let refreshableReducer = Reducer<
  RefreshableState,
  RefreshableAction,
  RefreshableEnvironment
> { state, action, environment in

  enum CancelId {}

  switch action {
  case .cancelButtonTapped:
    state.isLoading = false
    return .cancel(id: CancelId.self)

  case .decrementButtonTapped:
    state.count -= 1
    return .none

  case let .factResponse(.success(fact)):
    state.isLoading = false
    state.fact = fact
    return .none

  case .factResponse(.failure):
    state.isLoading = false
    // TODO: do some error handling
    return .none

  case .incrementButtonTapped:
    state.count += 1
    return .none

  case .refresh:
    state.fact = nil
    state.isLoading = true
<<<<<<< HEAD
    return .task { @MainActor [count = state.count] in
      .factResponse(
        await TaskResult {
          try await environment.fact.fetch(count)
        }
      )
    }
    .delay(for: .seconds(2), scheduler: environment.mainQueue.animation())
    .eraseToEffect()
    .cancellable(id: CancelId())
=======
    return environment.fact.fetch(state.count)
      .delay(for: .seconds(2), scheduler: environment.mainQueue.animation())
      .catchToEffect(RefreshableAction.factResponse)
      .cancellable(id: CancelId.self)
>>>>>>> 07cd0c2c
  }
}

#if compiler(>=5.5)
  struct RefreshableView: View {
    let store: Store<RefreshableState, RefreshableAction>

    var body: some View {
      WithViewStore(self.store) { viewStore in
        List {
          Text(template: readMe, .body)

          HStack {
            Button("-") { viewStore.send(.decrementButtonTapped) }
            Text("\(viewStore.count)")
            Button("+") { viewStore.send(.incrementButtonTapped) }
          }
          .buttonStyle(.plain)

          if let fact = viewStore.fact {
            Text(fact)
              .bold()
          }
          if viewStore.isLoading {
            Button("Cancel") {
              viewStore.send(.cancelButtonTapped, animation: .default)
            }
          }
        }
        .refreshable {
          await viewStore.send(.refresh)
        }
      }
    }
  }

  struct Refreshable_Previews: PreviewProvider {
    static var previews: some View {
      RefreshableView(
        store: .init(
          initialState: .init(),
          reducer: refreshableReducer,
          environment: .init(
            fact: .live,
            mainQueue: .main
          )
        )
      )
    }
  }
#endif<|MERGE_RESOLUTION|>--- conflicted
+++ resolved
@@ -64,7 +64,6 @@
   case .refresh:
     state.fact = nil
     state.isLoading = true
-<<<<<<< HEAD
     return .task { @MainActor [count = state.count] in
       .factResponse(
         await TaskResult {
@@ -73,14 +72,8 @@
       )
     }
     .delay(for: .seconds(2), scheduler: environment.mainQueue.animation())
-    .eraseToEffect()
-    .cancellable(id: CancelId())
-=======
-    return environment.fact.fetch(state.count)
-      .delay(for: .seconds(2), scheduler: environment.mainQueue.animation())
-      .catchToEffect(RefreshableAction.factResponse)
-      .cancellable(id: CancelId.self)
->>>>>>> 07cd0c2c
+    .catchToEffect(RefreshableAction.factResponse)
+    .cancellable(id: CancelId.self)
   }
 }
 

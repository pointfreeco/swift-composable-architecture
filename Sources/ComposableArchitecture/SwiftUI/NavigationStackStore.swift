--- conflicted
+++ resolved
@@ -51,46 +51,19 @@
     line: UInt = #line,
     column: UInt = #column
   ) {
-<<<<<<< HEAD
     func navigationDestination(
       component: StackState<State>.Component
     ) -> Destination {
       let id = store.id(
         state:
           \.[
-            id:component.id,
-            fileID:_HashableStaticString(rawValue: fileID),
-            filePath:_HashableStaticString(rawValue: filePath),
-            line:line,
-            column:column
+            id :component.id,
+            fileID: _HashableStaticString(rawValue: fileID),
+            filePath: _HashableStaticString(rawValue: filePath),
+            line: line,
+            column: column
           ],
-        action: \.[id:component.id]
-=======
-    self.root = root()
-    self.destination = { component in
-      var element = component.element
-      return destination(
-        store
-          .scope(
-            id: store.id(
-              state:
-                \.[
-                  id: component.id,
-                  fileID: _HashableStaticString(
-                    rawValue: fileID),
-                  filePath: _HashableStaticString(
-                    rawValue: filePath), line: line, column: column
-                ]!,
-              action: \.[id: component.id]
-            ),
-            state: ToState {
-              element = $0[id: component.id] ?? element
-              return element
-            },
-            action: { .element(id: component.id, action: $0) },
-            isInvalid: { !$0.ids.contains(component.id) }
-          )
->>>>>>> 4c086642
+        action: \.[id: component.id]
       )
       @MainActor
       func open(
@@ -100,13 +73,13 @@
           base: core,
           cachedState: component.element,
           stateKeyPath: \.[
-            id:component.id,
-            fileID:_HashableStaticString(rawValue: fileID),
-            filePath:_HashableStaticString(rawValue: filePath),
-            line:line,
-            column:column
+            id: component.id,
+            fileID: _HashableStaticString(rawValue: fileID),
+            filePath: _HashableStaticString(rawValue: filePath),
+            line: line,
+            column: column
           ],
-          actionKeyPath: \.[id:component.id]
+          actionKeyPath: \.[id: component.id]
         )
       }
       return destination(store.scope(id: id, childCore: open(store.core)))
@@ -140,20 +113,19 @@
     line: UInt = #line,
     column: UInt = #column
   ) where Destination == SwitchStore<State, Action, D> {
-<<<<<<< HEAD
     func navigationDestination(
       component: StackState<State>.Component
     ) -> Destination {
       let id = store.id(
         state:
           \.[
-            id:component.id,
-            fileID:_HashableStaticString(rawValue: fileID),
-            filePath:_HashableStaticString(rawValue: filePath),
-            line:line,
-            column:column
+            id: component.id,
+            fileID: _HashableStaticString(rawValue: fileID),
+            filePath: _HashableStaticString(rawValue: filePath),
+            line: line,
+            column: column
           ],
-        action: \.[id:component.id]
+        action: \.[id: component.id]
       )
       if let child = store.children[id] as? Store<State, Action> {
         return SwitchStore(child, content: destination)
@@ -166,38 +138,13 @@
             base: core,
             cachedState: component.element,
             stateKeyPath: \.[
-              id:component.id,
-              fileID:_HashableStaticString(rawValue: fileID),
-              filePath:_HashableStaticString(rawValue: filePath),
-              line:line,
-              column:column
+              id: component.id,
+              fileID: _HashableStaticString(rawValue: fileID),
+              filePath: _HashableStaticString(rawValue: filePath),
+              line: line,
+              column: column
             ],
-            actionKeyPath: \.[id:component.id]
-=======
-    self.root = root()
-    self.destination = { component in
-      var element = component.element
-      return SwitchStore(
-        store
-          .scope(
-            id: store.id(
-              state:
-                \.[
-                  id: component.id,
-                  fileID: _HashableStaticString(
-                    rawValue: fileID),
-                  filePath: _HashableStaticString(
-                    rawValue: filePath), line: line, column: column
-                ]!,
-              action: \.[id: component.id]
-            ),
-            state: ToState {
-              element = $0[id: component.id] ?? element
-              return element
-            },
-            action: { .element(id: component.id, action: $0) },
-            isInvalid: { !$0.ids.contains(component.id) }
->>>>>>> 4c086642
+            actionKeyPath: \.[id: component.id]
           )
         }
         return SwitchStore(store.scope(id: id, childCore: open(store.core)), content: destination)

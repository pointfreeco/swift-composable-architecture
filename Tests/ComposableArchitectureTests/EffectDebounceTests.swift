--- conflicted
+++ resolved
@@ -6,13 +6,8 @@
 final class EffectDebounceTests: XCTestCase {
   var cancellables: Set<AnyCancellable> = []
 
-<<<<<<< HEAD
   func testDebounce() async {
-    let scheduler = DispatchQueue.test
-=======
-  func testDebounce() {
     let mainQueue = DispatchQueue.test
->>>>>>> a35359c4
     var values: [Int] = []
 
     func runDebouncedEffect(value: Int) {
@@ -30,59 +25,34 @@
     XCTAssertNoDifference(values, [])
 
     // Waiting half the time also emits nothing
-<<<<<<< HEAD
-    await scheduler.advance(by: 0.5)
-=======
-    mainQueue.advance(by: 0.5)
->>>>>>> a35359c4
+    await mainQueue.advance(by: 0.5)
     XCTAssertNoDifference(values, [])
 
     // Run another debounced effect.
     runDebouncedEffect(value: 2)
 
     // Waiting half the time emits nothing because the first debounced effect has been canceled.
-<<<<<<< HEAD
-    await scheduler.advance(by: 0.5)
-=======
-    mainQueue.advance(by: 0.5)
->>>>>>> a35359c4
+    await mainQueue.advance(by: 0.5)
     XCTAssertNoDifference(values, [])
 
     // Run another debounced effect.
     runDebouncedEffect(value: 3)
 
     // Waiting half the time emits nothing because the second debounced effect has been canceled.
-<<<<<<< HEAD
-    await scheduler.advance(by: 0.5)
+    await mainQueue.advance(by: 0.5)
     XCTAssertNoDifference(values, [])
 
     // Waiting the rest of the time emits the final effect value.
-    await scheduler.advance(by: 0.5)
+    await mainQueue.advance(by: 0.5)
     XCTAssertNoDifference(values, [3])
 
     // Running out the scheduler
-    await scheduler.run()
+    await mainQueue.run()
     XCTAssertNoDifference(values, [3])
   }
 
   func testDebounceIsLazy() async {
-    let scheduler = DispatchQueue.test
-=======
-    mainQueue.advance(by: 0.5)
-    XCTAssertNoDifference(values, [])
-
-    // Waiting the rest of the time emits the final effect value.
-    mainQueue.advance(by: 0.5)
-    XCTAssertNoDifference(values, [3])
-
-    // Running out the scheduler
-    mainQueue.run()
-    XCTAssertNoDifference(values, [3])
-  }
-
-  func testDebounceIsLazy() {
     let mainQueue = DispatchQueue.test
->>>>>>> a35359c4
     var values: [Int] = []
     var effectRuns = 0
 
@@ -104,20 +74,12 @@
     XCTAssertNoDifference(values, [])
     XCTAssertNoDifference(effectRuns, 0)
 
-<<<<<<< HEAD
-    await scheduler.advance(by: 0.5)
-=======
-    mainQueue.advance(by: 0.5)
->>>>>>> a35359c4
+    await mainQueue.advance(by: 0.5)
 
     XCTAssertNoDifference(values, [])
     XCTAssertNoDifference(effectRuns, 0)
 
-<<<<<<< HEAD
-    await scheduler.advance(by: 0.5)
-=======
-    mainQueue.advance(by: 0.5)
->>>>>>> a35359c4
+    await mainQueue.advance(by: 0.5)
 
     XCTAssertNoDifference(values, [1])
     XCTAssertNoDifference(effectRuns, 1)

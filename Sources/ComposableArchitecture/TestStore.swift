--- conflicted
+++ resolved
@@ -760,7 +760,6 @@
     return try operation()
   }
 
-<<<<<<< HEAD
   #if compiler(>=6)
     /// Overrides the store's dependencies for a given operation.
     ///
@@ -788,23 +787,6 @@
       return try await operation()
     }
   #endif
-=======
-  /// Overrides the store's dependencies for a given operation.
-  ///
-  /// - Parameters:
-  ///   - updateValuesForOperation: A closure for updating the store's dependency values for the
-  ///     duration of the operation.
-  ///   - operation: The operation.
-  public func withDependencies<R>(
-    _ updateValuesForOperation: (_ dependencies: inout DependencyValues) throws -> Void,
-    operation: () async throws -> R
-  ) async rethrows -> R {
-    let previous = self.dependencies
-    defer { self.dependencies = previous }
-    try updateValuesForOperation(&self.dependencies)
-    return try await operation()
-  }
->>>>>>> 08faf84f
 
   /// Overrides the store's exhaustivity for a given operation.
   ///
@@ -821,7 +803,6 @@
     return try operation()
   }
 
-<<<<<<< HEAD
   #if compiler(>=6)
     /// Overrides the store's exhaustivity for a given operation.
     ///
@@ -848,22 +829,6 @@
       return try await operation()
     }
   #endif
-=======
-  /// Overrides the store's exhaustivity for a given operation.
-  ///
-  /// - Parameters:
-  ///   - exhaustivity: The exhaustivity.
-  ///   - operation: The operation.
-  public func withExhaustivity<R>(
-    _ exhaustivity: Exhaustivity,
-    operation: () async throws -> R
-  ) async rethrows -> R {
-    let previous = self.exhaustivity
-    defer { self.exhaustivity = previous }
-    self.exhaustivity = exhaustivity
-    return try await operation()
-  }
->>>>>>> 08faf84f
 }
 
 /// A convenience type alias for referring to a test store of a given reducer's domain.

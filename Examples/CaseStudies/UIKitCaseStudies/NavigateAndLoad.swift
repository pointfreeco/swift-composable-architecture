import Combine
import ComposableArchitecture
import SwiftUI
import UIKit

struct EagerNavigationState: Equatable {
  var isNavigationActive = false
  var optionalCounter: CounterState?
}

enum EagerNavigationAction: Equatable {
  case optionalCounter(CounterAction)
  case setNavigation(isActive: Bool)
  case setNavigationIsActiveDelayCompleted
}

struct EagerNavigationReducer: ReducerProtocol {
  @Dependency(\.mainQueue) var mainQueue

  var body: some ReducerProtocol<EagerNavigationState, EagerNavigationAction> {
    Pullback(state: \.optionalCounter, action: /EagerNavigationAction.optionalCounter) {
      IfLetReducer {
        CounterReducer()
      }
    }

    Reduce { state, action in
      enum CancelId {}

      switch action {
      case .setNavigation(isActive: true):
        state.isNavigationActive = true
<<<<<<< HEAD
        return .task { 
          try? await environment.mainQueue.sleep(for: 1)
          return .setNavigationIsActiveDelayCompleted
        }
        .cancellable(id: CancelId.self)

=======
        return Effect(value: .setNavigationIsActiveDelayCompleted)
          .delay(for: 1, scheduler: self.mainQueue)
          .eraseToEffect()
          .cancellable(id: CancelId.self)
>>>>>>> abaf0ce9
      case .setNavigation(isActive: false):
        state.isNavigationActive = false
        state.optionalCounter = nil
        return .cancel(id: CancelId.self)

      case .setNavigationIsActiveDelayCompleted:
        state.optionalCounter = CounterState()
        return .none

      case .optionalCounter:
        return .none
      }
    }
  }
}

class EagerNavigationViewController: UIViewController {
  var cancellables: [AnyCancellable] = []
  let store: Store<EagerNavigationState, EagerNavigationAction>
  let viewStore: ViewStore<EagerNavigationState, EagerNavigationAction>

  init(store: Store<EagerNavigationState, EagerNavigationAction>) {
    self.store = store
    self.viewStore = ViewStore(store)
    super.init(nibName: nil, bundle: nil)
  }

  required init?(coder: NSCoder) {
    fatalError("init(coder:) has not been implemented")
  }

  override func viewDidLoad() {
    super.viewDidLoad()

    self.title = "Navigate and load"

    self.view.backgroundColor = .systemBackground

    let button = UIButton(type: .system)
    button.addTarget(self, action: #selector(loadOptionalCounterTapped), for: .touchUpInside)
    button.setTitle("Load optional counter", for: .normal)
    button.translatesAutoresizingMaskIntoConstraints = false
    self.view.addSubview(button)

    NSLayoutConstraint.activate([
      button.centerXAnchor.constraint(equalTo: self.view.safeAreaLayoutGuide.centerXAnchor),
      button.centerYAnchor.constraint(equalTo: self.view.safeAreaLayoutGuide.centerYAnchor),
    ])

    self.viewStore.publisher.isNavigationActive.sink { [weak self] isNavigationActive in
      guard let self = self else { return }
      if isNavigationActive {
        self.navigationController?.pushViewController(
          IfLetStoreController(
            store: self.store
              .scope(state: \.optionalCounter, action: EagerNavigationAction.optionalCounter),
            then: CounterViewController.init(store:),
            else: ActivityIndicatorViewController.init
          ),
          animated: true
        )
      } else {
        self.navigationController?.popToViewController(self, animated: true)
      }
    }
    .store(in: &self.cancellables)
  }

  override func viewDidAppear(_ animated: Bool) {
    super.viewDidAppear(animated)

    if !self.isMovingToParent {
      self.viewStore.send(.setNavigation(isActive: false))
    }
  }

  @objc private func loadOptionalCounterTapped() {
    self.viewStore.send(.setNavigation(isActive: true))
  }
}

struct EagerNavigationViewController_Previews: PreviewProvider {
  static var previews: some View {
    let vc = UINavigationController(
      rootViewController: EagerNavigationViewController(
        store: Store(
          initialState: EagerNavigationState(),
          reducer: EagerNavigationReducer()
        )
      )
    )
    return UIViewRepresented(makeUIView: { _ in vc.view })
  }
}<|MERGE_RESOLUTION|>--- conflicted
+++ resolved
@@ -30,19 +30,12 @@
       switch action {
       case .setNavigation(isActive: true):
         state.isNavigationActive = true
-<<<<<<< HEAD
-        return .task { 
-          try? await environment.mainQueue.sleep(for: 1)
+        return .task {
+          try? await self.mainQueue.sleep(for: 1)
           return .setNavigationIsActiveDelayCompleted
         }
         .cancellable(id: CancelId.self)
 
-=======
-        return Effect(value: .setNavigationIsActiveDelayCompleted)
-          .delay(for: 1, scheduler: self.mainQueue)
-          .eraseToEffect()
-          .cancellable(id: CancelId.self)
->>>>>>> abaf0ce9
       case .setNavigation(isActive: false):
         state.isNavigationActive = false
         state.optionalCounter = nil
@@ -98,10 +91,12 @@
         self.navigationController?.pushViewController(
           IfLetStoreController(
             store: self.store
-              .scope(state: \.optionalCounter, action: EagerNavigationAction.optionalCounter),
-            then: CounterViewController.init(store:),
-            else: ActivityIndicatorViewController.init
-          ),
+              .scope(state: \.optionalCounter, action: EagerNavigationAction.optionalCounter)
+          ) {
+            CounterViewController(store: $0)
+          } else: {
+            ActivityIndicatorViewController()
+          },
           animated: true
         )
       } else {

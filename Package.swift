// swift-tools-version:5.6

import PackageDescription

let package = Package(
  name: "swift-composable-architecture",
  platforms: [
    .iOS(.v13),
    .macOS(.v10_15),
    .tvOS(.v13),
    .watchOS(.v6),
  ],
  products: [
    .library(
      name: "ComposableArchitecture",
      targets: ["ComposableArchitecture"]
    )
  ],
  dependencies: [
    .package(url: "https://github.com/apple/swift-collections", from: "1.0.2"),
    .package(url: "https://github.com/apple/swift-docc-plugin", from: "1.0.0"),
    .package(url: "https://github.com/google/swift-benchmark", from: "0.1.0"),
    .package(url: "https://github.com/pointfreeco/combine-schedulers", from: "0.8.0"),
    .package(url: "https://github.com/pointfreeco/swift-case-paths", from: "0.14.0"),
    .package(url: "https://github.com/pointfreeco/swift-custom-dump", from: "0.10.0"),
    .package(url: "https://github.com/pointfreeco/swift-dependencies", from: "0.4.1"),
    .package(url: "https://github.com/pointfreeco/swift-identified-collections", from: "0.7.0"),
    .package(url: "https://github.com/pointfreeco/swiftui-navigation", from: "0.7.1"),
    .package(url: "https://github.com/pointfreeco/xctest-dynamic-overlay", from: "0.8.4"),
  ],
  targets: [
    .target(
      name: "ComposableArchitecture",
      dependencies: [
        .product(name: "CasePaths", package: "swift-case-paths"),
        .product(name: "CombineSchedulers", package: "combine-schedulers"),
        .product(name: "CustomDump", package: "swift-custom-dump"),
        .product(name: "Dependencies", package: "swift-dependencies"),
        .product(name: "IdentifiedCollections", package: "swift-identified-collections"),
        .product(name: "OrderedCollections", package: "swift-collections"),
<<<<<<< HEAD
        // TODO: should we depend on this or copy some stuff over?
        .product(name: "SwiftUINavigation", package: "swiftui-navigation"),
=======
        .product(name: "_SwiftUINavigationState", package: "swiftui-navigation"),
>>>>>>> fbfb245b
        .product(name: "XCTestDynamicOverlay", package: "xctest-dynamic-overlay"),
      ]
    ),
    .testTarget(
      name: "ComposableArchitectureTests",
      dependencies: [
        "_CAsyncSupport",
        "ComposableArchitecture",
      ]
    ),
    .executableTarget(
      name: "swift-composable-architecture-benchmark",
      dependencies: [
        "ComposableArchitecture",
        .product(name: "Benchmark", package: "swift-benchmark"),
      ]
    ),
    .systemLibrary(name: "_CAsyncSupport"),
  ]
)

//for target in package.targets {
//  target.swiftSettings = target.swiftSettings ?? []
//  target.swiftSettings?.append(
//    .unsafeFlags([
//      "-Xfrontend", "-warn-concurrency",
//      "-Xfrontend", "-enable-actor-data-race-checks",
//      "-enable-library-evolution",
//    ])
//  )
//}<|MERGE_RESOLUTION|>--- conflicted
+++ resolved
@@ -32,18 +32,15 @@
     .target(
       name: "ComposableArchitecture",
       dependencies: [
+        .product(name: "_SwiftUINavigationState", package: "swiftui-navigation"),
         .product(name: "CasePaths", package: "swift-case-paths"),
         .product(name: "CombineSchedulers", package: "combine-schedulers"),
         .product(name: "CustomDump", package: "swift-custom-dump"),
         .product(name: "Dependencies", package: "swift-dependencies"),
         .product(name: "IdentifiedCollections", package: "swift-identified-collections"),
         .product(name: "OrderedCollections", package: "swift-collections"),
-<<<<<<< HEAD
         // TODO: should we depend on this or copy some stuff over?
         .product(name: "SwiftUINavigation", package: "swiftui-navigation"),
-=======
-        .product(name: "_SwiftUINavigationState", package: "swiftui-navigation"),
->>>>>>> fbfb245b
         .product(name: "XCTestDynamicOverlay", package: "xctest-dynamic-overlay"),
       ]
     ),

// !$*UTF8*$!
{
	archiveVersion = 1;
	classes = {
	};
	objectVersion = 52;
	objects = {

/* Begin PBXBuildFile section */
		DC1394322469E57000EE1157 /* ComposableArchitecture in Frameworks */ = {isa = PBXBuildFile; productRef = DC1394312469E57000EE1157 /* ComposableArchitecture */; };
		DCBCB77624290F6C00DE1F59 /* SceneDelegate.swift in Sources */ = {isa = PBXBuildFile; fileRef = DCBCB77524290F6C00DE1F59 /* SceneDelegate.swift */; };
		DCBCB77A24290F6D00DE1F59 /* Assets.xcassets in Resources */ = {isa = PBXBuildFile; fileRef = DCBCB77924290F6D00DE1F59 /* Assets.xcassets */; };
		DCBCB78B24290F6D00DE1F59 /* TodosTests.swift in Sources */ = {isa = PBXBuildFile; fileRef = DCBCB78A24290F6D00DE1F59 /* TodosTests.swift */; };
		DCBCB79B24290FEB00DE1F59 /* Todos.swift in Sources */ = {isa = PBXBuildFile; fileRef = DCBCB79A24290FEB00DE1F59 /* Todos.swift */; };
/* End PBXBuildFile section */

/* Begin PBXContainerItemProxy section */
		DCBCB78724290F6D00DE1F59 /* PBXContainerItemProxy */ = {
			isa = PBXContainerItemProxy;
			containerPortal = DCBCB76824290F6C00DE1F59 /* Project object */;
			proxyType = 1;
			remoteGlobalIDString = DCBCB76F24290F6C00DE1F59;
			remoteInfo = Todos;
		};
/* End PBXContainerItemProxy section */

/* Begin PBXCopyFilesBuildPhase section */
		DCBCB79924290FDA00DE1F59 /* Embed Frameworks */ = {
			isa = PBXCopyFilesBuildPhase;
			buildActionMask = 2147483647;
			dstPath = "";
			dstSubfolderSpec = 10;
			files = (
			);
			name = "Embed Frameworks";
			runOnlyForDeploymentPostprocessing = 0;
		};
		DCF6E2D124296752002F8A8F /* Embed Frameworks */ = {
			isa = PBXCopyFilesBuildPhase;
			buildActionMask = 2147483647;
			dstPath = "";
			dstSubfolderSpec = 10;
			files = (
			);
			name = "Embed Frameworks";
			runOnlyForDeploymentPostprocessing = 0;
		};
/* End PBXCopyFilesBuildPhase section */

/* Begin PBXFileReference section */
		DC85B441242D0286009784B0 /* swift-composable-architecture */ = {isa = PBXFileReference; lastKnownFileType = folder; name = "swift-composable-architecture"; path = ../..; sourceTree = "<group>"; };
		DCBCB77024290F6C00DE1F59 /* Todos.app */ = {isa = PBXFileReference; explicitFileType = wrapper.application; includeInIndex = 0; path = Todos.app; sourceTree = BUILT_PRODUCTS_DIR; };
		DCBCB77524290F6C00DE1F59 /* SceneDelegate.swift */ = {isa = PBXFileReference; lastKnownFileType = sourcecode.swift; path = SceneDelegate.swift; sourceTree = "<group>"; };
		DCBCB77924290F6D00DE1F59 /* Assets.xcassets */ = {isa = PBXFileReference; lastKnownFileType = folder.assetcatalog; path = Assets.xcassets; sourceTree = "<group>"; };
		DCBCB78124290F6D00DE1F59 /* Info.plist */ = {isa = PBXFileReference; lastKnownFileType = text.plist.xml; path = Info.plist; sourceTree = "<group>"; };
		DCBCB78624290F6D00DE1F59 /* TodosTests.xctest */ = {isa = PBXFileReference; explicitFileType = wrapper.cfbundle; includeInIndex = 0; path = TodosTests.xctest; sourceTree = BUILT_PRODUCTS_DIR; };
		DCBCB78A24290F6D00DE1F59 /* TodosTests.swift */ = {isa = PBXFileReference; lastKnownFileType = sourcecode.swift; path = TodosTests.swift; sourceTree = "<group>"; };
		DCBCB79A24290FEB00DE1F59 /* Todos.swift */ = {isa = PBXFileReference; lastKnownFileType = sourcecode.swift; path = Todos.swift; sourceTree = "<group>"; };
/* End PBXFileReference section */

/* Begin PBXFrameworksBuildPhase section */
		DCBCB76D24290F6C00DE1F59 /* Frameworks */ = {
			isa = PBXFrameworksBuildPhase;
			buildActionMask = 2147483647;
			files = (
				DC1394322469E57000EE1157 /* ComposableArchitecture in Frameworks */,
			);
			runOnlyForDeploymentPostprocessing = 0;
		};
		DCBCB78324290F6D00DE1F59 /* Frameworks */ = {
			isa = PBXFrameworksBuildPhase;
			buildActionMask = 2147483647;
			files = (
			);
			runOnlyForDeploymentPostprocessing = 0;
		};
/* End PBXFrameworksBuildPhase section */

/* Begin PBXGroup section */
		DCBCB76724290F6C00DE1F59 = {
			isa = PBXGroup;
			children = (
				DC85B441242D0286009784B0 /* swift-composable-architecture */,
				DCF6E2CE24296752002F8A8F /* Frameworks */,
				DCBCB77124290F6C00DE1F59 /* Products */,
				DCBCB77224290F6C00DE1F59 /* Todos */,
				DCBCB78924290F6D00DE1F59 /* TodosTests */,
			);
			sourceTree = "<group>";
		};
		DCBCB77124290F6C00DE1F59 /* Products */ = {
			isa = PBXGroup;
			children = (
				DCBCB77024290F6C00DE1F59 /* Todos.app */,
				DCBCB78624290F6D00DE1F59 /* TodosTests.xctest */,
			);
			name = Products;
			sourceTree = "<group>";
		};
		DCBCB77224290F6C00DE1F59 /* Todos */ = {
			isa = PBXGroup;
			children = (
				DCBCB77524290F6C00DE1F59 /* SceneDelegate.swift */,
				DCBCB79A24290FEB00DE1F59 /* Todos.swift */,
				DCBCB77924290F6D00DE1F59 /* Assets.xcassets */,
				DCBCB78124290F6D00DE1F59 /* Info.plist */,
			);
			path = Todos;
			sourceTree = "<group>";
		};
		DCBCB78924290F6D00DE1F59 /* TodosTests */ = {
			isa = PBXGroup;
			children = (
				DCBCB78A24290F6D00DE1F59 /* TodosTests.swift */,
			);
			path = TodosTests;
			sourceTree = "<group>";
		};
		DCF6E2CE24296752002F8A8F /* Frameworks */ = {
			isa = PBXGroup;
			children = (
			);
			name = Frameworks;
			sourceTree = "<group>";
		};
/* End PBXGroup section */

/* Begin PBXNativeTarget section */
		DCBCB76F24290F6C00DE1F59 /* Todos */ = {
			isa = PBXNativeTarget;
			buildConfigurationList = DCBCB78F24290F6D00DE1F59 /* Build configuration list for PBXNativeTarget "Todos" */;
			buildPhases = (
				DCBCB76C24290F6C00DE1F59 /* Sources */,
				DCBCB76D24290F6C00DE1F59 /* Frameworks */,
				DCBCB76E24290F6C00DE1F59 /* Resources */,
				DCBCB79924290FDA00DE1F59 /* Embed Frameworks */,
			);
			buildRules = (
			);
			dependencies = (
			);
			name = Todos;
			packageProductDependencies = (
				DC1394312469E57000EE1157 /* ComposableArchitecture */,
			);
			productName = Todos;
			productReference = DCBCB77024290F6C00DE1F59 /* Todos.app */;
			productType = "com.apple.product-type.application";
		};
		DCBCB78524290F6D00DE1F59 /* TodosTests */ = {
			isa = PBXNativeTarget;
			buildConfigurationList = DCBCB79224290F6D00DE1F59 /* Build configuration list for PBXNativeTarget "TodosTests" */;
			buildPhases = (
				DCBCB78224290F6D00DE1F59 /* Sources */,
				DCBCB78324290F6D00DE1F59 /* Frameworks */,
				DCBCB78424290F6D00DE1F59 /* Resources */,
				DCF6E2D124296752002F8A8F /* Embed Frameworks */,
			);
			buildRules = (
			);
			dependencies = (
				DCBCB78824290F6D00DE1F59 /* PBXTargetDependency */,
			);
			name = TodosTests;
			packageProductDependencies = (
			);
			productName = TodosTests;
			productReference = DCBCB78624290F6D00DE1F59 /* TodosTests.xctest */;
			productType = "com.apple.product-type.bundle.unit-test";
		};
/* End PBXNativeTarget section */

/* Begin PBXProject section */
		DCBCB76824290F6C00DE1F59 /* Project object */ = {
			isa = PBXProject;
			attributes = {
				LastSwiftUpdateCheck = 1140;
				LastUpgradeCheck = 1140;
				ORGANIZATIONNAME = "Point-Free";
				TargetAttributes = {
					DCBCB76F24290F6C00DE1F59 = {
						CreatedOnToolsVersion = 11.4;
					};
					DCBCB78524290F6D00DE1F59 = {
						CreatedOnToolsVersion = 11.4;
						TestTargetID = DCBCB76F24290F6C00DE1F59;
					};
				};
			};
			buildConfigurationList = DCBCB76B24290F6C00DE1F59 /* Build configuration list for PBXProject "Todos" */;
			compatibilityVersion = "Xcode 9.3";
			developmentRegion = en;
			hasScannedForEncodings = 0;
			knownRegions = (
				en,
				Base,
			);
			mainGroup = DCBCB76724290F6C00DE1F59;
			packageReferences = (
			);
			productRefGroup = DCBCB77124290F6C00DE1F59 /* Products */;
			projectDirPath = "";
			projectRoot = "";
			targets = (
				DCBCB76F24290F6C00DE1F59 /* Todos */,
				DCBCB78524290F6D00DE1F59 /* TodosTests */,
			);
		};
/* End PBXProject section */

/* Begin PBXResourcesBuildPhase section */
		DCBCB76E24290F6C00DE1F59 /* Resources */ = {
			isa = PBXResourcesBuildPhase;
			buildActionMask = 2147483647;
			files = (
				DCBCB77A24290F6D00DE1F59 /* Assets.xcassets in Resources */,
			);
			runOnlyForDeploymentPostprocessing = 0;
		};
		DCBCB78424290F6D00DE1F59 /* Resources */ = {
			isa = PBXResourcesBuildPhase;
			buildActionMask = 2147483647;
			files = (
			);
			runOnlyForDeploymentPostprocessing = 0;
		};
/* End PBXResourcesBuildPhase section */

/* Begin PBXSourcesBuildPhase section */
		DCBCB76C24290F6C00DE1F59 /* Sources */ = {
			isa = PBXSourcesBuildPhase;
			buildActionMask = 2147483647;
			files = (
				DCBCB77624290F6C00DE1F59 /* SceneDelegate.swift in Sources */,
				DCBCB79B24290FEB00DE1F59 /* Todos.swift in Sources */,
			);
			runOnlyForDeploymentPostprocessing = 0;
		};
		DCBCB78224290F6D00DE1F59 /* Sources */ = {
			isa = PBXSourcesBuildPhase;
			buildActionMask = 2147483647;
			files = (
				DCBCB78B24290F6D00DE1F59 /* TodosTests.swift in Sources */,
			);
			runOnlyForDeploymentPostprocessing = 0;
		};
/* End PBXSourcesBuildPhase section */

/* Begin PBXTargetDependency section */
<<<<<<< HEAD
		DC85B443242D0299009784B0 /* PBXTargetDependency */ = {
			isa = PBXTargetDependency;
			productRef = DC85B442242D0299009784B0 /* ComposableArchitecture */;
		};
=======
>>>>>>> a429d9d3
		DCBCB78824290F6D00DE1F59 /* PBXTargetDependency */ = {
			isa = PBXTargetDependency;
			target = DCBCB76F24290F6C00DE1F59 /* Todos */;
			targetProxy = DCBCB78724290F6D00DE1F59 /* PBXContainerItemProxy */;
		};
/* End PBXTargetDependency section */

/* Begin XCBuildConfiguration section */
		DCBCB78D24290F6D00DE1F59 /* Debug */ = {
			isa = XCBuildConfiguration;
			buildSettings = {
				ALWAYS_SEARCH_USER_PATHS = NO;
				CLANG_ANALYZER_NONNULL = YES;
				CLANG_ANALYZER_NUMBER_OBJECT_CONVERSION = YES_AGGRESSIVE;
				CLANG_CXX_LANGUAGE_STANDARD = "gnu++14";
				CLANG_CXX_LIBRARY = "libc++";
				CLANG_ENABLE_MODULES = YES;
				CLANG_ENABLE_OBJC_ARC = YES;
				CLANG_ENABLE_OBJC_WEAK = YES;
				CLANG_WARN_BLOCK_CAPTURE_AUTORELEASING = YES;
				CLANG_WARN_BOOL_CONVERSION = YES;
				CLANG_WARN_COMMA = YES;
				CLANG_WARN_CONSTANT_CONVERSION = YES;
				CLANG_WARN_DEPRECATED_OBJC_IMPLEMENTATIONS = YES;
				CLANG_WARN_DIRECT_OBJC_ISA_USAGE = YES_ERROR;
				CLANG_WARN_DOCUMENTATION_COMMENTS = YES;
				CLANG_WARN_EMPTY_BODY = YES;
				CLANG_WARN_ENUM_CONVERSION = YES;
				CLANG_WARN_INFINITE_RECURSION = YES;
				CLANG_WARN_INT_CONVERSION = YES;
				CLANG_WARN_NON_LITERAL_NULL_CONVERSION = YES;
				CLANG_WARN_OBJC_IMPLICIT_RETAIN_SELF = YES;
				CLANG_WARN_OBJC_LITERAL_CONVERSION = YES;
				CLANG_WARN_OBJC_ROOT_CLASS = YES_ERROR;
				CLANG_WARN_RANGE_LOOP_ANALYSIS = YES;
				CLANG_WARN_STRICT_PROTOTYPES = YES;
				CLANG_WARN_SUSPICIOUS_MOVE = YES;
				CLANG_WARN_UNGUARDED_AVAILABILITY = YES_AGGRESSIVE;
				CLANG_WARN_UNREACHABLE_CODE = YES;
				CLANG_WARN__DUPLICATE_METHOD_MATCH = YES;
				COPY_PHASE_STRIP = NO;
				DEBUG_INFORMATION_FORMAT = dwarf;
				ENABLE_STRICT_OBJC_MSGSEND = YES;
				ENABLE_TESTABILITY = YES;
				GCC_C_LANGUAGE_STANDARD = gnu11;
				GCC_DYNAMIC_NO_PIC = NO;
				GCC_NO_COMMON_BLOCKS = YES;
				GCC_OPTIMIZATION_LEVEL = 0;
				GCC_PREPROCESSOR_DEFINITIONS = (
					"DEBUG=1",
					"$(inherited)",
				);
				GCC_WARN_64_TO_32_BIT_CONVERSION = YES;
				GCC_WARN_ABOUT_RETURN_TYPE = YES_ERROR;
				GCC_WARN_UNDECLARED_SELECTOR = YES;
				GCC_WARN_UNINITIALIZED_AUTOS = YES_AGGRESSIVE;
				GCC_WARN_UNUSED_FUNCTION = YES;
				GCC_WARN_UNUSED_VARIABLE = YES;
				MTL_ENABLE_DEBUG_INFO = INCLUDE_SOURCE;
				MTL_FAST_MATH = YES;
				ONLY_ACTIVE_ARCH = YES;
				SDKROOT = iphoneos;
				SWIFT_ACTIVE_COMPILATION_CONDITIONS = DEBUG;
				SWIFT_OPTIMIZATION_LEVEL = "-Onone";
			};
			name = Debug;
		};
		DCBCB78E24290F6D00DE1F59 /* Release */ = {
			isa = XCBuildConfiguration;
			buildSettings = {
				ALWAYS_SEARCH_USER_PATHS = NO;
				CLANG_ANALYZER_NONNULL = YES;
				CLANG_ANALYZER_NUMBER_OBJECT_CONVERSION = YES_AGGRESSIVE;
				CLANG_CXX_LANGUAGE_STANDARD = "gnu++14";
				CLANG_CXX_LIBRARY = "libc++";
				CLANG_ENABLE_MODULES = YES;
				CLANG_ENABLE_OBJC_ARC = YES;
				CLANG_ENABLE_OBJC_WEAK = YES;
				CLANG_WARN_BLOCK_CAPTURE_AUTORELEASING = YES;
				CLANG_WARN_BOOL_CONVERSION = YES;
				CLANG_WARN_COMMA = YES;
				CLANG_WARN_CONSTANT_CONVERSION = YES;
				CLANG_WARN_DEPRECATED_OBJC_IMPLEMENTATIONS = YES;
				CLANG_WARN_DIRECT_OBJC_ISA_USAGE = YES_ERROR;
				CLANG_WARN_DOCUMENTATION_COMMENTS = YES;
				CLANG_WARN_EMPTY_BODY = YES;
				CLANG_WARN_ENUM_CONVERSION = YES;
				CLANG_WARN_INFINITE_RECURSION = YES;
				CLANG_WARN_INT_CONVERSION = YES;
				CLANG_WARN_NON_LITERAL_NULL_CONVERSION = YES;
				CLANG_WARN_OBJC_IMPLICIT_RETAIN_SELF = YES;
				CLANG_WARN_OBJC_LITERAL_CONVERSION = YES;
				CLANG_WARN_OBJC_ROOT_CLASS = YES_ERROR;
				CLANG_WARN_RANGE_LOOP_ANALYSIS = YES;
				CLANG_WARN_STRICT_PROTOTYPES = YES;
				CLANG_WARN_SUSPICIOUS_MOVE = YES;
				CLANG_WARN_UNGUARDED_AVAILABILITY = YES_AGGRESSIVE;
				CLANG_WARN_UNREACHABLE_CODE = YES;
				CLANG_WARN__DUPLICATE_METHOD_MATCH = YES;
				COPY_PHASE_STRIP = NO;
				DEBUG_INFORMATION_FORMAT = "dwarf-with-dsym";
				ENABLE_NS_ASSERTIONS = NO;
				ENABLE_STRICT_OBJC_MSGSEND = YES;
				GCC_C_LANGUAGE_STANDARD = gnu11;
				GCC_NO_COMMON_BLOCKS = YES;
				GCC_WARN_64_TO_32_BIT_CONVERSION = YES;
				GCC_WARN_ABOUT_RETURN_TYPE = YES_ERROR;
				GCC_WARN_UNDECLARED_SELECTOR = YES;
				GCC_WARN_UNINITIALIZED_AUTOS = YES_AGGRESSIVE;
				GCC_WARN_UNUSED_FUNCTION = YES;
				GCC_WARN_UNUSED_VARIABLE = YES;
				MTL_ENABLE_DEBUG_INFO = NO;
				MTL_FAST_MATH = YES;
				SDKROOT = iphoneos;
				SWIFT_COMPILATION_MODE = wholemodule;
				SWIFT_OPTIMIZATION_LEVEL = "-O";
				VALIDATE_PRODUCT = YES;
			};
			name = Release;
		};
		DCBCB79024290F6D00DE1F59 /* Debug */ = {
			isa = XCBuildConfiguration;
			buildSettings = {
				ASSETCATALOG_COMPILER_APPICON_NAME = AppIcon;
				CODE_SIGN_STYLE = Automatic;
				ENABLE_PREVIEWS = YES;
				INFOPLIST_FILE = Todos/Info.plist;
				LD_RUNPATH_SEARCH_PATHS = (
					"$(inherited)",
					"@executable_path/Frameworks",
				);
				PRODUCT_BUNDLE_IDENTIFIER = co.pointfree.Todos;
				PRODUCT_NAME = "$(TARGET_NAME)";
				SWIFT_VERSION = 5.0;
				TARGETED_DEVICE_FAMILY = "1,2";
			};
			name = Debug;
		};
		DCBCB79124290F6D00DE1F59 /* Release */ = {
			isa = XCBuildConfiguration;
			buildSettings = {
				ASSETCATALOG_COMPILER_APPICON_NAME = AppIcon;
				CODE_SIGN_STYLE = Automatic;
				ENABLE_PREVIEWS = YES;
				INFOPLIST_FILE = Todos/Info.plist;
				LD_RUNPATH_SEARCH_PATHS = (
					"$(inherited)",
					"@executable_path/Frameworks",
				);
				PRODUCT_BUNDLE_IDENTIFIER = co.pointfree.Todos;
				PRODUCT_NAME = "$(TARGET_NAME)";
				SWIFT_VERSION = 5.0;
				TARGETED_DEVICE_FAMILY = "1,2";
			};
			name = Release;
		};
		DCBCB79324290F6D00DE1F59 /* Debug */ = {
			isa = XCBuildConfiguration;
			buildSettings = {
				ALWAYS_EMBED_SWIFT_STANDARD_LIBRARIES = YES;
				BUNDLE_LOADER = "$(TEST_HOST)";
				CODE_SIGN_STYLE = Automatic;
				LD_RUNPATH_SEARCH_PATHS = (
					"$(inherited)",
					"@executable_path/Frameworks",
					"@loader_path/Frameworks",
				);
				PRODUCT_BUNDLE_IDENTIFIER = co.pointfree.TodosTests;
				PRODUCT_NAME = "$(TARGET_NAME)";
				SWIFT_VERSION = 5.0;
				TARGETED_DEVICE_FAMILY = "1,2";
				TEST_HOST = "$(BUILT_PRODUCTS_DIR)/Todos.app/Todos";
			};
			name = Debug;
		};
		DCBCB79424290F6D00DE1F59 /* Release */ = {
			isa = XCBuildConfiguration;
			buildSettings = {
				ALWAYS_EMBED_SWIFT_STANDARD_LIBRARIES = YES;
				BUNDLE_LOADER = "$(TEST_HOST)";
				CODE_SIGN_STYLE = Automatic;
				LD_RUNPATH_SEARCH_PATHS = (
					"$(inherited)",
					"@executable_path/Frameworks",
					"@loader_path/Frameworks",
				);
				PRODUCT_BUNDLE_IDENTIFIER = co.pointfree.TodosTests;
				PRODUCT_NAME = "$(TARGET_NAME)";
				SWIFT_VERSION = 5.0;
				TARGETED_DEVICE_FAMILY = "1,2";
				TEST_HOST = "$(BUILT_PRODUCTS_DIR)/Todos.app/Todos";
			};
			name = Release;
		};
/* End XCBuildConfiguration section */

/* Begin XCConfigurationList section */
		DCBCB76B24290F6C00DE1F59 /* Build configuration list for PBXProject "Todos" */ = {
			isa = XCConfigurationList;
			buildConfigurations = (
				DCBCB78D24290F6D00DE1F59 /* Debug */,
				DCBCB78E24290F6D00DE1F59 /* Release */,
			);
			defaultConfigurationIsVisible = 0;
			defaultConfigurationName = Release;
		};
		DCBCB78F24290F6D00DE1F59 /* Build configuration list for PBXNativeTarget "Todos" */ = {
			isa = XCConfigurationList;
			buildConfigurations = (
				DCBCB79024290F6D00DE1F59 /* Debug */,
				DCBCB79124290F6D00DE1F59 /* Release */,
			);
			defaultConfigurationIsVisible = 0;
			defaultConfigurationName = Release;
		};
		DCBCB79224290F6D00DE1F59 /* Build configuration list for PBXNativeTarget "TodosTests" */ = {
			isa = XCConfigurationList;
			buildConfigurations = (
				DCBCB79324290F6D00DE1F59 /* Debug */,
				DCBCB79424290F6D00DE1F59 /* Release */,
			);
			defaultConfigurationIsVisible = 0;
			defaultConfigurationName = Release;
		};
/* End XCConfigurationList section */

/* Begin XCSwiftPackageProductDependency section */
		DC1394312469E57000EE1157 /* ComposableArchitecture */ = {
			isa = XCSwiftPackageProductDependency;
			productName = ComposableArchitecture;
		};
<<<<<<< HEAD
		DC85B444242D029B009784B0 /* ComposableArchitecture */ = {
			isa = XCSwiftPackageProductDependency;
			productName = ComposableArchitecture;
		};
		DC85B449242D02A6009784B0 /* ComposableArchitectureTestSupport */ = {
			isa = XCSwiftPackageProductDependency;
			productName = ComposableArchitectureTestSupport;
		};
=======
>>>>>>> a429d9d3
/* End XCSwiftPackageProductDependency section */
	};
	rootObject = DCBCB76824290F6C00DE1F59 /* Project object */;
}<|MERGE_RESOLUTION|>--- conflicted
+++ resolved
@@ -247,13 +247,6 @@
 /* End PBXSourcesBuildPhase section */
 
 /* Begin PBXTargetDependency section */
-<<<<<<< HEAD
-		DC85B443242D0299009784B0 /* PBXTargetDependency */ = {
-			isa = PBXTargetDependency;
-			productRef = DC85B442242D0299009784B0 /* ComposableArchitecture */;
-		};
-=======
->>>>>>> a429d9d3
 		DCBCB78824290F6D00DE1F59 /* PBXTargetDependency */ = {
 			isa = PBXTargetDependency;
 			target = DCBCB76F24290F6C00DE1F59 /* Todos */;
@@ -485,17 +478,6 @@
 			isa = XCSwiftPackageProductDependency;
 			productName = ComposableArchitecture;
 		};
-<<<<<<< HEAD
-		DC85B444242D029B009784B0 /* ComposableArchitecture */ = {
-			isa = XCSwiftPackageProductDependency;
-			productName = ComposableArchitecture;
-		};
-		DC85B449242D02A6009784B0 /* ComposableArchitectureTestSupport */ = {
-			isa = XCSwiftPackageProductDependency;
-			productName = ComposableArchitectureTestSupport;
-		};
-=======
->>>>>>> a429d9d3
 /* End XCSwiftPackageProductDependency section */
 	};
 	rootObject = DCBCB76824290F6C00DE1F59 /* Project object */;

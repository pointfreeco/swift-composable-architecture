import OrderedCollections
import SwiftUI

/// A navigation stack that is driven by a store.
///
/// This view can be used to drive stack-based navigation in the Composable Architecture when passed
/// a store that is focused on ``StackState`` and ``StackAction``.
///
/// See the dedicated article on <doc:Navigation> for more information on the library's navigation
/// tools, and in particular see <doc:StackBasedNavigation> for information on using this view.
@available(
  iOS, deprecated: 9999,
  message:
    "Use 'NavigationStack.init(path:)' with a store scoped from observable state, instead. For more information, see the following article:\n\nhttps://pointfreeco.github.io/swift-composable-architecture/main/documentation/composablearchitecture/migratingto1.6#Replacing-NavigationStackStore-with-NavigationStack]"
)
@available(
  macOS, deprecated: 9999,
  message:
    "Use 'NavigationStack.init(path:)' with a store scoped from observable state, instead. For more information, see the following article:\n\nhttps://pointfreeco.github.io/swift-composable-architecture/main/documentation/composablearchitecture/migratingto1.6#Replacing-NavigationStackStore-with-NavigationStack]"
)
@available(
  tvOS, deprecated: 9999,
  message:
    "Use 'NavigationStack.init(path:)' with a store scoped from observable state, instead. For more information, see the following article:\n\nhttps://pointfreeco.github.io/swift-composable-architecture/main/documentation/composablearchitecture/migratingto1.6#Replacing-NavigationStackStore-with-NavigationStack]"
)
@available(
  watchOS, deprecated: 9999,
  message:
    "Use 'NavigationStack.init(path:)' with a store scoped from observable state, instead. For more information, see the following article:\n\nhttps://pointfreeco.github.io/swift-composable-architecture/main/documentation/composablearchitecture/migratingto1.6#Replacing-NavigationStackStore-with-NavigationStack]"
)
@available(iOS 16, macOS 13, tvOS 16, watchOS 9, *)
public struct NavigationStackStore<State, Action, Root: View, Destination: View>: View {
  private let root: Root
  private let destination: (StackState<State>.Component) -> Destination
  @ObservedObject private var viewStore: ViewStore<StackState<State>, StackAction<State, Action>>

  /// Creates a navigation stack with a store of stack state and actions.
  ///
  /// - Parameters:
  ///   - path: A store of stack state and actions to power this stack.
  ///   - root: The view to display when the stack is empty.
  ///   - destination: A view builder that defines a view to display when an element is appended to
  ///     the stack's state. The closure takes one argument, which is a store of the value to
  ///     present.
  public init(
    _ store: Store<StackState<State>, StackAction<State, Action>>,
    @ViewBuilder root: () -> Root,
    @ViewBuilder destination: @escaping (_ store: Store<State, Action>) -> Destination
  ) {
    self.root = root()
    self.destination = { component in
      destination(
        store
          .scope(
<<<<<<< HEAD
            state: {
              state = $0[id: component.id] ?? state
              return state
            },
            id: ScopeID(
              state: \StackState<State>.[id: component.id],
              action: \StackAction<State, Action>.Cases.[id: component.id]
            ),
=======
            state: { $0[id: component.id]! },
            id: store.id(state: \.[id: component.id]!, action: \.[id: component.id]),
>>>>>>> c2a27dca
            action: { .element(id: component.id, action: $0) },
            isInvalid: { !$0.ids.contains(component.id) },
            removeDuplicates: nil
          )
      )
    }
    self._viewStore = ObservedObject(
      wrappedValue: ViewStore(
        store,
        observe: { $0 },
        removeDuplicates: { areOrderedSetsDuplicates($0.ids, $1.ids) }
      )
    )
  }

  /// Creates a navigation stack with a store of stack state and actions.
  ///
  /// - Parameters:
  ///   - path: A store of stack state and actions to power this stack.
  ///   - root: The view to display when the stack is empty.
  ///   - destination: A view builder that defines a view to display when an element is appended to
  ///     the stack's state. The closure takes one argument, which is the initial enum state to
  ///     present. You can switch over this value and use ``CaseLet`` views to handle each case.
  @_disfavoredOverload
  public init<D: View>(
    _ store: Store<StackState<State>, StackAction<State, Action>>,
    @ViewBuilder root: () -> Root,
    @ViewBuilder destination: @escaping (_ initialState: State) -> D
  ) where Destination == SwitchStore<State, Action, D> {
    self.root = root()
    self.destination = { component in
      SwitchStore(
        store
          .scope(
<<<<<<< HEAD
            state: {
              state = $0[id: component.id] ?? state
              return state
            },
            id: ScopeID(
              state: \StackState<State>.[id: component.id],
              action: \StackAction<State, Action>.Cases.[id: component.id]
            ),
=======
            state: { $0[id: component.id]! },
            id: store.id(state: \.[id: component.id]!, action: \.[id: component.id]),
>>>>>>> c2a27dca
            action: { .element(id: component.id, action: $0) },
            isInvalid: { !$0.ids.contains(component.id) },
            removeDuplicates: nil
          )
      ) { _ in
        destination(component.element)
      }
    }
    self._viewStore = ObservedObject(
      wrappedValue: ViewStore(
        store,
        observe: { $0 },
        removeDuplicates: { areOrderedSetsDuplicates($0.ids, $1.ids) }
      )
    )
  }

  public var body: some View {
    NavigationStack(
      path: self.viewStore.binding(
        get: { $0.path },
        compactSend: { newPath in
          if newPath.count > self.viewStore.path.count, let component = newPath.last {
            return .push(id: component.id, state: component.element)
          } else if newPath.count < self.viewStore.path.count {
            return .popFrom(id: self.viewStore.path[newPath.count].id)
          } else {
            return nil
          }
        }
      )
    ) {
      self.root
        .environment(\.navigationDestinationType, State.self)
        .navigationDestination(for: StackState<State>.Component.self) { component in
          NavigationDestinationView(component: component, destination: self.destination)
        }
    }
  }
}

public struct _NavigationLinkStoreContent<State, Label: View>: View {
  let state: State?
  @ViewBuilder let label: Label
  let fileID: StaticString
  let line: UInt
  @Environment(\.navigationDestinationType) var navigationDestinationType

  public var body: some View {
    #if DEBUG
      self.label.onAppear {
        if self.navigationDestinationType != State.self {
          runtimeWarn(
            """
            A navigation link at "\(self.fileID):\(self.line)" is unpresentable. …

              NavigationStackStore element type:
                \(self.navigationDestinationType.map(typeName) ?? "(None found in view hierarchy)")
              NavigationLink state type:
                \(typeName(State.self))
              NavigationLink state value:
              \(String(customDumping: self.state).indent(by: 2))
            """
          )
        }
      }
    #else
      self.label
    #endif
  }
}

@available(iOS 16, macOS 13, tvOS 16, watchOS 9, *)
extension NavigationLink where Destination == Never {
  /// Creates a navigation link that presents the view corresponding to an element of
  /// ``StackState``.
  ///
  /// When someone activates the navigation link that this initializer creates, SwiftUI looks for a
  /// parent ``NavigationStackStore`` view with a store of ``StackState`` containing elements that
  /// matches the type of this initializer's `state` input.
  ///
  /// See SwiftUI's documentation for `NavigationLink.init(value:label:)` for more.
  ///
  /// - Parameters:
  ///   - state: An optional value to present. When the user selects the link, SwiftUI stores a copy
  ///     of the value. Pass a `nil` value to disable the link.
  ///   - label: A label that describes the view that this link presents.
  public init<P, L: View>(
    state: P?,
    @ViewBuilder label: () -> L,
    fileID: StaticString = #fileID,
    line: UInt = #line
  )
  where Label == _NavigationLinkStoreContent<P, L> {
    @Dependency(\.stackElementID) var stackElementID
    self.init(value: state.map { StackState.Component(id: stackElementID(), element: $0) }) {
      _NavigationLinkStoreContent<P, L>(
        state: state, label: { label() }, fileID: fileID, line: line
      )
    }
  }

  /// Creates a navigation link that presents the view corresponding to an element of
  /// ``StackState``, with a text label that the link generates from a localized string key.
  ///
  /// When someone activates the navigation link that this initializer creates, SwiftUI looks for a
  /// parent ``NavigationStackStore`` view with a store of ``StackState`` containing elements that
  /// matches the type of this initializer's `state` input.
  ///
  /// See SwiftUI's documentation for `NavigationLink.init(_:value:)` for more.
  ///
  /// - Parameters:
  ///   - titleKey: A localized string that describes the view that this link
  ///     presents.
  ///   - state: An optional value to present. When the user selects the link, SwiftUI stores a copy
  ///     of the value. Pass a `nil` value to disable the link.
  public init<P>(
    _ titleKey: LocalizedStringKey, state: P?, fileID: StaticString = #fileID, line: UInt = #line
  )
  where Label == _NavigationLinkStoreContent<P, Text> {
    self.init(state: state, label: { Text(titleKey) }, fileID: fileID, line: line)
  }

  /// Creates a navigation link that presents the view corresponding to an element of
  /// ``StackState``, with a text label that the link generates from a title string.
  ///
  /// When someone activates the navigation link that this initializer creates, SwiftUI looks for a
  /// parent ``NavigationStackStore`` view with a store of ``StackState`` containing elements that
  /// matches the type of this initializer's `state` input.
  ///
  /// See SwiftUI's documentation for `NavigationLink.init(_:value:)` for more.
  ///
  /// - Parameters:
  ///   - title: A string that describes the view that this link presents.
  ///   - state: An optional value to present. When the user selects the link, SwiftUI stores a copy
  ///     of the value. Pass a `nil` value to disable the link.
  @_disfavoredOverload
  public init<S: StringProtocol, P>(
    _ title: S, state: P?, fileID: StaticString = #fileID, line: UInt = #line
  )
  where Label == _NavigationLinkStoreContent<P, Text> {
    self.init(state: state, label: { Text(title) }, fileID: fileID, line: line)
  }
}

private struct NavigationDestinationView<State, Destination: View>: View {
  let component: StackState<State>.Component
  let destination: (StackState<State>.Component) -> Destination
  var body: some View {
    self.destination(self.component)
      .environment(\.navigationDestinationType, State.self)
      .id(self.component.id)
  }
}

extension StackState {
  var path: PathView {
    _read { yield PathView(base: self) }
    _modify {
      var path = PathView(base: self)
      yield &path
      self = path.base
    }
    set { self = newValue.base }
  }

  public struct Component: Hashable {
    let id: StackElementID
    var element: Element

    public static func == (lhs: Self, rhs: Self) -> Bool {
      lhs.id == rhs.id
    }

    public func hash(into hasher: inout Hasher) {
      hasher.combine(self.id)
    }
  }

  public struct PathView: MutableCollection, RandomAccessCollection,
    RangeReplaceableCollection
  {
    var base: StackState

    public var startIndex: Int { self.base.startIndex }
    public var endIndex: Int { self.base.endIndex }
    public func index(after i: Int) -> Int { self.base.index(after: i) }
    public func index(before i: Int) -> Int { self.base.index(before: i) }

    public subscript(position: Int) -> Component {
      _read {
        yield Component(id: self.base.ids[position], element: self.base[position])
      }
      _modify {
        let id = self.base.ids[position]
        var component = Component(id: id, element: self.base[position])
        yield &component
        self.base[id: id] = component.element
      }
      set {
        self.base[id: newValue.id] = newValue.element
      }
    }

    init(base: StackState) {
      self.base = base
    }

    public init() {
      self.init(base: StackState())
    }

    public mutating func replaceSubrange<C: Collection>(
      _ subrange: Range<Int>, with newElements: C
    ) where C.Element == Component {
      for id in self.base.ids[subrange] {
        self.base[id: id] = nil
      }
      for component in newElements.reversed() {
        self.base._dictionary
          .updateValue(component.element, forKey: component.id, insertingAt: subrange.lowerBound)
      }
    }
  }
}

private struct NavigationDestinationTypeKey: EnvironmentKey {
  static var defaultValue: Any.Type? { nil }
}

extension EnvironmentValues {
  var navigationDestinationType: Any.Type? {
    get { self[NavigationDestinationTypeKey.self] }
    set { self[NavigationDestinationTypeKey.self] = newValue }
  }
}<|MERGE_RESOLUTION|>--- conflicted
+++ resolved
@@ -52,19 +52,10 @@
       destination(
         store
           .scope(
-<<<<<<< HEAD
-            state: {
-              state = $0[id: component.id] ?? state
-              return state
-            },
-            id: ScopeID(
-              state: \StackState<State>.[id: component.id],
+            state: { $0[id: component.id]! },
+            id: store.id(state: \.[id: component.id]!, action: \.[id: component.id]),
               action: \StackAction<State, Action>.Cases.[id: component.id]
             ),
-=======
-            state: { $0[id: component.id]! },
-            id: store.id(state: \.[id: component.id]!, action: \.[id: component.id]),
->>>>>>> c2a27dca
             action: { .element(id: component.id, action: $0) },
             isInvalid: { !$0.ids.contains(component.id) },
             removeDuplicates: nil
@@ -99,19 +90,10 @@
       SwitchStore(
         store
           .scope(
-<<<<<<< HEAD
-            state: {
-              state = $0[id: component.id] ?? state
-              return state
-            },
-            id: ScopeID(
-              state: \StackState<State>.[id: component.id],
+            state: { $0[id: component.id]! },
+            id: store.id(state: \.[id: component.id]!, action: \.[id: component.id]),
               action: \StackAction<State, Action>.Cases.[id: component.id]
             ),
-=======
-            state: { $0[id: component.id]! },
-            id: store.id(state: \.[id: component.id]!, action: \.[id: component.id]),
->>>>>>> c2a27dca
             action: { .element(id: component.id, action: $0) },
             isInvalid: { !$0.ids.contains(component.id) },
             removeDuplicates: nil

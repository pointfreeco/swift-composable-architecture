import ComposableArchitecture
import SwiftUI

struct RootState {
  var focus = FocusState()
}

enum RootAction {
  case focus(FocusAction)
}

struct RootReducer: ReducerProtocol {
  var body: some ReducerProtocol<RootState, RootAction> {
    Scope(state: \.focus, action: /RootAction.focus) {
      FocusReducer()
    }
  }
}

struct RootView: View {
  let store: Store<RootState, RootAction>

  var body: some View {
    NavigationView {
      Form {
        Section {
          self.focusView
        }
      }
    }
  }

  var focusView: AnyView? {
    if #available(tvOS 14.0, *) {
      #if swift(>=5.3)
        return AnyView(
          NavigationLink(
            "Focus",
            destination: FocusView(
              store: self.store.scope(state: \.focus, action: RootAction.focus)
            )
          )
        )
      #else
        return nil
      #endif
    } else {
      return nil
    }
  }
}

struct ContentView_Previews: PreviewProvider {
  static var previews: some View {
    NavigationView {
      RootView(
        store: Store(
<<<<<<< HEAD
          initialState: .init(),
          reducer: RootReducer()
=======
          initialState: RootState(),
          reducer: rootReducer,
          environment: RootEnvironment()
>>>>>>> 9f2f781c
        )
      )
    }
  }
}<|MERGE_RESOLUTION|>--- conflicted
+++ resolved
@@ -55,14 +55,8 @@
     NavigationView {
       RootView(
         store: Store(
-<<<<<<< HEAD
-          initialState: .init(),
+          initialState: RootReducer.State(),
           reducer: RootReducer()
-=======
-          initialState: RootState(),
-          reducer: rootReducer,
-          environment: RootEnvironment()
->>>>>>> 9f2f781c
         )
       )
     }

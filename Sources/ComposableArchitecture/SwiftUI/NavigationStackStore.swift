import OrderedCollections
import SwiftUI

/// A navigation stack that is driven by a store.
///
/// This view can be used to drive stack-based navigation in the Composable Architecture when passed
/// a store that is focused on ``StackState`` and ``StackAction``.
///
/// See the dedicated article on <doc:Navigation> for more information on the library's navigation
/// tools, and in particular see <doc:StackBasedNavigation> for information on using this view.
@available(
  iOS, deprecated: 9999,
  message:
    "Use 'NavigationStack.init(path:)' with a store scoped from observable state, instead. For more information, see the following article:\n\nhttps://pointfreeco.github.io/swift-composable-architecture/main/documentation/composablearchitecture/migratingto1.6#Replacing-NavigationStackStore-with-NavigationStack]"
)
@available(
  macOS, deprecated: 9999,
  message:
    "Use 'NavigationStack.init(path:)' with a store scoped from observable state, instead. For more information, see the following article:\n\nhttps://pointfreeco.github.io/swift-composable-architecture/main/documentation/composablearchitecture/migratingto1.6#Replacing-NavigationStackStore-with-NavigationStack]"
)
@available(
  tvOS, deprecated: 9999,
  message:
    "Use 'NavigationStack.init(path:)' with a store scoped from observable state, instead. For more information, see the following article:\n\nhttps://pointfreeco.github.io/swift-composable-architecture/main/documentation/composablearchitecture/migratingto1.6#Replacing-NavigationStackStore-with-NavigationStack]"
)
@available(
  watchOS, deprecated: 9999,
  message:
    "Use 'NavigationStack.init(path:)' with a store scoped from observable state, instead. For more information, see the following article:\n\nhttps://pointfreeco.github.io/swift-composable-architecture/main/documentation/composablearchitecture/migratingto1.6#Replacing-NavigationStackStore-with-NavigationStack]"
)
@available(iOS 16, macOS 13, tvOS 16, watchOS 9, *)
public struct NavigationStackStore<State, Action, Root: View, Destination: View>: View {
  private let root: Root
  private let destination: (StackState<State>.Component) -> Destination
  @ObservedObject private var viewStore: ViewStore<StackState<State>, StackAction<State, Action>>

  /// Creates a navigation stack with a store of stack state and actions.
  ///
  /// - Parameters:
  ///   - path: A store of stack state and actions to power this stack.
  ///   - root: The view to display when the stack is empty.
  ///   - destination: A view builder that defines a view to display when an element is appended to
  ///     the stack's state. The closure takes one argument, which is a store of the value to
  ///     present.
  public init(
    _ store: Store<StackState<State>, StackAction<State, Action>>,
    @ViewBuilder root: () -> Root,
    @ViewBuilder destination: @escaping (_ store: Store<State, Action>) -> Destination
  ) {
    self.root = root()
    self.destination = { component in
      destination(
        store
          .scope(
            state: { $0[id: component.id]! },
<<<<<<< HEAD
            id: store.id(state: \.[id: component.id]!, action: \.[id: component.id]),
              action: \StackAction<State, Action>.Cases.[id: component.id]
            ),
=======
            id: store.id(state: \.[id:component.id]!, action: \.[id:component.id]),
>>>>>>> c6902ac4
            action: { .element(id: component.id, action: $0) },
            isInvalid: { !$0.ids.contains(component.id) },
            removeDuplicates: nil
          )
      )
    }
    self._viewStore = ObservedObject(
      wrappedValue: ViewStore(
        store,
        observe: { $0 },
        removeDuplicates: { areOrderedSetsDuplicates($0.ids, $1.ids) }
      )
    )
  }

  /// Creates a navigation stack with a store of stack state and actions.
  ///
  /// - Parameters:
  ///   - path: A store of stack state and actions to power this stack.
  ///   - root: The view to display when the stack is empty.
  ///   - destination: A view builder that defines a view to display when an element is appended to
  ///     the stack's state. The closure takes one argument, which is the initial enum state to
  ///     present. You can switch over this value and use ``CaseLet`` views to handle each case.
  @_disfavoredOverload
  public init<D: View>(
    _ store: Store<StackState<State>, StackAction<State, Action>>,
    @ViewBuilder root: () -> Root,
    @ViewBuilder destination: @escaping (_ initialState: State) -> D
  ) where Destination == SwitchStore<State, Action, D> {
    self.root = root()
    self.destination = { component in
      SwitchStore(
        store
          .scope(
            state: { $0[id: component.id]! },
<<<<<<< HEAD
            id: store.id(state: \.[id: component.id]!, action: \.[id: component.id]),
              action: \StackAction<State, Action>.Cases.[id: component.id]
            ),
=======
            id: store.id(state: \.[id:component.id]!, action: \.[id:component.id]),
>>>>>>> c6902ac4
            action: { .element(id: component.id, action: $0) },
            isInvalid: { !$0.ids.contains(component.id) },
            removeDuplicates: nil
          )
      ) { _ in
        destination(component.element)
      }
    }
    self._viewStore = ObservedObject(
      wrappedValue: ViewStore(
        store,
        observe: { $0 },
        removeDuplicates: { areOrderedSetsDuplicates($0.ids, $1.ids) }
      )
    )
  }

  public var body: some View {
    NavigationStack(
      path: self.viewStore.binding(
        get: { $0.path },
        compactSend: { newPath in
          if newPath.count > self.viewStore.path.count, let component = newPath.last {
            return .push(id: component.id, state: component.element)
          } else if newPath.count < self.viewStore.path.count {
            return .popFrom(id: self.viewStore.path[newPath.count].id)
          } else {
            return nil
          }
        }
      )
    ) {
      self.root
        .environment(\.navigationDestinationType, State.self)
        .navigationDestination(for: StackState<State>.Component.self) { component in
          NavigationDestinationView(component: component, destination: self.destination)
        }
    }
  }
}

public struct _NavigationLinkStoreContent<State, Label: View>: View {
  let state: State?
  @ViewBuilder let label: Label
  let fileID: StaticString
  let line: UInt
  @Environment(\.navigationDestinationType) var navigationDestinationType

  public var body: some View {
    #if DEBUG
      self.label.onAppear {
        if self.navigationDestinationType != State.self {
          runtimeWarn(
            """
            A navigation link at "\(self.fileID):\(self.line)" is unpresentable. …

              NavigationStackStore element type:
                \(self.navigationDestinationType.map(typeName) ?? "(None found in view hierarchy)")
              NavigationLink state type:
                \(typeName(State.self))
              NavigationLink state value:
              \(String(customDumping: self.state).indent(by: 2))
            """
          )
        }
      }
    #else
      self.label
    #endif
  }
}

@available(iOS 16, macOS 13, tvOS 16, watchOS 9, *)
extension NavigationLink where Destination == Never {
  /// Creates a navigation link that presents the view corresponding to an element of
  /// ``StackState``.
  ///
  /// When someone activates the navigation link that this initializer creates, SwiftUI looks for a
  /// parent ``NavigationStackStore`` view with a store of ``StackState`` containing elements that
  /// matches the type of this initializer's `state` input.
  ///
  /// See SwiftUI's documentation for `NavigationLink.init(value:label:)` for more.
  ///
  /// - Parameters:
  ///   - state: An optional value to present. When the user selects the link, SwiftUI stores a copy
  ///     of the value. Pass a `nil` value to disable the link.
  ///   - label: A label that describes the view that this link presents.
  public init<P, L: View>(
    state: P?,
    @ViewBuilder label: () -> L,
    fileID: StaticString = #fileID,
    line: UInt = #line
  )
  where Label == _NavigationLinkStoreContent<P, L> {
    @Dependency(\.stackElementID) var stackElementID
    self.init(value: state.map { StackState.Component(id: stackElementID(), element: $0) }) {
      _NavigationLinkStoreContent<P, L>(
        state: state, label: { label() }, fileID: fileID, line: line
      )
    }
  }

  /// Creates a navigation link that presents the view corresponding to an element of
  /// ``StackState``, with a text label that the link generates from a localized string key.
  ///
  /// When someone activates the navigation link that this initializer creates, SwiftUI looks for a
  /// parent ``NavigationStackStore`` view with a store of ``StackState`` containing elements that
  /// matches the type of this initializer's `state` input.
  ///
  /// See SwiftUI's documentation for `NavigationLink.init(_:value:)` for more.
  ///
  /// - Parameters:
  ///   - titleKey: A localized string that describes the view that this link
  ///     presents.
  ///   - state: An optional value to present. When the user selects the link, SwiftUI stores a copy
  ///     of the value. Pass a `nil` value to disable the link.
  public init<P>(
    _ titleKey: LocalizedStringKey, state: P?, fileID: StaticString = #fileID, line: UInt = #line
  )
  where Label == _NavigationLinkStoreContent<P, Text> {
    self.init(state: state, label: { Text(titleKey) }, fileID: fileID, line: line)
  }

  /// Creates a navigation link that presents the view corresponding to an element of
  /// ``StackState``, with a text label that the link generates from a title string.
  ///
  /// When someone activates the navigation link that this initializer creates, SwiftUI looks for a
  /// parent ``NavigationStackStore`` view with a store of ``StackState`` containing elements that
  /// matches the type of this initializer's `state` input.
  ///
  /// See SwiftUI's documentation for `NavigationLink.init(_:value:)` for more.
  ///
  /// - Parameters:
  ///   - title: A string that describes the view that this link presents.
  ///   - state: An optional value to present. When the user selects the link, SwiftUI stores a copy
  ///     of the value. Pass a `nil` value to disable the link.
  @_disfavoredOverload
  public init<S: StringProtocol, P>(
    _ title: S, state: P?, fileID: StaticString = #fileID, line: UInt = #line
  )
  where Label == _NavigationLinkStoreContent<P, Text> {
    self.init(state: state, label: { Text(title) }, fileID: fileID, line: line)
  }
}

private struct NavigationDestinationView<State, Destination: View>: View {
  let component: StackState<State>.Component
  let destination: (StackState<State>.Component) -> Destination
  var body: some View {
    self.destination(self.component)
      .environment(\.navigationDestinationType, State.self)
      .id(self.component.id)
  }
}

extension StackState {
  var path: PathView {
    _read { yield PathView(base: self) }
    _modify {
      var path = PathView(base: self)
      yield &path
      self = path.base
    }
    set { self = newValue.base }
  }

  public struct Component: Hashable {
    let id: StackElementID
    var element: Element

    public static func == (lhs: Self, rhs: Self) -> Bool {
      lhs.id == rhs.id
    }

    public func hash(into hasher: inout Hasher) {
      hasher.combine(self.id)
    }
  }

  public struct PathView: MutableCollection, RandomAccessCollection,
    RangeReplaceableCollection
  {
    var base: StackState

    public var startIndex: Int { self.base.startIndex }
    public var endIndex: Int { self.base.endIndex }
    public func index(after i: Int) -> Int { self.base.index(after: i) }
    public func index(before i: Int) -> Int { self.base.index(before: i) }

    public subscript(position: Int) -> Component {
      _read {
        yield Component(id: self.base.ids[position], element: self.base[position])
      }
      _modify {
        let id = self.base.ids[position]
        var component = Component(id: id, element: self.base[position])
        yield &component
        self.base[id: id] = component.element
      }
      set {
        self.base[id: newValue.id] = newValue.element
      }
    }

    init(base: StackState) {
      self.base = base
    }

    public init() {
      self.init(base: StackState())
    }

    public mutating func replaceSubrange<C: Collection>(
      _ subrange: Range<Int>, with newElements: C
    ) where C.Element == Component {
      for id in self.base.ids[subrange] {
        self.base[id: id] = nil
      }
      for component in newElements.reversed() {
        self.base._dictionary
          .updateValue(component.element, forKey: component.id, insertingAt: subrange.lowerBound)
      }
    }
  }
}

private struct NavigationDestinationTypeKey: EnvironmentKey {
  static var defaultValue: Any.Type? { nil }
}

extension EnvironmentValues {
  var navigationDestinationType: Any.Type? {
    get { self[NavigationDestinationTypeKey.self] }
    set { self[NavigationDestinationTypeKey.self] = newValue }
  }
}<|MERGE_RESOLUTION|>--- conflicted
+++ resolved
@@ -53,13 +53,7 @@
         store
           .scope(
             state: { $0[id: component.id]! },
-<<<<<<< HEAD
-            id: store.id(state: \.[id: component.id]!, action: \.[id: component.id]),
-              action: \StackAction<State, Action>.Cases.[id: component.id]
-            ),
-=======
             id: store.id(state: \.[id:component.id]!, action: \.[id:component.id]),
->>>>>>> c6902ac4
             action: { .element(id: component.id, action: $0) },
             isInvalid: { !$0.ids.contains(component.id) },
             removeDuplicates: nil
@@ -95,13 +89,7 @@
         store
           .scope(
             state: { $0[id: component.id]! },
-<<<<<<< HEAD
-            id: store.id(state: \.[id: component.id]!, action: \.[id: component.id]),
-              action: \StackAction<State, Action>.Cases.[id: component.id]
-            ),
-=======
             id: store.id(state: \.[id:component.id]!, action: \.[id:component.id]),
->>>>>>> c6902ac4
             action: { .element(id: component.id, action: $0) },
             isInvalid: { !$0.ids.contains(component.id) },
             removeDuplicates: nil

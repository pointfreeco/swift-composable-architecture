import Combine
import ComposableArchitecture
import XCTest

@testable import SwiftUICaseStudies

@MainActor
class ReusableComponentsDownloadComponentTests: XCTestCase {
  let downloadSubject = PassthroughSubject<DownloadClient.Action, DownloadClient.Error>()
  let reducer = Reducer<
    DownloadComponentState<Int>, DownloadComponentAction, DownloadComponentEnvironment
  >
  .empty
  .downloadable(
    state: \.self,
    action: .self,
    environment: { $0 }
  )
  let mainQueue = DispatchQueue.test

  func testDownloadFlow() async {
    var downloadClient = DownloadClient.unimplemented
    downloadClient.download = { _ in self.downloadSubject.eraseToEffect() }

    let store = TestStore(
      initialState: DownloadComponentState(
        id: 1,
        mode: .notDownloaded,
        url: URL(string: "https://www.pointfree.co")!
      ),
      reducer: reducer,
      environment: DownloadComponentEnvironment(
        downloadClient: downloadClient,
        mainQueue: self.mainQueue.eraseToAnyScheduler()
      )
    )

    store.send(.buttonTapped) {
      $0.mode = .startingToDownload
    }

    self.downloadSubject.send(.updateProgress(0.2))
<<<<<<< HEAD
    await self.scheduler.advance()
    await store.receive(.downloadClient(.success(.updateProgress(0.2)))) {
=======
    self.mainQueue.advance()
    store.receive(.downloadClient(.success(.updateProgress(0.2)))) {
>>>>>>> a35359c4
      $0.mode = .downloading(progress: 0.2)
    }

    self.downloadSubject.send(.response(Data()))
    self.downloadSubject.send(completion: .finished)
<<<<<<< HEAD
    await self.scheduler.advance(by: 1)
    await store.receive(.downloadClient(.success(.response(Data())))) {
=======
    self.mainQueue.advance(by: 1)
    store.receive(.downloadClient(.success(.response(Data())))) {
>>>>>>> a35359c4
      $0.mode = .downloaded
    }
  }

  func testDownloadThrottling() async {
    var downloadClient = DownloadClient.unimplemented
    downloadClient.download = { _ in self.downloadSubject.eraseToEffect() }

    let store = TestStore(
      initialState: DownloadComponentState(
        id: 1,
        mode: .notDownloaded,
        url: URL(string: "https://www.pointfree.co")!
      ),
      reducer: reducer,
      environment: DownloadComponentEnvironment(
        downloadClient: downloadClient,
        mainQueue: self.mainQueue.eraseToAnyScheduler()
      )
    )

    store.send(.buttonTapped) {
      $0.mode = .startingToDownload
    }

    self.downloadSubject.send(.updateProgress(0.5))
<<<<<<< HEAD
    await self.scheduler.advance()
    await store.receive(.downloadClient(.success(.updateProgress(0.5)))) {
=======
    self.mainQueue.advance()
    store.receive(.downloadClient(.success(.updateProgress(0.5)))) {
>>>>>>> a35359c4
      $0.mode = .downloading(progress: 0.5)
    }

    self.downloadSubject.send(.updateProgress(0.6))
<<<<<<< HEAD
    await self.scheduler.advance(by: 0.5)

    self.downloadSubject.send(.updateProgress(0.7))
    await self.scheduler.advance(by: 0.5)
    await store.receive(.downloadClient(.success(.updateProgress(0.7)))) {
=======
    self.mainQueue.advance(by: 0.5)

    self.downloadSubject.send(.updateProgress(0.7))
    self.mainQueue.advance(by: 0.5)
    store.receive(.downloadClient(.success(.updateProgress(0.7)))) {
>>>>>>> a35359c4
      $0.mode = .downloading(progress: 0.7)
    }

    self.downloadSubject.send(completion: .finished)
<<<<<<< HEAD
    await self.scheduler.run()
=======
    self.mainQueue.run()
>>>>>>> a35359c4
  }

  func testCancelDownloadFlow() async {
    var downloadClient = DownloadClient.unimplemented
    downloadClient.download = { _ in self.downloadSubject.eraseToEffect() }

    let store = TestStore(
      initialState: DownloadComponentState(
        id: 1,
        mode: .notDownloaded,
        url: URL(string: "https://www.pointfree.co")!
      ),
      reducer: reducer,
      environment: DownloadComponentEnvironment(
        downloadClient: downloadClient,
        mainQueue: self.mainQueue.eraseToAnyScheduler()
      )
    )

    store.send(.buttonTapped) {
      $0.mode = .startingToDownload
    }

    store.send(.buttonTapped) {
      $0.alert = AlertState(
        title: TextState("Do you want to stop downloading this map?"),
        primaryButton: .destructive(TextState("Stop"), action: .send(.stopButtonTapped)),
        secondaryButton: .cancel(TextState("Nevermind"), action: .send(.nevermindButtonTapped))
      )
    }

    store.send(.alert(.stopButtonTapped)) {
      $0.alert = nil
      $0.mode = .notDownloaded
    }

<<<<<<< HEAD
    await self.scheduler.run()
=======
    self.mainQueue.run()
>>>>>>> a35359c4
  }

  func testDownloadFinishesWhileTryingToCancel() async {
    var downloadClient = DownloadClient.unimplemented
    downloadClient.download = { _ in self.downloadSubject.eraseToEffect() }

    let store = TestStore(
      initialState: DownloadComponentState(
        id: 1,
        mode: .notDownloaded,
        url: URL(string: "https://www.pointfree.co")!
      ),
      reducer: reducer,
      environment: DownloadComponentEnvironment(
        downloadClient: downloadClient,
        mainQueue: self.mainQueue.eraseToAnyScheduler()
      )
    )

    store.send(.buttonTapped) {
      $0.mode = .startingToDownload
    }

    store.send(.buttonTapped) {
      $0.alert = AlertState(
        title: TextState("Do you want to stop downloading this map?"),
        primaryButton: .destructive(TextState("Stop"), action: .send(.stopButtonTapped)),
        secondaryButton: .cancel(TextState("Nevermind"), action: .send(.nevermindButtonTapped))
      )
    }

    self.downloadSubject.send(.response(Data()))
    self.downloadSubject.send(completion: .finished)
<<<<<<< HEAD
    await self.scheduler.advance(by: 1)
    await store.receive(.downloadClient(.success(.response(Data())))) {
=======
    self.mainQueue.advance(by: 1)
    store.receive(.downloadClient(.success(.response(Data())))) {
>>>>>>> a35359c4
      $0.alert = nil
      $0.mode = .downloaded
    }
  }

  func testDeleteDownloadFlow() {
    var downloadClient = DownloadClient.unimplemented
    downloadClient.download = { _ in self.downloadSubject.eraseToEffect() }

    let store = TestStore(
      initialState: DownloadComponentState(
        id: 1,
        mode: .downloaded,
        url: URL(string: "https://www.pointfree.co")!
      ),
      reducer: reducer,
      environment: DownloadComponentEnvironment(
        downloadClient: downloadClient,
        mainQueue: self.mainQueue.eraseToAnyScheduler()
      )
    )

    store.send(.buttonTapped) {
      $0.alert = AlertState(
        title: TextState("Do you want to delete this map from your offline storage?"),
        primaryButton: .destructive(TextState("Delete"), action: .send(.deleteButtonTapped)),
        secondaryButton: .cancel(TextState("Nevermind"), action: .send(.nevermindButtonTapped))
      )
    }

    store.send(.alert(.deleteButtonTapped)) {
      $0.alert = nil
      $0.mode = .notDownloaded
    }
  }
}

extension DownloadClient {
  static let unimplemented = Self(
    download: { _ in .unimplemented("\(Self.self).download") }
  )
}<|MERGE_RESOLUTION|>--- conflicted
+++ resolved
@@ -40,25 +40,15 @@
     }
 
     self.downloadSubject.send(.updateProgress(0.2))
-<<<<<<< HEAD
-    await self.scheduler.advance()
+    await self.mainQueue.advance()
     await store.receive(.downloadClient(.success(.updateProgress(0.2)))) {
-=======
-    self.mainQueue.advance()
-    store.receive(.downloadClient(.success(.updateProgress(0.2)))) {
->>>>>>> a35359c4
       $0.mode = .downloading(progress: 0.2)
     }
 
     self.downloadSubject.send(.response(Data()))
     self.downloadSubject.send(completion: .finished)
-<<<<<<< HEAD
-    await self.scheduler.advance(by: 1)
+    await self.mainQueue.advance(by: 1)
     await store.receive(.downloadClient(.success(.response(Data())))) {
-=======
-    self.mainQueue.advance(by: 1)
-    store.receive(.downloadClient(.success(.response(Data())))) {
->>>>>>> a35359c4
       $0.mode = .downloaded
     }
   }
@@ -85,39 +75,22 @@
     }
 
     self.downloadSubject.send(.updateProgress(0.5))
-<<<<<<< HEAD
-    await self.scheduler.advance()
+    await self.mainQueue.advance()
     await store.receive(.downloadClient(.success(.updateProgress(0.5)))) {
-=======
-    self.mainQueue.advance()
-    store.receive(.downloadClient(.success(.updateProgress(0.5)))) {
->>>>>>> a35359c4
       $0.mode = .downloading(progress: 0.5)
     }
 
     self.downloadSubject.send(.updateProgress(0.6))
-<<<<<<< HEAD
-    await self.scheduler.advance(by: 0.5)
+    await self.mainQueue.advance(by: 0.5)
 
     self.downloadSubject.send(.updateProgress(0.7))
-    await self.scheduler.advance(by: 0.5)
+    await self.mainQueue.advance(by: 0.5)
     await store.receive(.downloadClient(.success(.updateProgress(0.7)))) {
-=======
-    self.mainQueue.advance(by: 0.5)
-
-    self.downloadSubject.send(.updateProgress(0.7))
-    self.mainQueue.advance(by: 0.5)
-    store.receive(.downloadClient(.success(.updateProgress(0.7)))) {
->>>>>>> a35359c4
       $0.mode = .downloading(progress: 0.7)
     }
 
     self.downloadSubject.send(completion: .finished)
-<<<<<<< HEAD
-    await self.scheduler.run()
-=======
-    self.mainQueue.run()
->>>>>>> a35359c4
+    await self.mainQueue.run()
   }
 
   func testCancelDownloadFlow() async {
@@ -154,11 +127,7 @@
       $0.mode = .notDownloaded
     }
 
-<<<<<<< HEAD
-    await self.scheduler.run()
-=======
-    self.mainQueue.run()
->>>>>>> a35359c4
+    await self.mainQueue.run()
   }
 
   func testDownloadFinishesWhileTryingToCancel() async {
@@ -192,13 +161,8 @@
 
     self.downloadSubject.send(.response(Data()))
     self.downloadSubject.send(completion: .finished)
-<<<<<<< HEAD
-    await self.scheduler.advance(by: 1)
+    await self.mainQueue.advance(by: 1)
     await store.receive(.downloadClient(.success(.response(Data())))) {
-=======
-    self.mainQueue.advance(by: 1)
-    store.receive(.downloadClient(.success(.response(Data())))) {
->>>>>>> a35359c4
       $0.alert = nil
       $0.mode = .downloaded
     }

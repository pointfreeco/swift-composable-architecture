--- conflicted
+++ resolved
@@ -124,15 +124,7 @@
       case response(Int)
     }
 
-<<<<<<< HEAD
-    struct Environment {
-      let fetch: (Int) async -> Int
-    }
-
-    let reducer = AnyReducer<Int, Action, Environment> { state, action, environment in
-=======
     let reducer = Reducer<Int, Action, Void> { state, action, _ in
->>>>>>> d4834b56
       enum CancelID {}
 
       switch action {

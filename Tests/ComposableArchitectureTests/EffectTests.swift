import Combine
import XCTest

@testable import ComposableArchitecture

final class EffectTests: XCTestCase {
  var cancellables: Set<AnyCancellable> = []
  let scheduler = DispatchQueue.test

  func testCatchToEffect() {
    struct Error: Swift.Error, Equatable {}

    Future<Int, Error> { $0(.success(42)) }
      .catchToEffect()
      .sink { XCTAssertNoDifference($0, .success(42)) }
      .store(in: &self.cancellables)

    Future<Int, Error> { $0(.failure(Error())) }
      .catchToEffect()
      .sink { XCTAssertNoDifference($0, .failure(Error())) }
      .store(in: &self.cancellables)

    Future<Int, Never> { $0(.success(42)) }
      .eraseToEffect()
      .sink { XCTAssertNoDifference($0, 42) }
      .store(in: &self.cancellables)

    Future<Int, Error> { $0(.success(42)) }
      .catchToEffect {
        switch $0 {
        case let .success(val):
          return val
        case .failure:
          return -1
        }
      }
      .sink { XCTAssertNoDifference($0, 42) }
      .store(in: &self.cancellables)

    Future<Int, Error> { $0(.failure(Error())) }
      .catchToEffect {
        switch $0 {
        case let .success(val):
          return val
        case .failure:
          return -1
        }
      }
      .sink { XCTAssertNoDifference($0, -1) }
      .store(in: &self.cancellables)
  }

  func testConcatenate() {
    var values: [Int] = []

    let effect = Effect<Int, Never>.concatenate(
      Effect(value: 1).delay(for: 1, scheduler: scheduler).eraseToEffect(),
      Effect(value: 2).delay(for: 2, scheduler: scheduler).eraseToEffect(),
      Effect(value: 3).delay(for: 3, scheduler: scheduler).eraseToEffect()
    )

    effect.sink(receiveValue: { values.append($0) }).store(in: &self.cancellables)

    XCTAssertNoDifference(values, [])

    self.scheduler.advance(by: 1)
    XCTAssertNoDifference(values, [1])

    self.scheduler.advance(by: 2)
    XCTAssertNoDifference(values, [1, 2])

    self.scheduler.advance(by: 3)
    XCTAssertNoDifference(values, [1, 2, 3])

    self.scheduler.run()
    XCTAssertNoDifference(values, [1, 2, 3])
  }

  func testConcatenateOneEffect() {
    var values: [Int] = []

    let effect = Effect<Int, Never>.concatenate(
      Effect(value: 1).delay(for: 1, scheduler: scheduler).eraseToEffect()
    )

    effect.sink(receiveValue: { values.append($0) }).store(in: &self.cancellables)

    XCTAssertNoDifference(values, [])

    self.scheduler.advance(by: 1)
    XCTAssertNoDifference(values, [1])

    self.scheduler.run()
    XCTAssertNoDifference(values, [1])
  }

  func testMerge() {
    let effect = Effect<Int, Never>.merge(
      Effect(value: 1).delay(for: 1, scheduler: scheduler).eraseToEffect(),
      Effect(value: 2).delay(for: 2, scheduler: scheduler).eraseToEffect(),
      Effect(value: 3).delay(for: 3, scheduler: scheduler).eraseToEffect()
    )

    var values: [Int] = []
    effect.sink(receiveValue: { values.append($0) }).store(in: &self.cancellables)

    XCTAssertNoDifference(values, [])

    self.scheduler.advance(by: 1)
    XCTAssertNoDifference(values, [1])

    self.scheduler.advance(by: 1)
    XCTAssertNoDifference(values, [1, 2])

    self.scheduler.advance(by: 1)
    XCTAssertNoDifference(values, [1, 2, 3])
  }

  func testEffectSubscriberInitializer() {
    let effect = Effect<Int, Never>.run { subscriber in
      subscriber.send(1)
      subscriber.send(2)
      self.scheduler.schedule(after: self.scheduler.now.advanced(by: .seconds(1))) {
        subscriber.send(3)
      }
      self.scheduler.schedule(after: self.scheduler.now.advanced(by: .seconds(2))) {
        subscriber.send(4)
        subscriber.send(completion: .finished)
      }

      return AnyCancellable {}
    }

    var values: [Int] = []
    var isComplete = false
    effect
      .sink(receiveCompletion: { _ in isComplete = true }, receiveValue: { values.append($0) })
      .store(in: &self.cancellables)

    XCTAssertNoDifference(values, [1, 2])
    XCTAssertNoDifference(isComplete, false)

    self.scheduler.advance(by: 1)

    XCTAssertNoDifference(values, [1, 2, 3])
    XCTAssertNoDifference(isComplete, false)

    self.scheduler.advance(by: 1)

    XCTAssertNoDifference(values, [1, 2, 3, 4])
    XCTAssertNoDifference(isComplete, true)
  }

  func testEffectSubscriberInitializer_WithCancellation() {
    struct CancelId: Hashable {}

    let effect = Effect<Int, Never>.run { subscriber in
      subscriber.send(1)
      self.scheduler.schedule(after: self.scheduler.now.advanced(by: .seconds(1))) {
        subscriber.send(2)
      }

      return AnyCancellable {}
    }
    .cancellable(id: CancelId())

    var values: [Int] = []
    var isComplete = false
    effect
      .sink(receiveCompletion: { _ in isComplete = true }, receiveValue: { values.append($0) })
      .store(in: &self.cancellables)

    XCTAssertNoDifference(values, [1])
    XCTAssertNoDifference(isComplete, false)

    Effect<Void, Never>.cancel(id: CancelId())
      .sink(receiveValue: { _ in })
      .store(in: &self.cancellables)

    self.scheduler.advance(by: 1)

    XCTAssertNoDifference(values, [1])
    XCTAssertNoDifference(isComplete, true)
  }

  func testEffectErrorCrash() {
    let expectation = self.expectation(description: "Complete")

    // This crashes on iOS 13 if Effect.init(error:) is implemented using the Fail publisher.
    Effect<Never, Error>(error: NSError(domain: "", code: 1))
      .retry(3)
      .catch { _ in Fail(error: NSError(domain: "", code: 1)) }
      .sink(
        receiveCompletion: { _ in expectation.fulfill() },
        receiveValue: { _ in }
      )
      .store(in: &self.cancellables)

    self.wait(for: [expectation], timeout: 0)
  }

  #if compiler(>=5.4)
    func testFailing() {
      let effect = Effect<Never, Never>.failing("failing")
      XCTExpectFailure {
        effect
          .sink(receiveValue: { _ in })
          .store(in: &self.cancellables)
      }
    }
  #endif

  #if compiler(>=5.5)
    func testTask() {
      guard #available(iOS 15, macOS 12, tvOS 15, watchOS 8, *) else { return }

      let expectation = self.expectation(description: "Complete")
      var result: Int?
      Effect<Int, Never>.task {
        expectation.fulfill()
        return 42
      }
      .sink(receiveValue: { result = $0 })
      .store(in: &self.cancellables)
<<<<<<< HEAD
      self.wait(for: [expectation], timeout: 1)
      XCTAssertEqual(result, 42)
=======
      self.wait(for: [expectation], timeout: 0)
      XCTAssertNoDifference(result, 42)
>>>>>>> 21c8b4d8
    }

    func testThrowingTask() {
      guard #available(iOS 15, macOS 12, tvOS 15, watchOS 8, *) else { return }

      let expectation = self.expectation(description: "Complete")
      struct MyError: Error {}
      var result: Error?
      Effect<Int, Error>.task {
        expectation.fulfill()
        throw MyError()
      }
      .sink(
        receiveCompletion: {
          switch $0 {
          case .finished:
            XCTFail()
          case let .failure(error):
            result = error
          }
        },
        receiveValue: { _ in XCTFail() }
      )
      .store(in: &self.cancellables)
      self.wait(for: [expectation], timeout: 1)
      XCTAssertNotNil(result)
    }

    func testCancellingTask() {
      guard #available(iOS 15, macOS 12, tvOS 15, watchOS 8, *) else { return }

      @Sendable func work() async throws -> Int {
        var task: Task<Int, Error>!
        task = Task {
          await Task.sleep(NSEC_PER_MSEC)
          try Task.checkCancellation()
          return 42
        }
        task.cancel()
        return try await task.value
      }

      let expectation = self.expectation(description: "Complete")
      Effect<Int, Error>.task {
        try await work()
      }
      .sink(
        receiveCompletion: { _ in expectation.fulfill() },
        receiveValue: { _ in XCTFail() }
      )
      .store(in: &self.cancellables)
      self.wait(for: [expectation], timeout: 1)
    }
  #endif
}<|MERGE_RESOLUTION|>--- conflicted
+++ resolved
@@ -222,13 +222,8 @@
       }
       .sink(receiveValue: { result = $0 })
       .store(in: &self.cancellables)
-<<<<<<< HEAD
       self.wait(for: [expectation], timeout: 1)
-      XCTAssertEqual(result, 42)
-=======
-      self.wait(for: [expectation], timeout: 0)
       XCTAssertNoDifference(result, 42)
->>>>>>> 21c8b4d8
     }
 
     func testThrowingTask() {

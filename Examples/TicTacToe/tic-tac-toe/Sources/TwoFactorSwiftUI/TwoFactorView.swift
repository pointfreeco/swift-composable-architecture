import AuthenticationClient
import ComposableArchitecture
import SwiftUI
import TwoFactorCore

public struct TwoFactorView: View {
  let store: StoreOf<TwoFactor>

  struct ViewState: Equatable {
<<<<<<< HEAD
    var alert: AlertState<TwoFactor.Action>?
    @BindingViewState var code: String
=======
    var alert: AlertState<Never>?
    var code: String
>>>>>>> d52a88d1
    var isActivityIndicatorVisible: Bool
    var isFormDisabled: Bool
    var isSubmitButtonDisabled: Bool

    init(store: BindingViewStore<TwoFactor.State>) {
      self.alert = store.alert
      self._code = store.$code
      self.isActivityIndicatorVisible = store.isTwoFactorRequestInFlight
      self.isFormDisabled = store.isTwoFactorRequestInFlight
      self.isSubmitButtonDisabled = !store.isFormValid
    }
  }

  public init(store: StoreOf<TwoFactor>) {
    self.store = store
  }

  public var body: some View {
    WithViewStore(self.store, observe: ViewState.init) { viewStore in
      Form {
        Text(#"To confirm the second factor enter "1234" into the form."#)

        Section {
          TextField("1234", text: viewStore.$code)
            .keyboardType(.numberPad)
        }

        HStack {
          Button("Submit") {
            // NB: SwiftUI will print errors to the console about "AttributeGraph: cycle detected"
            //     if you disable a text field while it is focused. This hack will force all
            //     fields to unfocus before we send the action to the view store.
            // CF: https://stackoverflow.com/a/69653555
            UIApplication.shared.sendAction(
              #selector(UIResponder.resignFirstResponder), to: nil, from: nil, for: nil
            )
            viewStore.send(.submitButtonTapped)
          }
          .disabled(viewStore.isSubmitButtonDisabled)

          if viewStore.isActivityIndicatorVisible {
            Spacer()
            ProgressView()
          }
        }
      }
      .alert(store: self.store.scope(state: \.$alert, action: TwoFactor.Action.alert))
      .disabled(viewStore.isFormDisabled)
      .navigationTitle("Confirmation Code")
    }
  }
}

<<<<<<< HEAD
=======
extension TwoFactor.Action {
  init(action: TwoFactorView.ViewAction) {
    switch action {
    case .alertDismissed:
      self = .alert(.dismiss)
    case let .codeChanged(code):
      self = .codeChanged(code)
    case .submitButtonTapped:
      self = .submitButtonTapped
    }
  }
}

>>>>>>> d52a88d1
struct TwoFactorView_Previews: PreviewProvider {
  static var previews: some View {
    NavigationStack {
      TwoFactorView(
        store: Store(initialState: TwoFactor.State(token: "deadbeef")) {
          TwoFactor()
        } withDependencies: {
          $0.authenticationClient.login = { _ in
            AuthenticationResponse(token: "deadbeef", twoFactorRequired: false)
          }
          $0.authenticationClient.twoFactor = { _ in
            AuthenticationResponse(token: "deadbeef", twoFactorRequired: false)
          }
        }
      )
    }
  }
}<|MERGE_RESOLUTION|>--- conflicted
+++ resolved
@@ -7,13 +7,8 @@
   let store: StoreOf<TwoFactor>
 
   struct ViewState: Equatable {
-<<<<<<< HEAD
-    var alert: AlertState<TwoFactor.Action>?
+    var alert: AlertState<Never>?
     @BindingViewState var code: String
-=======
-    var alert: AlertState<Never>?
-    var code: String
->>>>>>> d52a88d1
     var isActivityIndicatorVisible: Bool
     var isFormDisabled: Bool
     var isSubmitButtonDisabled: Bool
@@ -67,22 +62,6 @@
   }
 }
 
-<<<<<<< HEAD
-=======
-extension TwoFactor.Action {
-  init(action: TwoFactorView.ViewAction) {
-    switch action {
-    case .alertDismissed:
-      self = .alert(.dismiss)
-    case let .codeChanged(code):
-      self = .codeChanged(code)
-    case .submitButtonTapped:
-      self = .submitButtonTapped
-    }
-  }
-}
-
->>>>>>> d52a88d1
 struct TwoFactorView_Previews: PreviewProvider {
   static var previews: some View {
     NavigationStack {

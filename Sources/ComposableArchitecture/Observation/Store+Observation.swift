import SwiftUI

#if canImport(Observation)
  import Observation
#endif

#if !os(visionOS)
  extension Store: Perceptible {}
#endif

extension Store where State: ObservableState {
  var observableState: State {
    self._$observationRegistrar.access(self, keyPath: \.currentState)
    return self.currentState
  }

  /// Direct access to state in the store when `State` conforms to ``ObservableState``.
  public var state: State {
    self.observableState
  }

  public subscript<Value>(dynamicMember keyPath: KeyPath<State, Value>) -> Value {
    self.state[keyPath: keyPath]
  }
}

extension Store: Equatable {
  public static nonisolated func == (lhs: Store, rhs: Store) -> Bool {
    lhs === rhs
  }
}

extension Store: Hashable {
  public nonisolated func hash(into hasher: inout Hasher) {
    hasher.combine(ObjectIdentifier(self))
  }
}

extension Store: Identifiable {}

extension Store where State: ObservableState {
  /// Scopes the store to optional child state and actions.
  ///
  /// If your feature holds onto a child feature as an optional:
  ///
  /// ```swift
  /// @Reducer
  /// struct Feature {
  ///   @ObservableState
  ///   struct State {
  ///     var child: Child.State?
  ///     // ...
  ///   }
  ///   enum Action {
  ///     case child(Child.Action)
  ///     // ...
  ///   }
  ///   // ...
  /// }
  /// ```
  ///
  /// …then you can use this `scope` operator in order to transform a store of your feature into
  /// a non-optional store of the child domain:
  ///
  /// ```swift
  /// if let childStore = store.scope(state: \.child, action: \.child) {
  ///   ChildView(store: childStore)
  /// }
  /// ```
  ///
  /// > Important: This operation should only be used from within a SwiftUI view or within
  /// > `withPerceptionTracking` in order for changes of the optional state to be properly
  /// > observed.
  ///
  /// - Parameters:
<<<<<<< HEAD
  ///   - stateKeyPath: A key path to optional child state.
  ///   - actionKeyPath: A case key path to child actions.
  ///   - fileID: The source `#fileID` associated with the scoping.
  ///   - filePath: The source `#filePath` associated with the scoping.
  ///   - line: The source `#line` associated with the scoping.
  ///   - column: The source `#column` associated with the scoping.
=======
  ///   - state: A key path to optional child state.
  ///   - action: A case key path to child actions.
  ///   - fileID: The fileID.
  ///   - filePath: The filePath.
  ///   - line: The line.
  ///   - column: The column.
>>>>>>> 1ae4fd63
  /// - Returns: An optional store of non-optional child state and actions.
  public func scope<ChildState, ChildAction>(
    state stateKeyPath: KeyPath<State, ChildState?>,
    action actionKeyPath: CaseKeyPath<Action, ChildAction>,
    fileID: StaticString = #fileID,
    filePath: StaticString = #filePath,
    line: UInt = #line,
    column: UInt = #column
  ) -> Store<ChildState, ChildAction>? {
    if !core.canStoreCacheChildren {
      reportIssue(
        uncachedStoreWarning(self),
        fileID: fileID,
        filePath: filePath,
        line: line,
        column: column
      )
    }
    let id = id(state: stateKeyPath, action: actionKeyPath)
    guard let childState = state[keyPath: stateKeyPath]
    else {
      children[id] = nil  // TODO: Eager?
      return nil
    }
    func open(_ core: some Core<State, Action>) -> any Core<ChildState, ChildAction> {
      IfLetCore(
        base: core,
        cachedState: childState,
        stateKeyPath: stateKeyPath,
        actionKeyPath: actionKeyPath
      )
    }
    return scope(id: id, childCore: open(core))
  }
}

extension Binding {
  /// Scopes the binding of a store to a binding of an optional presentation store.
  ///
  /// Use this operator to derive a binding that can be handed to SwiftUI's various navigation
  /// view modifiers, such as `sheet(item:)`, `popover(item:)`, etc.
  ///
  ///
  /// For example, suppose your feature can present a child feature in a sheet. Then your feature's
  /// domain would hold onto the child's domain using the library's presentation tools (see
  /// <doc:TreeBasedNavigation> for more information on these tools):
  ///
  /// ```swift
  /// @Reducer
  /// struct Feature {
  ///   @ObservableState
  ///   struct State {
  ///     @Presents var child: Child.State?
  ///     // ...
  ///   }
  ///   enum Action {
  ///     case child(PresentationActionOf<Child>)
  ///     // ...
  ///   }
  ///   // ...
  /// }
  /// ```
  ///
  /// Then you can derive a binding to the child domain that can be handed to the `sheet(item:)`
  /// view modifier:
  ///
  /// ```swift
  /// struct FeatureView: View {
  ///   @Bindable var store: StoreOf<Feature>
  ///
  ///   var body: some View {
  ///     // ...
  ///     .sheet(item: $store.scope(state: \.child, action: \.child)) { store in
  ///       ChildView(store: store)
  ///     }
  ///   }
  /// }
  /// ```
  ///
  /// - Parameters:
  ///   - state: A key path to optional child state.
  ///   - action: A case key path to presentation child actions.
  ///   - fileID: The fileID.
  ///   - filePath: The filePath.
  ///   - line: The line.
  ///   - column: The column.
  /// - Returns: A binding of an optional child store.
  #if swift(>=5.10)
    @preconcurrency@MainActor
  #else
    @MainActor(unsafe)
  #endif
  public func scope<State: ObservableState, Action, ChildState, ChildAction>(
    state: KeyPath<State, ChildState?>,
    action: CaseKeyPath<Action, PresentationAction<ChildAction>>,
    fileID: StaticString = #fileID,
    filePath: StaticString = #fileID,
    line: UInt = #line,
    column: UInt = #column
  ) -> Binding<Store<ChildState, ChildAction>?>
  where Value == Store<State, Action> {
    self[
      id: wrappedValue.currentState[keyPath: state].flatMap(_identifiableID),
      state: state,
      action: action,
      isInViewBody: _isInPerceptionTracking,
      fileID: _HashableStaticString(rawValue: fileID),
      filePath: _HashableStaticString(rawValue: filePath),
      line: line,
      column: column
    ]
  }
}

@available(iOS 17, macOS 14, tvOS 17, watchOS 10, *)
extension SwiftUI.Bindable {
  /// Scopes the binding of a store to a binding of an optional presentation store.
  ///
  /// Use this operator to derive a binding that can be handed to SwiftUI's various navigation
  /// view modifiers, such as `sheet(item:)`, `popover(item:)`, etc.
  ///
  ///
  /// For example, suppose your feature can present a child feature in a sheet. Then your
  /// feature's domain would hold onto the child's domain using the library's presentation tools
  /// (see <doc:TreeBasedNavigation> for more information on these tools):
  ///
  /// ```swift
  /// @Reducer
  /// struct Feature {
  ///   @ObservableState
  ///   struct State {
  ///     @Presents var child: Child.State?
  ///     // ...
  ///   }
  ///   enum Action {
  ///     case child(PresentationActionOf<Child>)
  ///     // ...
  ///   }
  ///   // ...
  /// }
  /// ```
  ///
  /// Then you can derive a binding to the child domain that can be handed to the `sheet(item:)`
  /// view modifier:
  ///
  /// ```swift
  /// struct FeatureView: View {
  ///   @Bindable var store: StoreOf<Feature>
  ///
  ///   var body: some View {
  ///     // ...
  ///     .sheet(item: $store.scope(state: \.child, action: \.child)) { store in
  ///       ChildView(store: store)
  ///     }
  ///   }
  /// }
  /// ```
  ///
  /// - Parameters:
  ///   - state: A key path to optional child state.
  ///   - action: A case key path to presentation child actions.
  ///   - fileID: The fileID.
  ///   - filePath: The filePath.
  ///   - line: The line.
  ///   - column: The column.
  /// - Returns: A binding of an optional child store.
  #if swift(>=5.10)
    @preconcurrency@MainActor
  #else
    @MainActor(unsafe)
  #endif
  public func scope<State: ObservableState, Action, ChildState, ChildAction>(
    state: KeyPath<State, ChildState?>,
    action: CaseKeyPath<Action, PresentationAction<ChildAction>>,
    fileID: StaticString = #fileID,
    filePath: StaticString = #fileID,
    line: UInt = #line,
    column: UInt = #column
  ) -> Binding<Store<ChildState, ChildAction>?>
  where Value == Store<State, Action> {
    self[
      id: wrappedValue.currentState[keyPath: state].flatMap(_identifiableID),
      state: state,
      action: action,
      isInViewBody: _isInPerceptionTracking,
      fileID: _HashableStaticString(rawValue: fileID),
      filePath: _HashableStaticString(rawValue: filePath),
      line: line,
      column: column
    ]
  }
}

@available(iOS, introduced: 13, obsoleted: 17)
@available(macOS, introduced: 10.15, obsoleted: 14)
@available(tvOS, introduced: 13, obsoleted: 17)
@available(watchOS, introduced: 6, obsoleted: 10)
extension Perception.Bindable {
  /// Scopes the binding of a store to a binding of an optional presentation store.
  ///
  /// Use this operator to derive a binding that can be handed to SwiftUI's various navigation
  /// view modifiers, such as `sheet(item:)`, `popover(item:)`, etc.
  ///
  ///
  /// For example, suppose your feature can present a child feature in a sheet. Then your
  /// feature's domain would hold onto the child's domain using the library's presentation tools
  /// (see <doc:TreeBasedNavigation> for more information on these tools):
  ///
  /// ```swift
  /// @Reducer
  /// struct Feature {
  ///   @ObservableState
  ///   struct State {
  ///     @Presents var child: Child.State?
  ///     // ...
  ///   }
  ///   enum Action {
  ///     case child(PresentationActionOf<Child>)
  ///     // ...
  ///   }
  ///   // ...
  /// }
  /// ```
  ///
  /// Then you can derive a binding to the child domain that can be handed to the `sheet(item:)`
  /// view modifier:
  ///
  /// ```swift
  /// struct FeatureView: View {
  ///   @Bindable var store: StoreOf<Feature>
  ///
  ///   var body: some View {
  ///     // ...
  ///     .sheet(item: $store.scope(state: \.child, action: \.child)) { store in
  ///       ChildView(store: store)
  ///     }
  ///   }
  /// }
  /// ```
  ///
  /// - Parameters:
  ///   - state: A key path to optional child state.
  ///   - action: A case key path to presentation child actions.
  ///   - fileID: The fileID.
  ///   - filePath: The filePath.
  ///   - line: The line.
  ///   - column: The column.
  /// - Returns: A binding of an optional child store.
  public func scope<State: ObservableState, Action, ChildState, ChildAction>(
    state: KeyPath<State, ChildState?>,
    action: CaseKeyPath<Action, PresentationAction<ChildAction>>,
    fileID: StaticString = #fileID,
    filePath: StaticString = #filePath,
    line: UInt = #line,
    column: UInt = #column
  ) -> Binding<Store<ChildState, ChildAction>?>
  where Value == Store<State, Action> {
    self[
      id: wrappedValue.currentState[keyPath: state].flatMap(_identifiableID),
      state: state,
      action: action,
      isInViewBody: _isInPerceptionTracking,
      fileID: _HashableStaticString(rawValue: fileID),
      filePath: _HashableStaticString(rawValue: filePath),
      line: line,
      column: column
    ]
  }
}

extension UIBindable {
  #if swift(>=5.10)
    @preconcurrency@MainActor
  #else
    @MainActor(unsafe)
  #endif
  public func scope<State: ObservableState, Action, ChildState, ChildAction>(
    state: KeyPath<State, ChildState?>,
    action: CaseKeyPath<Action, PresentationAction<ChildAction>>,
    fileID: StaticString = #fileID,
    filePath: StaticString = #filePath,
    line: UInt = #line,
    column: UInt = #column
  ) -> UIBinding<Store<ChildState, ChildAction>?>
  where Value == Store<State, Action> {
    self[
      id: wrappedValue.currentState[keyPath: state].flatMap(_identifiableID),
      state: state,
      action: action,
      isInViewBody: _isInPerceptionTracking,
      fileID: _HashableStaticString(rawValue: fileID),
      filePath: _HashableStaticString(rawValue: filePath),
      line: line,
      column: column
    ]
  }
}

extension Store where State: ObservableState {
  @_spi(Internals)
  public subscript<ChildState, ChildAction>(
    id id: AnyHashable?,
    state state: KeyPath<State, ChildState?>,
    action action: CaseKeyPath<Action, PresentationAction<ChildAction>>,
    isInViewBody isInViewBody: Bool,
    fileID fileID: _HashableStaticString,
    filePath filePath: _HashableStaticString,
    line line: UInt,
    column column: UInt
  ) -> Store<ChildState, ChildAction>? {
    get {
      #if DEBUG && !os(visionOS)
        _PerceptionLocals.$isInPerceptionTracking.withValue(isInViewBody) {
          self.scope(
            state: state,
            action: action.appending(path: \.presented),
            fileID: fileID.rawValue,
            filePath: filePath.rawValue,
            line: line,
            column: column
          )
        }
      #else
        self.scope(
          state: state,
          action: action.appending(path: \.presented),
          fileID: fileID.rawValue,
          filePath: filePath.rawValue,
          line: line,
          column: column
        )
      #endif
    }
    set {
      if newValue == nil,
        let childState = self.state[keyPath: state],
        id == _identifiableID(childState),
        !self.core.isInvalid
      {
        self.send(action(.dismiss))
        if self.state[keyPath: state] != nil {
          reportIssue(
            """
            A binding at "\(fileID):\(line)" was set to "nil", but the store destination wasn't \
            nil'd out.

            This usually means an "ifLet" has not been integrated with the reducer powering the \
            store, and this reducer is responsible for handling presentation actions.

            To fix this, ensure that "ifLet" is invoked from the reducer's "body":

                Reduce { state, action in
                  // ...
                }
                .ifLet(\\.destination, action: \\.destination) {
                  Destination()
                }

            And ensure that every parent reducer is integrated into the root reducer that powers \
            the store.
            """,
            fileID: fileID.rawValue,
            filePath: filePath.rawValue,
            line: line,
            column: column
          )
          return
        }
      }
    }
  }
}

func uncachedStoreWarning<State, Action>(_ store: Store<State, Action>) -> String {
  """
  Scoping from uncached \(store) is not compatible with observation.

  This can happen for one of two reasons:

  • A parent view scopes on a store using transform functions, which has been \
  deprecated, instead of with key paths and case paths. Read the migration guide for 1.5 \
  to update these scopes: https://pointfreeco.github.io/swift-composable-architecture/\
  main/documentation/composablearchitecture/migratingto1.5

  • A parent feature is using deprecated navigation APIs, such as 'IfLetStore', \
  'SwitchStore', 'ForEachStore', or any navigation view modifiers taking stores instead of \
  bindings. Read the migration guide for 1.7 to update those APIs: \
  https://pointfreeco.github.io/swift-composable-architecture/main/documentation/\
  composablearchitecture/migratingto1.7
  """
}<|MERGE_RESOLUTION|>--- conflicted
+++ resolved
@@ -73,21 +73,12 @@
   /// > observed.
   ///
   /// - Parameters:
-<<<<<<< HEAD
   ///   - stateKeyPath: A key path to optional child state.
   ///   - actionKeyPath: A case key path to child actions.
   ///   - fileID: The source `#fileID` associated with the scoping.
   ///   - filePath: The source `#filePath` associated with the scoping.
   ///   - line: The source `#line` associated with the scoping.
   ///   - column: The source `#column` associated with the scoping.
-=======
-  ///   - state: A key path to optional child state.
-  ///   - action: A case key path to child actions.
-  ///   - fileID: The fileID.
-  ///   - filePath: The filePath.
-  ///   - line: The line.
-  ///   - column: The column.
->>>>>>> 1ae4fd63
   /// - Returns: An optional store of non-optional child state and actions.
   public func scope<ChildState, ChildAction>(
     state stateKeyPath: KeyPath<State, ChildState?>,

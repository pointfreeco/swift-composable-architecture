import ComposableArchitecture
import SwiftUI
import XCTestDynamicOverlay

private let readMe = """
  This application demonstrates how to work with a web socket in the Composable Architecture.

  A lightweight wrapper is made for `URLSession`'s API for web sockets so that we can send, \
  receive and ping a socket endpoint. To test, connect to the socket server, and then send a \
  message. The socket server should immediately reply with the exact message you send it.
  """

<<<<<<< HEAD
=======
// MARK: - Feature domain

>>>>>>> 92989467
struct WebSocket: ReducerProtocol {
  struct State: Equatable {
    var alert: AlertState<Action>?
    var connectivityState = ConnectivityState.disconnected
    var messageToSend = ""
    var receivedMessages: [String] = []
<<<<<<< HEAD

    enum ConnectivityState: String {
      case connected
      case connecting
      case disconnected
    }
  }

=======

    enum ConnectivityState: String {
      case connected
      case connecting
      case disconnected
    }
  }

>>>>>>> 92989467
  enum Action: Equatable {
    case alertDismissed
    case connectButtonTapped
    case messageToSendChanged(String)
    case receivedSocketMessage(TaskResult<WebSocketClient.Message>)
    case sendButtonTapped
    case sendResponse(didSucceed: Bool)
    case webSocket(WebSocketClient.Action)
  }

  @Dependency(\.mainQueue) var mainQueue
  @Dependency(\.webSocket) var webSocket
  private enum WebSocketID {}

  func reduce(into state: inout State, action: Action) -> Effect<Action, Never> {
    switch action {
    case .alertDismissed:
      state.alert = nil
      return .none

    case .connectButtonTapped:
      switch state.connectivityState {
      case .connected, .connecting:
        state.connectivityState = .disconnected
        return .cancel(id: WebSocketID.self)

      case .disconnected:
        state.connectivityState = .connecting
        return .run { send in
          let actions = await self.webSocket
            .open(WebSocketID.self, URL(string: "wss://echo.websocket.events")!, [])
          await withThrowingTaskGroup(of: Void.self) { group in
            for await action in actions {
              // NB: Can't call `await send` here outside of `group.addTask` due to task local
              //     dependency mutation in `Effect.{task,run}`. Can maybe remove that explicit task
              //     local mutation (and this `addTask`?) in a world with
              //     `Effect(operation: .run { ... })`?
              group.addTask { await send(.webSocket(action)) }
              switch action {
              case .didOpen:
                group.addTask {
                  while !Task.isCancelled {
                    try await self.mainQueue.sleep(for: .seconds(10))
                    try? await self.webSocket.sendPing(WebSocketID.self)
                  }
                }
                group.addTask {
                  for await result in try await self.webSocket.receive(WebSocketID.self) {
                    await send(.receivedSocketMessage(result))
                  }
                }
              case .didClose:
                return
              }
            }
          }
        }
        .cancellable(id: WebSocketID.self)
      }

    case let .messageToSendChanged(message):
      state.messageToSend = message
      return .none

    case let .receivedSocketMessage(.success(message)):
      if case let .string(string) = message {
        state.receivedMessages.append(string)
      }
      return .none

    case .receivedSocketMessage(.failure):
      return .none

    case .sendButtonTapped:
      let messageToSend = state.messageToSend
      state.messageToSend = ""
      return .task {
        try await self.webSocket.send(WebSocketID.self, .string(messageToSend))
        return .sendResponse(didSucceed: true)
      } catch: { _ in
        .sendResponse(didSucceed: false)
      }
      .cancellable(id: WebSocketID.self)

    case .sendResponse(didSucceed: false):
      state.alert = AlertState(title: TextState("Could not send socket message. Try again."))
      return .none

    case .sendResponse(didSucceed: true):
      return .none

    case .webSocket(.didClose):
      state.connectivityState = .disconnected
      return .cancel(id: WebSocketID.self)

    case .webSocket(.didOpen):
      state.connectivityState = .connected
      return .none
    }
  }
}

// MARK: - Feature view

struct WebSocketView: View {
  let store: StoreOf<WebSocket>

  var body: some View {
    WithViewStore(self.store, observe: { $0 }) { viewStore in
      VStack(alignment: .leading) {
        AboutView(readMe: readMe)
          .padding(.bottom)

        HStack {
          TextField(
            "Message to send",
            text: viewStore.binding(
              get: \.messageToSend, send: WebSocket.Action.messageToSendChanged)
          )

          Button(
            viewStore.connectivityState == .connected
              ? "Disconnect"
              : viewStore.connectivityState == .disconnected
                ? "Connect"
                : "Connecting..."
          ) {
            viewStore.send(.connectButtonTapped)
          }
        }

        Button("Send message") {
          viewStore.send(.sendButtonTapped)
        }

        Spacer()

        Text("Status: \(viewStore.connectivityState.rawValue)")
          .foregroundStyle(.secondary)
        Text("Received messages:")
          .foregroundStyle(.secondary)
        Text(viewStore.receivedMessages.joined(separator: "\n"))
      }
      .padding()
      .alert(self.store.scope(state: \.alert), dismiss: .alertDismissed)
      .navigationTitle("Web Socket")
    }
  }
}

// MARK: - WebSocketClient

struct WebSocketClient {
  enum Action: Equatable {
    case didOpen(protocol: String?)
    case didClose(code: URLSessionWebSocketTask.CloseCode, reason: Data?)
  }

  enum Message: Equatable {
    struct Unknown: Error {}

    case data(Data)
    case string(String)

    init(_ message: URLSessionWebSocketTask.Message) throws {
      switch message {
      case let .data(data): self = .data(data)
      case let .string(string): self = .string(string)
      @unknown default: throw Unknown()
      }
    }
  }

  var open: @Sendable (Any.Type, URL, [String]) async -> AsyncStream<Action>
  var receive: @Sendable (Any.Type) async throws -> AsyncStream<TaskResult<Message>>
  var send: @Sendable (Any.Type, URLSessionWebSocketTask.Message) async throws -> Void
  var sendPing: @Sendable (Any.Type) async throws -> Void
}

extension WebSocketClient: DependencyKey {
  static let liveValue: Self = {
    final actor WebSocketActor: GlobalActor {
      final class Delegate: NSObject, URLSessionWebSocketDelegate {
        var continuation: AsyncStream<Action>.Continuation?

        func urlSession(
          _: URLSession,
          webSocketTask _: URLSessionWebSocketTask,
          didOpenWithProtocol protocol: String?
        ) {
          self.continuation?.yield(.didOpen(protocol: `protocol`))
        }

        func urlSession(
          _: URLSession,
          webSocketTask _: URLSessionWebSocketTask,
          didCloseWith closeCode: URLSessionWebSocketTask.CloseCode,
          reason: Data?
        ) {
          self.continuation?.yield(.didClose(code: closeCode, reason: reason))
          self.continuation?.finish()
        }
      }

      typealias Dependencies = (socket: URLSessionWebSocketTask, delegate: Delegate)

      static let shared = WebSocketActor()

      var dependencies: [ObjectIdentifier: Dependencies] = [:]

      func open(id: Any.Type, url: URL, protocols: [String]) -> AsyncStream<Action> {
        let id = ObjectIdentifier(id)
        let delegate = Delegate()
        let session = URLSession(configuration: .default, delegate: delegate, delegateQueue: nil)
        let socket = session.webSocketTask(with: url, protocols: protocols)
        defer { socket.resume() }
        var continuation: AsyncStream<Action>.Continuation!
        let stream = AsyncStream<Action> {
          $0.onTermination = { _ in
            socket.cancel()
            Task { await self.removeDependencies(id: id) }
          }
          continuation = $0
        }
        delegate.continuation = continuation
        self.dependencies[id] = (socket, delegate)
        return stream
      }

      func close(
        id: Any.Type, with closeCode: URLSessionWebSocketTask.CloseCode, reason: Data?
      ) async throws {
        let id = ObjectIdentifier(id)
        defer { self.dependencies[id] = nil }
        try self.socket(id: id).cancel(with: closeCode, reason: reason)
      }

      func receive(id: Any.Type) throws -> AsyncStream<TaskResult<Message>> {
        let socket = try self.socket(id: ObjectIdentifier(id))
        return AsyncStream { continuation in
          let task = Task {
            while !Task.isCancelled {
              continuation.yield(await TaskResult { try await Message(socket.receive()) })
            }
            continuation.finish()
          }
          continuation.onTermination = { _ in task.cancel() }
        }
      }

      func send(id: Any.Type, message: URLSessionWebSocketTask.Message) async throws {
        try await self.socket(id: ObjectIdentifier(id)).send(message)
      }

      func sendPing(id: Any.Type) async throws {
        let socket = try self.socket(id: ObjectIdentifier(id))
        return try await withCheckedThrowingContinuation { continuation in
          socket.sendPing { error in
            if let error = error {
              continuation.resume(throwing: error)
            } else {
              continuation.resume()
            }
          }
        }
      }

      private func socket(id: ObjectIdentifier) throws -> URLSessionWebSocketTask {
        guard let dependencies = self.dependencies[id]?.socket else {
          struct Closed: Error {}
          throw Closed()
        }
        return dependencies
      }

      private func removeDependencies(id: ObjectIdentifier) {
        self.dependencies[id] = nil
      }
    }

    return Self(
      open: { await WebSocketActor.shared.open(id: $0, url: $1, protocols: $2) },
      receive: { try await WebSocketActor.shared.receive(id: $0) },
      send: { try await WebSocketActor.shared.send(id: $0, message: $1) },
      sendPing: { try await WebSocketActor.shared.sendPing(id: $0) }
    )
  }()

  static let testValue = Self(
    open: XCTUnimplemented("\(Self.self).open", placeholder: AsyncStream.never),
    receive: XCTUnimplemented("\(Self.self).receive"),
    send: XCTUnimplemented("\(Self.self).send"),
    sendPing: XCTUnimplemented("\(Self.self).sendPing")
  )
}

extension DependencyValues {
  var webSocket: WebSocketClient {
    get { self[WebSocketClient.self] }
    set { self[WebSocketClient.self] = newValue }
  }
}

// MARK: - SwiftUI previews

struct WebSocketView_Previews: PreviewProvider {
  static var previews: some View {
    NavigationView {
      WebSocketView(
        store: Store(
          initialState: WebSocket.State(receivedMessages: ["Echo"]),
          reducer: WebSocket()
        )
      )
    }
  }
}<|MERGE_RESOLUTION|>--- conflicted
+++ resolved
@@ -10,18 +10,14 @@
   message. The socket server should immediately reply with the exact message you send it.
   """
 
-<<<<<<< HEAD
-=======
 // MARK: - Feature domain
 
->>>>>>> 92989467
 struct WebSocket: ReducerProtocol {
   struct State: Equatable {
     var alert: AlertState<Action>?
     var connectivityState = ConnectivityState.disconnected
     var messageToSend = ""
     var receivedMessages: [String] = []
-<<<<<<< HEAD
 
     enum ConnectivityState: String {
       case connected
@@ -30,16 +26,6 @@
     }
   }
 
-=======
-
-    enum ConnectivityState: String {
-      case connected
-      case connecting
-      case disconnected
-    }
-  }
-
->>>>>>> 92989467
   enum Action: Equatable {
     case alertDismissed
     case connectButtonTapped

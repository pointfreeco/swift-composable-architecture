import ComposableArchitecture
import SwiftUI

struct RootView: View {
  let store: StoreOf<Root>

  var body: some View {
    NavigationView {
      Form {
        Section(header: Text("Getting started")) {
          NavigationLink(
            "Basics",
            destination: CounterDemoView(
              store: self.store.scope(
                state: \.counter,
                action: Root.Action.counter
              )
            )
          )

          NavigationLink(
            "Combining reducers",
            destination: TwoCountersView(
              store: self.store.scope(
                state: \.twoCounters,
                action: Root.Action.twoCounters
              )
            )
          )

          NavigationLink(
            "Bindings",
            destination: BindingBasicsView(
              store: self.store.scope(
                state: \.bindingBasics,
                action: Root.Action.bindingBasics
              )
            )
          )

          NavigationLink(
            "Form bindings",
            destination: BindingFormView(
              store: self.store.scope(
                state: \.bindingForm,
                action: Root.Action.bindingForm
              )
            )
          )

          NavigationLink(
            "Optional state",
            destination: OptionalBasicsView(
              store: self.store.scope(
                state: \.optionalBasics,
                action: Root.Action.optionalBasics
              )
            )
          )

          NavigationLink(
            "Shared state",
            destination: SharedStateView(
              store: self.store.scope(
                state: \.shared,
                action: Root.Action.shared
              )
            )
          )

          NavigationLink(
            "Alerts and Confirmation Dialogs",
            destination: AlertAndConfirmationDialogView(
              store: self.store.scope(
                state: \.alertAndConfirmationDialog,
                action: Root.Action.alertAndConfirmationDialog
              )
            )
          )

          NavigationLink(
            "Focus State",
            destination: FocusDemoView(
              store: self.store.scope(
                state: \.focusDemo,
                action: Root.Action.focusDemo
              )
            )
          )

          NavigationLink(
            "Animations",
            destination: AnimationsView(
              store: self.store.scope(
                state: \.animation,
                action: Root.Action.animation
              )
            )
          )
        }

        Section(header: Text("Effects")) {
          NavigationLink(
            "Basics",
            destination: EffectsBasicsView(
              store: self.store.scope(
                state: \.effectsBasics,
                action: Root.Action.effectsBasics
              )
            )
          )

          NavigationLink(
            "Cancellation",
            destination: EffectsCancellationView(
              store: self.store.scope(
                state: \.effectsCancellation,
                action: Root.Action.effectsCancellation)
            )
          )

          NavigationLink(
            "Long-living effects",
            destination: LongLivingEffectsView(
              store: self.store.scope(
                state: \.longLivingEffects,
                action: Root.Action.longLivingEffects
              )
            )
          )

          NavigationLink(
            "Refreshable",
            destination: RefreshableView(
              store: self.store.scope(
                state: \.refreshable,
                action: Root.Action.refreshable
              )
            )
          )

          NavigationLink(
            "Timers",
            destination: TimersView(
              store: self.store.scope(
                state: \.timers,
                action: Root.Action.timers
              )
            )
          )

          NavigationLink(
            "Web socket",
            destination: WebSocketView(
              store: self.store.scope(
                state: \.webSocket,
                action: Root.Action.webSocket
              )
            )
          )
        }

        Section(header: Text("Navigation")) {
          NavigationLink(
            "Stack",
            destination: NavigationDemoView(
              store: self.store.scope(
                state: \.navigationStack,
                action: Root.Action.navigationStack
              )
            )
          )

          NavigationLink(
            "Navigate and load data",
            destination: NavigateAndLoadView(
              store: self.store.scope(
                state: \.navigateAndLoad,
                action: Root.Action.navigateAndLoad
              )
            )
          )

          NavigationLink(
            "Load data then navigate",
            destination: LoadThenNavigateView(
              store: self.store.scope(
                state: \.loadThenNavigate,
                action: Root.Action.loadThenNavigate
              )
            )
          )

          NavigationLink(
            "Lists: Navigate and load data",
            destination: NavigateAndLoadListView(
              store: self.store.scope(
                state: \.navigateAndLoadList,
                action: Root.Action.navigateAndLoadList
              )
            )
          )

          NavigationLink(
            "Lists: Load data then navigate",
            destination: LoadThenNavigateListView(
              store: self.store.scope(
                state: \.loadThenNavigateList,
                action: Root.Action.loadThenNavigateList
              )
            )
          )

          NavigationLink(
            "Sheets: Present and load data",
            destination: PresentAndLoadView(
              store: self.store.scope(
                state: \.presentAndLoad,
                action: Root.Action.presentAndLoad
              )
            )
          )

          NavigationLink(
            "Sheets: Load data then present",
            destination: LoadThenPresentView(
              store: self.store.scope(
                state: \.loadThenPresent,
                action: Root.Action.loadThenPresent
              )
            )
          )
        }

        Section(header: Text("Higher-order reducers")) {
          NavigationLink(
            "Reusable favoriting component",
            destination: EpisodesView(
              store: self.store.scope(
                state: \.episodes,
                action: Root.Action.episodes
              )
            )
          )

          NavigationLink(
            "Reusable offline download component",
            destination: CitiesView(
              store: self.store.scope(
                state: \.map,
                action: Root.Action.map
              )
            )
          )

          NavigationLink(
            "Lifecycle",
            destination: LifecycleDemoView(
              store: self.store.scope(
                state: \.lifecycle,
                action: Root.Action.lifecycle
              )
            )
          )

          NavigationLink(
            "Elm-like subscriptions",
            destination: ClockView(
              store: self.store.scope(
                state: \.clock,
                action: Root.Action.clock
              )
            )
          )

          NavigationLink(
            "Recursive state and actions",
            destination: NestedView(
              store: self.store.scope(
                state: \.nested,
                action: Root.Action.nested
              )
            )
          )
        }
      }
      .navigationTitle("Case Studies")
<<<<<<< HEAD
      .onAppear { ViewStore(self.store.stateless).send(.onAppear) }
=======
      .onAppear { self.store.send(.onAppear) }
>>>>>>> 89f80fe2
    }
  }
}

// MARK: - SwiftUI previews

struct RootView_Previews: PreviewProvider {
  static var previews: some View {
    RootView(
      store: Store(initialState: Root.State()) {
        Root()
      }
    )
  }
}<|MERGE_RESOLUTION|>--- conflicted
+++ resolved
@@ -285,11 +285,7 @@
         }
       }
       .navigationTitle("Case Studies")
-<<<<<<< HEAD
-      .onAppear { ViewStore(self.store.stateless).send(.onAppear) }
-=======
       .onAppear { self.store.send(.onAppear) }
->>>>>>> 89f80fe2
     }
   }
 }

# Testing

Learn how to write comprehensive and exhaustive tests for your features built in the Composable
Architecture.

The testability of features built in the Composable Architecture is the #1 priority of the library.
It should be possible to test not only how state changes when actions are sent into the store, but
also how effects are executed and feed data back into the system.

* [Testing state changes][Testing-state-changes]
* [Testing effects][Testing-effects]
* [Non-exhaustive testing][Non-exhaustive-testing]
* [Testing gotchas](#Testing-gotchas)

## Testing state changes

State changes are by far the simplest thing to test in features built with the library. A
``Reducer``'s first responsibility is to mutate the current state based on the action received into
the system. To test this we can technically run a piece of mutable state through the reducer and
then assert on how it changed after, like this:

```swift
@Reducer
struct Feature {
  @ObservableState
  struct State: Equatable {
    var count = 0
  }
  enum Action {
    case incrementButtonTapped
    case decrementButtonTapped
  }
  var body: some Reduce<State, Action> {
    Reduce { state, action in
      switch action {
      case .incrementButtonTapped:
        state.count += 1
        return .none
      case .decrementButtonTapped:
        state.count -= 1
        return .none
      }
    }
  }
}

func testBasics() {
  let feature = Feature()
  var currentState = Feature.State(count: 0)
  _ = feature.reduce(into: &currentState, action: .incrementButtonTapped)
  XCTAssertEqual(
    currentState,
    State(count: 1)
  )

  _ = feature.reduce(into: &currentState, action: .decrementButtonTapped)
  XCTAssertEqual(
    currentState,
    State(count: 0)
  )
}
```

This will technically work, but it's a lot boilerplate for something that should be quite simple.

The library comes with a tool specifically designed to make testing like this much simpler and more
concise. It's called ``TestStore``, and it is constructed similarly to ``Store`` by providing the
initial state of the feature and the ``Reducer`` that runs the feature's logic:

```swift
class CounterTests: XCTestCase {
  @MainActor
  func testBasics() async {
    let store = TestStore(initialState: Feature.State(count: 0)) {
      Feature()
    }
  }
}
```

> Tip: Tests that use ``TestStore`` should be annotated as `@MainActor` and marked as `async` since
> most assertion helpers on ``TestStore`` can suspend.

<<<<<<< HEAD
Test stores have a ``TestStore/send(_:assert:file:line:)-2co21`` method, but it behaves differently from
stores and view stores. You provide an action to send into the system, but then you must also
=======
Test stores have a ``TestStore/send(_:assert:file:line:)-2co21`` method, but it behaves differently
from stores and view stores. You provide an action to send into the system, but then you must also
>>>>>>> 5ab136f5
provide a trailing closure to describe how the state of the feature changed after sending the
action:

```swift
await store.send(.incrementButtonTapped) {
  // ...
}
```

This closure is handed a mutable variable that represents the state of the feature _before_ sending
the action, and it is your job to make the appropriate mutations to it to get it into the shape
it should be after sending the action:

```swift
await store.send(.incrementButtonTapped) {
  $0.count = 1
}
```

> The ``TestStore/send(_:assert:file:line:)-2co21`` method is `async` for technical reasons that we
> do not have to worry about right now.

If your mutation is incorrect, meaning you perform a mutation that is different from what happened
in the ``Reducer``, then you will get a test failure with a nicely formatted message showing exactly
what part of the state does not match:

```swift
await store.send(.incrementButtonTapped) {
  $0.count = 999
}
```

> ❌ Failure: A state change does not match expectation: …
>
> ```diff
> - TestStoreTests.State(count: 999)
> + TestStoreTests.State(count: 1)
> ```
>
> (Expected: −, Actual: +)

You can also send multiple actions to emulate a script of user actions and assert each step of the
way how the state evolved:

```swift
await store.send(.incrementButtonTapped) {
  $0.count = 1
}
await store.send(.incrementButtonTapped) {
  $0.count = 2
}
await store.send(.decrementButtonTapped) {
  $0.count = 1
}
```

> Tip: Technically we could have written the mutation block in the following manner:
>
> ```swift
> await store.send(.incrementButtonTapped) {
>   $0.count += 1
> }
> await store.send(.decrementButtonTapped) {
>   $0.count -= 1
> }
> ```
>
> …and the test would have still passed.
>
> However, this does not produce as strong of an assertion. It shows that the count did increment
> by one, but we haven't proven we know the precise value of `count` at each step of the way.
>
> In general, the less logic you have in the trailing closure of
> ``TestStore/send(_:assert:file:line:)-2co21``, the stronger your assertion will be. It is best to
> use simple, hard-coded data for the mutation.

Test stores do expose a ``TestStore/state`` property, which can be useful for performing assertions
on computed properties you might have defined on your state. For example, if `State` had a 
computed property for checking if `count` was prime, we could test it like so:

```swift
store.send(.incrementButtonTapped) {
  $0.count = 3
}
XCTAssertTrue(store.state.isPrime)
```

However, when inside the trailing closure of ``TestStore/send(_:assert:file:line:)-2co21``, the
``TestStore/state`` property is equal to the state _before_ sending the action, not after. That
prevents you from being able to use an escape hatch to get around needing to actually describe the
state mutation, like so:

```swift
store.send(.incrementButtonTapped) {
  $0 = store.state  // ❌ store.state is the previous, not current, state.
}
```

## Testing effects

Testing state mutations as shown in the previous section is powerful, but is only half the story
when it comes to testing features built in the Composable Architecture. The second responsibility of
``Reducer``s, after mutating state from an action, is to return an ``Effect`` that encapsulates a
unit of work that runs in the outside world and feeds data back into the system.

Effects form a major part of a feature's logic. They can perform network requests to external
services, load and save data to disk, start and stop timers, interact with Apple frameworks (Core
Location, Core Motion, Speech Recognition, etc.), and more.

As a simple example, suppose we have a feature with a button such that when you tap it, it starts
a timer that counts up until you reach 5, and then stops. This can be accomplished using the
``Effect/run(priority:operation:catch:fileID:line:)`` helper on ``Effect``, which provides you with
an asynchronous context to operate in and can send multiple actions back into the system:

```swift
@Reducer
struct Feature {
  @ObservableState
  struct State: Equatable {
    var count = 0
  }
  enum Action {
    case startTimerButtonTapped
    case timerTick
  }
  var body: some Reducer<State, Action> {
    Reduce { state, action in
      switch action {
      case .startTimerButtonTapped:
        state.count = 0
        return .run { send in
          for _ in 1...5 {
            try await Task.sleep(for: .seconds(1))
            await send(.timerTick)
          }
        }

      case .timerTick:
        state.count += 1
        return .none
      }
    }
  }
}
```

To test this we can start off similar to how we did in the [previous section][Testing-state-changes]
when testing state mutations:

```swift
class TimerTests: XCTestCase {
  @MainActor
  func testBasics() async {
    let store = TestStore(initialState: Feature.State(count: 0)) {
      Feature()
    }
  }
}
```

With the basics set up, we can send an action into the system to assert on what happens, such as the
`.startTimerButtonTapped` action. This time we don't actually expect state to change at first
because when starting the timer we don't change state, and so in this case we can leave off the
trailer closure:

```swift
await store.send(.startTimerButtonTapped)
```

However, if we run the test as-is with no further interactions with the test store, we get a
failure:

> ❌ Failure: An effect returned for this action is still running. It must complete before the end
> of the test. …

This is happening because ``TestStore`` requires you to exhaustively prove how the entire system
of your feature evolves over time. If an effect is still running when the test finishes and the
test store did _not_ fail then it could be hiding potential bugs. Perhaps the effect is not
supposed to be running, or perhaps the data it feeds into the system later is wrong. The test store
requires all effects to finish.

To get this test passing we need to assert on the actions that are sent back into the system
by the effect. We do this by using the ``TestStore/receive(_:timeout:assert:file:line:)-6325h``
method, which allows you to assert which action you expect to receive from an effect, as well as how
the state changes after receiving that effect:

```swift
await store.receive(\.timerTick) {
  $0.count = 1
}
```

> Note: We are using key path syntax `\.timerTick` to specify the case of the action we expect to 
> receive. This works because the ``ComposableArchitecture/Reducer()`` macro automatically applies
> the `@CasePathable` macro to the `Action` enum, and `@CasePathable` comes from our
> [CasePaths][swift-case-paths] library which brings key path syntax to enum cases.

However, if we run this test we still get a failure because we asserted a `timerTick` action was
going to be received, but after waiting around for a small amount of time no action was received:

> ❌ Failure: Expected to receive an action, but received none after 0.1 seconds.

This is because our timer is on a 1 second interval, and by default
``TestStore/receive(_:timeout:assert:file:line:)-6325h`` only waits for a fraction of a second. This
is because typically you should not be performing real time-based asynchrony in effects, and instead
using a controlled entity, such as a clock, that can be sped up in tests. We will demonstrate this
in a moment, so for now let's increase the timeout:

```swift
await store.receive(\.timerTick, timeout: .seconds(2)) {
  $0.count = 1
}
```

This assertion now passes, but the overall test is still failing because there are still more
actions to receive. The timer should tick 5 times in total, so we need five `receive` assertions:

```swift
await store.receive(\.timerTick, timeout: .seconds(2)) {
  $0.count = 1
}
await store.receive(\.timerTick, timeout: .seconds(2)) {
  $0.count = 2
}
await store.receive(\.timerTick, timeout: .seconds(2)) {
  $0.count = 3
}
await store.receive(\.timerTick, timeout: .seconds(2)) {
  $0.count = 4
}
await store.receive(\.timerTick, timeout: .seconds(2)) {
  $0.count = 5
}
```

Now the full test suite passes, and we have exhaustively proven how effects are executed in this
feature. If in the future we tweak the logic of the effect, like say have it emit 10 times instead 
of 5, then we will immediately get a test failure letting us know that we have not properly
asserted on how the features evolve over time.

However, there is something not ideal about how this feature is structured, and that is the fact
that we are doing actual, uncontrolled time-based asynchrony in the effect:

```swift
return .run { send in
  for _ in 1...5 {
    try await Task.sleep(for: .seconds(1))  // ⬅️
    await send(.timerTick)
  }
}
```

This means for our test to run we must actually wait for 5 real world seconds to pass so that we
can receive all of the actions from the timer. This makes our test suite far too slow. What if in
the future we need to test a feature that has a timer that emits hundreds or thousands of times?
We cannot hold up our test suite for minutes or hours just to test that one feature.

To fix this we need to add a dependency to the reducer that aids in performing time-based
asynchrony, but in a way that is controllable. One way to do this is to add a clock as a
`@Dependency` to the reducer:

```swift
import Clocks

@Reducer
struct Feature {
  struct State { /* ... */ }
  enum Action { /* ... */ }
  @Dependency(\.continuousClock) var clock
  // ...
}
```

> Tip: To make use of controllable clocks you must use the [Clocks][gh-swift-clocks] library, which
> is automatically included with the Composable Architecture.

And then the timer effect in the reducer can make use of the clock to sleep rather than reaching
out to the uncontrollable `Task.sleep` method:

```swift
return .run { send in
  for _ in 1...5 {
    try await self.clock.sleep(for: .seconds(1))
    await send(.timerTick)
  }
}
```

> Tip: The `sleep(for:)` method on `Clock` is provided by the [Swift Clocks][gh-swift-clocks]
> library.

By having a clock as a dependency in the feature we can supply a controlled version in tests, such
as an immediate clock that does not suspend at all when you ask it to sleep:

```swift
let store = TestStore(initialState: Feature.State(count: 0)) {
  Feature()
} withDependencies: {
  $0.continuousClock = ImmediateClock()
}
```

With that small change we can drop the `timeout` arguments from the
``TestStore/receive(_:timeout:assert:file:line:)-6325h`` invocations:

```swift
await store.receive(\.timerTick) {
  $0.count = 1
}
await store.receive(\.timerTick) {
  $0.count = 2
}
await store.receive(\.timerTick) {
  $0.count = 3
}
await store.receive(\.timerTick) {
  $0.count = 4
}
await store.receive(\.timerTick) {
  $0.count = 5
}
```

…and the test still passes, but now does so immediately.

The more time you take to control the dependencies your features use, the easier it will be to
write tests for your features. To learn more about designing dependencies and how to best leverage
dependencies, read the <doc:DependencyManagement> article.

## Non-exhaustive testing

The previous sections describe in detail how to write tests in the Composable Architecture that
exhaustively prove how the entire feature evolves over time. You must assert on how every piece
of state changes, how every effect feeds data back into the system, and you must even make sure
that all effects complete before the test store is deallocated. This can be powerful, but it can
also be a nuisance, especially for highly composed features. This is why sometimes you may want
to test in a non-exhaustive style.

> Tip: The concept of "non-exhaustive test store" was first introduced by
> [Krzysztof Zabłocki][merowing.info] in a [blog post][exhaustive-testing-in-tca] and
> [conference talk][Composable-Architecture-at-Scale], and then later became integrated into the
> core library.

This style of testing is most useful for testing the integration of multiple features where you want
to focus on just a certain slice of the behavior. Exhaustive testing can still be important to use
for leaf node features, where you truly do want to assert on everything happening inside the
feature.
 
For example, suppose you have a tab-based application where the 3rd tab is a login screen. The user 
can fill in some data on the screen, then tap the "Submit" button, and then a series of events
happens to  log the user in. Once the user is logged in, the 3rd tab switches from a login screen 
to a profile screen, _and_ the selected tab switches to the first tab, which is an activity screen.

When writing tests for the login feature we will want to do that in the exhaustive style so that we
can prove exactly how the feature would behave in production. But, suppose we wanted to write an
integration test that proves after the user taps the "Login" button that ultimately the selected
tab switches to the first tab.

In order to test such a complex flow we must test the integration of multiple features, which means
dealing with complex, nested state and effects. We can emulate this flow in a test by sending
actions that mimic the user logging in, and then eventually assert that the selected tab switched
to activity:

```swift
let store = TestStore(initialState: AppFeature.State()) {
  AppFeature()
}

// 1️⃣ Emulate user tapping on submit button.
await store.send(\.login.submitButtonTapped) {
  // 2️⃣ Assert how all state changes in the login feature
  $0.login?.isLoading = true
  // ...
}

// 3️⃣ Login feature performs API request to login, and
//    sends response back into system.
await store.receive(\.login.loginResponse.success) {
// 4️⃣ Assert how all state changes in the login feature
  $0.login?.isLoading = false
  // ...
}

// 5️⃣ Login feature sends a delegate action to let parent
//    feature know it has successfully logged in.
await store.receive(\.login.delegate.didLogin) {
// 6️⃣ Assert how all of app state changes due to that action.
  $0.authenticatedTab = .loggedIn(
    Profile.State(...)
  )
  // ...
  // 7️⃣ *Finally* assert that the selected tab switches to activity.
  $0.selectedTab = .activity
}
```

Doing this with exhaustive testing is verbose, and there are a few problems with this:

  * We need to be intimately knowledgeable in how the login feature works so that we can assert
    on how its state changes and how its effects feed data back into the system.
  * If the login feature were to change its logic we may get test failures here even though the
    logic we are actually trying to test doesn't really care about those changes.
  * This test is very long, and so if there are other similar but slightly different flows we want
    to test we will be tempted to copy-and-paste the whole thing, leading to lots of duplicated,
    fragile tests.

Non-exhaustive testing allows us to test the high-level flow that we are concerned with, that of
login causing the selected tab to switch to activity, without having to worry about what is
happening inside the login feature. To do this, we can turn off ``TestStore/exhaustivity`` in the
test store, and then just assert on what we are interested in:

```swift
let store = TestStore(initialState: AppFeature.State()) {
  AppFeature()
}
store.exhaustivity = .off  // ⬅️

await store.send(\.login.submitButtonTapped)
await store.receive(\.login.delegate.didLogin) {
  $0.selectedTab = .activity
}
```

In particular, we did not assert on how the login's state changed or how the login's effects fed
data back into the system. We just assert that when the "Submit" button is tapped that eventually
we get the `didLogin` delegate action and that causes the selected tab to flip to activity. Now
the login feature is free to make any change it wants to make without affecting this integration
test.

Using ``Exhaustivity/off`` for ``TestStore/exhaustivity`` causes all un-asserted changes to pass
without any notification. If you would like to see what test failures are being suppressed without
actually causing a failure, you can use ``Exhaustivity/off(showSkippedAssertions:)``:

```swift
let store = TestStore(initialState: AppFeature.State()) {
  AppFeature()
}
store.exhaustivity = .off(showSkippedAssertions: true)  // ⬅️

await store.send(\.login.submitButtonTapped)
await store.receive(\.login.delegate.didLogin) {
  $0.selectedTab = .activity
}
```

When this is run you will get grey, informational boxes on each assertion where some change wasn't
fully asserted on:

> ◽️ Expected failure: A state change does not match expectation: …
>
> ```diff
>   AppFeature.State(
>     authenticatedTab: .loggedOut(
>       Login.State(
> -       isLoading: false
> +       isLoading: true,
>         …
>       )
>     )
>   )
> ```
>
> Skipped receiving .login(.loginResponse(.success))
>
> A state change does not match expectation: …
>
> ```diff
>   AppFeature.State(
> -   authenticatedTab: .loggedOut(…)
> +   authenticatedTab: .loggedIn(
> +     Profile.State(…)
> +   ),
>     …
>   )
> ```
>
> (Expected: −, Actual: +)

The test still passes, and none of these notifications are test failures. They just let you know
what things you are not explicitly asserting against, and can be useful to see when tracking down
bugs that happen in production but that aren't currently detected in tests.

#### Understanding non-exhaustive testing

It can be important to understand how non-exhaustive testing works under the hood because it does
limit the ways in which you can assert on state changes.

When you construct an _exhaustive_ test store, which is the default, the `$0` used inside the
<<<<<<< HEAD
trailing closure of ``TestStore/send(_:assert:file:line:)-2co21`` represents the state _before_ the
=======
trailing closure of ``TestStore/send(_:assert:file:line:)-2co21`` represents the state _before_ the 
>>>>>>> 5ab136f5
action is sent:

```swift
let store = TestStore(/* ... */)
// ℹ️ "on" is the default so technically this is not needed
store.exhaustivity = .on

store.send(.buttonTapped) {
  $0  // Represents the state *before* the action was sent
}
```

This forces you to apply any mutations necessary to `$0` to match the state _after_ the action
is sent.

Non-exhaustive test stores flip this on its head. In such a test store, the `$0` handed to the
trailing closure of `send` represents the state _after_ the action was sent:

```swift
let store = TestStore(/* ... */)
store.exhaustivity = .off

store.send(.buttonTapped) {
  $0  // Represents the state *after* the action was sent
}
```

This means you don't have to make any mutations to `$0` at all and the assertion will already pass.
But, if you do make a mutation, then it must match what is already in the state, thus allowing you
to assert on only the state changes you are interested in.

However, this difference between how ``TestStore`` behaves when run in exhaustive mode versus
non-exhaustive mode does restrict the kinds of mutations you can make inside the trailing closure of
`send`. For example, suppose you had an action in your feature that removes the last element of a
collection:

```swift
case .removeButtonTapped:
  state.values.removeLast()
  return .none
```

To test this in an exhaustive store it is completely fine to do this:

```swift
await store.send(.removeButtonTapped) {
  $0.values.removeLast()
}
```

This works because `$0` is the state before the action is sent, and so we can remove the last
element to prove that the reducer does the same work.

However, in a non-exhaustive store this will not work:

```swift
store.exhaustivity = .off
await store.send(.removeButtonTapped) {
  $0.values.removeLast()  // ❌
}
```

This will either fail, or possibly even crash the test suite. This is because in a non-exhaustive
test store, `$0` in the trailing closure of `send` represents the state _after_ the action has been
sent, and so the last element has already been removed. By executing `$0.values.removeLast()` we are
just removing an additional element from the end.

So, for non-exhaustive test stores you cannot use "relative" mutations for assertions. That is, you
cannot mutate via methods like `removeLast`, `append`, and anything that incrementally applies a
mutation. Instead you must perform an "absolute" mutation, where you fully replace the collection
with its final value:

```swift
store.exhaustivity = .off
await store.send(.removeButtonTapped) {
  $0.values = []
}
```

Or you can weaken the assertion by asserting only on the count of its elements rather than the
content of the element:

```swift
store.exhaustivity = .off
await store.send(.removeButtonTapped) {
  XCTAssertEqual($0.values.count, 0)
}
```

Further, when using non-exhaustive test stores that also show skipped assertions (via
``Exhaustivity/off(showSkippedAssertions:)``), then there is another caveat to keep in mind. In
such test stores, the trailing closure of ``TestStore/send(_:assert:file:line:)-2co21`` is invoked
_twice_ by the test store. First with `$0` representing the state after the action is sent to see if
it does not match the true state, and then again with `$0` representing the state before the action
is sent so that we can show what state assertions were skipped.

Because the test store can invoke your trailing assertion closure twice you must be careful if your
closure performs any side effects, because those effects will be executed twice. For example,
suppose you have a domain model that uses the controllable `@Dependency(\.uuid)` to generate a UUID:

```swift
struct Model: Equatable {
  let id: UUID
  init() {
    @Dependency(\.uuid) var uuid
    self.id = uuid()
  }
}
```

This is a perfectly fine to pattern to adopt in the Composable Architecture, but it does cause
trouble when using non-exhaustive test stores and showing skipped assertions. To see this, consider
the following simple reducer that appends a new model to an array when an action is sent:

```swift
@Reducer
struct Feature {
  struct State: Equatable {
    var values: [Model] = []
  }
  enum Action {
    case addButtonTapped
  }
  var body: some Reducer<State, Action> {
    Reduce { state, action in
      switch action {
      case .addButtonTapped:
        state.values.append(Model())
        return .none
      }
    }
  }
}
```

We'd like to be able to write a test for this by asserting that when the `addButtonTapped` action
is sent a model is append to the `values` array:

```swift
func testAdd() async {
  let store = TestStore(initialState: Feature.State()) {
    Feature()
  } withDependencies: {
    $0.uuid = .incrementing
  }
  store.exhaustivity = .off(showSkippedAssertions: true)

  await store.send(.addButtonTapped) {
    $0.values = [Model()]
  }
}
```

While we would expect this simple test to pass, it fails when `showSkippedAssertions` is set to
`true`:

> ❌ Failure: A state change does not match expectation: …
>
> ```diff
>   TestStoreNonExhaustiveTests.Feature.State(
>     values: [
>       [0]: TestStoreNonExhaustiveTests.Model(
> -       id: UUID(00000000-0000-0000-0000-000000000001)
> +       id: UUID(00000000-0000-0000-0000-000000000000)
>       )
>     ]
>   )
> ```
>
> (Expected: −, Actual: +)

This is happening because the trailing closure is invoked twice, and the side effect that is
executed when the closure is first invoked is bleeding over into when it is invoked a second time.

In particular, when the closure is evaluated the first time it causes `Model()` to be constructed,
which secretly generates the next auto-incrementing UUID. Then, when we run the closure again
_another_ `Model()` is constructed, which causes another auto-incrementing UUID to be generated,
and that value does not match our expectations.

If you want to use the `showSkippedAssertions` option for
``Exhaustivity/off(showSkippedAssertions:)`` then you should avoid performing any kind of side
effect in `send`, including using `@Dependency` directly in your models' initializers. Instead
force those values to be provided at the moment of initializing the model:

```swift
struct Model: Equatable {
  let id: UUID
  init(id: UUID) {
    self.id = id
  }
}
```

And then move the responsibility of generating new IDs to the reducer:

```swift
@Reducer
struct Feature {
  // ...
  @Dependency(\.uuid) var uuid
  var body: some Reducer<State, Action> {
    Reduce { state, action in
      switch action {
      case .addButtonTapped:
        state.values.append(Model(id: self.uuid()))
        return .none
      }
    }
  }
}
```

And now you can write the test more simply by providing the ID explicitly:

```swift
await store.send(.addButtonTapped) {
  $0.values = [
    Model(id: UUID(0))
  ]
}
```

And it works if you send the action multiple times:

```swift
await store.send(.addButtonTapped) {
  $0.values = [
    Model(id: UUID(0))
  ]
}
await store.send(.addButtonTapped) {
  $0.values = [
    Model(id: UUID(0)),
    Model(id: UUID(1))
  ]
}
```

## Testing gotchas

### Testing host application

This is not well known, but when an application target runs tests it actually boots up a simulator
and runs your actual application entry point in the simulator. This means while tests are running,
your application's code is separately also running. This can be a huge gotcha because it means you
may be unknowingly making network requests, tracking analytics, writing data to user defaults or to
the disk, and more.

This usually flies under the radar and you just won't know it's happening, which can be problematic.
But, once you start using this library and start controlling your dependencies, the problem can
surface in a very visible manner. Typically, when a dependency is used in a test context without
being overridden, a test failure occurs. This makes it possible for your test to pass successfully,
yet for some mysterious reason the test suite fails. This happens because the code in the _app
host_ is now running in a test context, and accessing dependencies will cause test failures.

This only happens when running tests in a _application target_, that is, a target that is
specifically used to launch the application for a simulator or device. This does not happen when
running tests for frameworks or SPM libraries, which is yet another good reason to modularize
your code base.

However, if you aren't in a position to modularize your code base right now, there is a quick
fix. Our [XCTest Dynamic Overlay][xctest-dynamic-overlay-gh] library, which is transitively included
with this library, comes with a property you can check to see if tests are currently running. If
they are, you can omit the entire entry point of your application:

```swift
import SwiftUI
import XCTestDynamicOverlay

@main
struct MyApp: App {
  var body: some Scene {
    WindowGroup {
      if !_XCTIsTesting {
        // Your real root view
      }
    }
  }
}
```

That will allow tests to run in the application target without your actual application code
interfering.

### Statically linking your tests target to ComposableArchitecture

If you statically link the `ComposableArchitecture` module to your tests target, its implementation 
may clash with the implementation that is statically linked to the app itself. The most usually 
manifests by getting mysterious test failures telling you that you are using live dependencies in 
your tests even though you have overridden your dependencies. 

In such cases Xcode will display multiple warnings in the console similar to:

> Class _TtC12Dependencies[…] is implemented in both […] and […].
> One of the two will be used. Which one is undefined.

The solution is to remove the static link to `ComposableArchitecture` from your test target, as you 
transitively get access to it through the app itself. In Xcode, go to "Build Phases" and remove
"ComposableArchitecture" from the "Link Binary With Libraries" section. When using SwiftPM, remove 
the "ComposableArchitecture" entry from the `testTarget`'s' `dependencies` array in `Package.swift`.

[xctest-dynamic-overlay-gh]: http://github.com/pointfreeco/xctest-dynamic-overlay
[Testing-state-changes]: #Testing-state-changes
[Testing-effects]: #Testing-effects
[gh-combine-schedulers]: http://github.com/pointfreeco/combine-schedulers
[gh-xctest-dynamic-overlay]: http://github.com/pointfreeco/xctest-dynamic-overlay
[tca-examples]: https://github.com/pointfreeco/swift-composable-architecture/tree/main/Examples
[gh-swift-clocks]: http://github.com/pointfreeco/swift-clocks
[merowing.info]: https://www.merowing.info
[exhaustive-testing-in-tca]: https://www.merowing.info/exhaustive-testing-in-tca/
[Composable-Architecture-at-Scale]: https://vimeo.com/751173570
[Non-exhaustive-testing]: #Non-exhaustive-testing
[swift-case-paths]: http://github.com/pointfreeco/swift-case-paths<|MERGE_RESOLUTION|>--- conflicted
+++ resolved
@@ -81,13 +81,8 @@
 > Tip: Tests that use ``TestStore`` should be annotated as `@MainActor` and marked as `async` since
 > most assertion helpers on ``TestStore`` can suspend.
 
-<<<<<<< HEAD
 Test stores have a ``TestStore/send(_:assert:file:line:)-2co21`` method, but it behaves differently from
 stores and view stores. You provide an action to send into the system, but then you must also
-=======
-Test stores have a ``TestStore/send(_:assert:file:line:)-2co21`` method, but it behaves differently
-from stores and view stores. You provide an action to send into the system, but then you must also
->>>>>>> 5ab136f5
 provide a trailing closure to describe how the state of the feature changed after sending the
 action:
 
@@ -576,11 +571,7 @@
 limit the ways in which you can assert on state changes.
 
 When you construct an _exhaustive_ test store, which is the default, the `$0` used inside the
-<<<<<<< HEAD
 trailing closure of ``TestStore/send(_:assert:file:line:)-2co21`` represents the state _before_ the
-=======
-trailing closure of ``TestStore/send(_:assert:file:line:)-2co21`` represents the state _before_ the 
->>>>>>> 5ab136f5
 action is sent:
 
 ```swift

--- conflicted
+++ resolved
@@ -285,148 +285,4 @@
   {
     self.init(store, id: \.id, content: content)
   }
-<<<<<<< HEAD
-}
-
-// NB: Deprecated after 0.17.0:
-
-extension IfLetStore {
-  @available(*, deprecated, message: "'else' now takes a view builder closure")
-  public init<IfContent, ElseContent>(
-    _ store: Store<State?, Action>,
-    @ViewBuilder then ifContent: @escaping (Store<State, Action>) -> IfContent,
-    else elseContent: @escaping @autoclosure () -> ElseContent
-  ) where Content == _ConditionalContent<IfContent, ElseContent> {
-    self.init(store, then: ifContent, else: elseContent)
-  }
-}
-
-// NB: Deprecated after 0.13.0:
-
-@available(*, deprecated, renamed: "BindingAction")
-public typealias FormAction = BindingAction
-
-extension Reducer {
-  @available(*, deprecated, renamed: "binding")
-  public func form(action toFormAction: CasePath<Action, BindingAction<State>>) -> Self {
-    self.binding(action: toFormAction.extract(from:))
-  }
-}
-
-// NB: Deprecated after 0.10.0:
-
-@available(iOS 13, *)
-@available(macCatalyst 13, *)
-@available(macOS, unavailable)
-@available(tvOS 13, *)
-@available(watchOS 6, *)
-extension ActionSheetState {
-  @available(*, deprecated, message: "'title' and 'message' should be 'TextState'")
-  @_disfavoredOverload
-  public init(
-    title: LocalizedStringKey,
-    message: LocalizedStringKey? = nil,
-    buttons: [Button]
-  ) {
-    self.init(
-      title: .init(title),
-      message: message.map { .init($0) },
-      buttons: buttons
-    )
-  }
-}
-
-extension AlertState {
-  @available(*, deprecated, message: "'title' and 'message' should be 'TextState'")
-  @_disfavoredOverload
-  public init(
-    title: LocalizedStringKey,
-    message: LocalizedStringKey? = nil,
-    dismissButton: Button? = nil
-  ) {
-    self.init(
-      title: .init(title),
-      message: message.map { .init($0) },
-      dismissButton: dismissButton
-    )
-  }
-
-  @available(*, deprecated, message: "'title' and 'message' should be 'TextState'")
-  @_disfavoredOverload
-  public init(
-    title: LocalizedStringKey,
-    message: LocalizedStringKey? = nil,
-    primaryButton: Button,
-    secondaryButton: Button
-  ) {
-    self.init(
-      title: .init(title),
-      message: message.map { .init($0) },
-      primaryButton: primaryButton,
-      secondaryButton: secondaryButton
-    )
-  }
-}
-
-extension AlertState.Button {
-  @available(*, deprecated, message: "'label' should be 'TextState'")
-  @_disfavoredOverload
-  public static func cancel(
-    _ label: LocalizedStringKey,
-    send action: Action? = nil
-  ) -> Self {
-    .cancel(.init(label), send: action)
-  }
-
-  @available(*, deprecated, message: "'label' should be 'TextState'")
-  @_disfavoredOverload
-  public static func `default`(
-    _ label: LocalizedStringKey,
-    send action: Action? = nil
-  ) -> Self {
-    .default(.init(label), send: action)
-  }
-
-  @available(*, deprecated, message: "'label' should be 'TextState'")
-  @_disfavoredOverload
-  public static func destructive(
-    _ label: LocalizedStringKey,
-    send action: Action? = nil
-  ) -> Self {
-    .destructive(.init(label), send: action)
-  }
-}
-
-// NB: Deprecated after 0.9.0:
-
-extension Store {
-  @_disfavoredOverload
-  @available(*, deprecated, renamed: "publisherScope(state:)")
-  public func scope<P: Publisher, LocalState>(
-    state toLocalState: @escaping (AnyPublisher<State, Never>) -> P
-  ) -> AnyPublisher<Store<LocalState, Action>, Never>
-  where P.Output == LocalState, P.Failure == Never {
-    self.publisherScope(state: toLocalState)
-  }
-
-  @_disfavoredOverload
-  @available(*, deprecated, renamed: "publisherScope(state:action:)")
-  public func scope<P: Publisher, LocalState, LocalAction>(
-    state toLocalState: @escaping (AnyPublisher<State, Never>) -> P,
-    action fromLocalAction: @escaping (LocalAction) -> Action
-  ) -> AnyPublisher<Store<LocalState, LocalAction>, Never>
-  where P.Output == LocalState, P.Failure == Never {
-    self.publisherScope(state: toLocalState, action: fromLocalAction)
-  }
-}
-
-// NB: Deprecated after 0.6.0:
-
-extension Reducer {
-  @available(*, deprecated, renamed: "optional()")
-  public var optional: Reducer<State?, Action, Environment> {
-    self.optional()
-  }
-=======
->>>>>>> a554b00f
 }
import Combine

extension EffectPublisher where Failure == Never {
  /// Creates an effect from a Combine publisher.
  ///
  /// - Parameter createPublisher: The closure to execute when the effect is performed.
  /// - Returns: An effect wrapping a Combine publisher.
  public static func publisher<P: Publisher>(_ createPublisher: @escaping () -> P) -> Self
  where P.Output == Action, P.Failure == Never {
    Self(
      operation: .publisher(
        withEscapedDependencies { continuation in
          Deferred {
            continuation.yield {
              createPublisher()
            }
          }
        }
        .eraseToAnyPublisher()
      )
    )
  }
}

@available(iOS, deprecated: 9999.0)
@available(macOS, deprecated: 9999.0)
@available(tvOS, deprecated: 9999.0)
@available(watchOS, deprecated: 9999.0)
extension EffectPublisher: Publisher {
  public typealias Output = Action

  public func receive<S: Combine.Subscriber>(
    subscriber: S
  ) where S.Input == Action, S.Failure == Failure {
    self.publisher.subscribe(subscriber)
  }

  var publisher: AnyPublisher<Action, Failure> {
    switch self.operation {
    case .none:
      return Empty().eraseToAnyPublisher()
    case let .publisher(publisher):
      return publisher
    case let .run(priority, operation):
      return .create { subscriber in
        let task = Task(priority: priority) { @MainActor in
          defer { subscriber.send(completion: .finished) }
          #if DEBUG
            var isCompleted = false
            defer { isCompleted = true }
          #endif
          let send = Send<Action> {
            #if DEBUG
              if isCompleted {
                runtimeWarn(
                  """
                  An action was sent from a completed effect:

                    Action:
                      \(debugCaseOutput($0))

                  Avoid sending actions using the 'send' argument from 'EffectTask.run' after \
                  the effect has completed. This can happen if you escape the 'send' argument in \
                  an unstructured context.

                  To fix this, make sure that your 'run' closure does not return until you're \
                  done calling 'send'.
                  """
                )
              }
            #endif
            subscriber.send($0)
          }
          await operation(send)
        }
        return AnyCancellable {
          task.cancel()
        }
      }
    }
  }
}

extension EffectPublisher {
  /// Initializes an effect that wraps a publisher.
  ///
  /// > Important: This Combine interface has been soft-deprecated in favor of Swift concurrency.
  /// > Prefer performing asynchronous work directly in
  /// > ``EffectPublisher/run(priority:operation:catch:fileID:line:)`` by adopting a non-Combine
  /// > interface, or by iterating over the publisher's asynchronous sequence of `values`:
  /// >
  /// > ```swift
  /// > return .run { send in
  /// >   for await value in publisher.values {
  /// >     send(.response(value))
  /// >   }
  /// > }
  /// > ```
  ///
  /// - Parameter publisher: A publisher.
  @available(
    iOS, deprecated: 9999,
    message:
      "Iterate over 'Publisher.values' in an 'EffectTask.run', instead, or use 'EffectTask.publisher'."
  )
  @available(
    macOS, deprecated: 9999,
    message:
      "Iterate over 'Publisher.values' in an 'EffectTask.run', instead, or use 'EffectTask.publisher'."
  )
  @available(
    tvOS, deprecated: 9999,
    message:
      "Iterate over 'Publisher.values' in an 'EffectTask.run', instead, or use 'EffectTask.publisher'."
  )
  @available(
    watchOS, deprecated: 9999,
    message:
      "Iterate over 'Publisher.values' in an 'EffectTask.run', instead, or use 'EffectTask.publisher'."
  )
  public init<P: Publisher>(_ publisher: P) where P.Output == Output, P.Failure == Failure {
    self.operation = .publisher(publisher.eraseToAnyPublisher())
  }

  /// Initializes an effect that immediately emits the value passed in.
  ///
  /// - Parameter value: The value that is immediately emitted by the effect.
  @available(iOS, deprecated: 9999, message: "Wrap the value in 'EffectTask.task', instead.")
  @available(macOS, deprecated: 9999, message: "Wrap the value in 'EffectTask.task', instead.")
  @available(tvOS, deprecated: 9999, message: "Wrap the value in 'EffectTask.task', instead.")
  @available(watchOS, deprecated: 9999, message: "Wrap the value in 'EffectTask.task', instead.")
  public init(value: Action) {
    self.init(Just(value).setFailureType(to: Failure.self))
  }

  /// Initializes an effect that immediately fails with the error passed in.
  ///
  /// - Parameter error: The error that is immediately emitted by the effect.
  @available(
    iOS, deprecated: 9999,
    message: "Throw and catch errors directly in 'EffectTask.task' and 'EffectTask.run', instead."
  )
  @available(
    macOS, deprecated: 9999,
    message: "Throw and catch errors directly in 'EffectTask.task' and 'EffectTask.run', instead."
  )
  @available(
    tvOS, deprecated: 9999,
    message: "Throw and catch errors directly in 'EffectTask.task' and 'EffectTask.run', instead."
  )
  @available(
    watchOS, deprecated: 9999,
    message: "Throw and catch errors directly in 'EffectTask.task' and 'EffectTask.run', instead."
  )
  public init(error: Failure) {
    // NB: Ideally we'd return a `Fail` publisher here, but due to a bug in iOS 13 that publisher
    //     can crash when used with certain combinations of operators such as `.retry.catch`. The
    //     bug was fixed in iOS 14, but to remain compatible with iOS 13 and higher we need to do
    //     a little trickery to fail in a slightly different way.
    self.init(
      Deferred {
        Future { $0(.failure(error)) }
      }
    )
  }

  /// Creates an effect that can supply a single value asynchronously in the future.
  ///
  /// This can be helpful for converting APIs that are callback-based into ones that deal with
  /// ``EffectPublisher``s.
  ///
  /// For example, to create an effect that delivers an integer after waiting a second:
  ///
  /// ```swift
  /// EffectPublisher<Int, Never>.future { callback in
  ///   DispatchQueue.main.asyncAfter(deadline: .now() + 1) {
  ///     callback(.success(42))
  ///   }
  /// }
  /// ```
  ///
  /// Note that you can only deliver a single value to the `callback`. If you send more they will be
  /// discarded:
  ///
  /// ```swift
  /// EffectPublisher<Int, Never>.future { callback in
  ///   DispatchQueue.main.asyncAfter(deadline: .now() + 1) {
  ///     callback(.success(42))
  ///     callback(.success(1729)) // Will not be emitted by the effect
  ///   }
  /// }
  /// ```
  ///
  ///  If you need to deliver more than one value to the effect, you should use the
  ///  ``EffectPublisher`` initializer that accepts a ``Subscriber`` value.
  ///
  /// - Parameter attemptToFulfill: A closure that takes a `callback` as an argument which can be
  ///   used to feed it `Result<Output, Failure>` values.
  @available(iOS, deprecated: 9999, message: "Use 'EffectTask.task', instead.")
  @available(macOS, deprecated: 9999, message: "Use 'EffectTask.task', instead.")
  @available(tvOS, deprecated: 9999, message: "Use 'EffectTask.task', instead.")
  @available(watchOS, deprecated: 9999, message: "Use 'EffectTask.task', instead.")
  public static func future(
    _ attemptToFulfill: @escaping (@escaping (Result<Action, Failure>) -> Void) -> Void
  ) -> Self {
    withEscapedDependencies { escaped in
      Deferred {
        escaped.yield {
          Future(attemptToFulfill)
        }
      }.eraseToEffect()
    }
  }

  /// Initializes an effect that lazily executes some work in the real world and synchronously sends
  /// that data back into the store.
  ///
  /// For example, to load a user from some JSON on the disk, one can wrap that work in an effect:
  ///
  /// ```swift
  /// EffectPublisher<User, Error>.result {
  ///   let fileUrl = URL(
  ///     fileURLWithPath: NSSearchPathForDirectoriesInDomains(
  ///       .documentDirectory, .userDomainMask, true
  ///     )[0]
  ///   )
  ///   .appendingPathComponent("user.json")
  ///
  ///   let result = Result<User, Error> {
  ///     let data = try Data(contentsOf: fileUrl)
  ///     return try JSONDecoder().decode(User.self, from: $0)
  ///   }
  ///
  ///   return result
  /// }
  /// ```
  ///
  /// - Parameter attemptToFulfill: A closure encapsulating some work to execute in the real world.
  /// - Returns: An effect.
  @available(iOS, deprecated: 9999, message: "Use 'EffectTask.task', instead.")
  @available(macOS, deprecated: 9999, message: "Use 'EffectTask.task', instead.")
  @available(tvOS, deprecated: 9999, message: "Use 'EffectTask.task', instead.")
  @available(watchOS, deprecated: 9999, message: "Use 'EffectTask.task', instead.")
  public static func result(_ attemptToFulfill: @escaping () -> Result<Action, Failure>) -> Self {
    .future { $0(attemptToFulfill()) }
  }

  /// Initializes an effect from a callback that can send as many values as it wants, and can send
  /// a completion.
  ///
  /// This initializer is useful for bridging callback APIs, delegate APIs, and manager APIs to the
  /// ``EffectPublisher`` type. One can wrap those APIs in an Effect so that its events are sent
  /// through the effect, which allows the reducer to handle them.
  ///
  /// For example, one can create an effect to ask for access to `MPMediaLibrary`. It can start by
  /// sending the current status immediately, and then if the current status is `notDetermined` it
  /// can request authorization, and once a status is received it can send that back to the effect:
  ///
  /// ```swift
  /// EffectPublisher.run { subscriber in
  ///   subscriber.send(MPMediaLibrary.authorizationStatus())
  ///
  ///   guard MPMediaLibrary.authorizationStatus() == .notDetermined else {
  ///     subscriber.send(completion: .finished)
  ///     return AnyCancellable {}
  ///   }
  ///
  ///   MPMediaLibrary.requestAuthorization { status in
  ///     subscriber.send(status)
  ///     subscriber.send(completion: .finished)
  ///   }
  ///   return AnyCancellable {
  ///     // Typically clean up resources that were created here, but this effect doesn't
  ///     // have any.
  ///   }
  /// }
  /// ```
  ///
  /// - Parameter work: A closure that accepts a ``Subscriber`` value and returns a cancellable.
  ///   When the ``EffectPublisher`` is completed, the cancellable will be used to clean up any
  ///   resources created when the effect was started.
  @available(
    iOS, deprecated: 9999, message: "Use the async version of 'EffectTask.run', instead."
  )
  @available(
    macOS, deprecated: 9999, message: "Use the async version of 'EffectTask.run', instead."
  )
  @available(
    tvOS, deprecated: 9999, message: "Use the async version of 'EffectTask.run', instead."
  )
  @available(
    watchOS, deprecated: 9999, message: "Use the async version of 'Effect.run', instead."
  )
  public static func run(
    _ work: @escaping (EffectPublisher.Subscriber) -> Cancellable
  ) -> Self {
    withEscapedDependencies { escaped in
      AnyPublisher.create { subscriber in
        escaped.yield {
          work(subscriber)
        }
      }
      .eraseToEffect()
    }
  }

  /// Creates an effect that executes some work in the real world that doesn't need to feed data
  /// back into the store. If an error is thrown, the effect will complete and the error will be
  /// ignored.
  ///
  /// - Parameter work: A closure encapsulating some work to execute in the real world.
  /// - Returns: An effect.
  @available(iOS, deprecated: 9999, message: "Use the async version, instead.")
  @available(macOS, deprecated: 9999, message: "Use the async version, instead.")
  @available(tvOS, deprecated: 9999, message: "Use the async version, instead.")
  @available(watchOS, deprecated: 9999, message: "Use the async version, instead.")
  public static func fireAndForget(_ work: @escaping () throws -> Void) -> Self {
    // NB: Ideally we'd return a `Deferred` wrapping an `Empty(completeImmediately: true)`, but
    //     due to a bug in iOS 13.2 that publisher will never complete. The bug was fixed in
    //     iOS 13.3, but to remain compatible with iOS 13.2 and higher we need to do a little
    //     trickery to make sure the deferred publisher completes.
    withEscapedDependencies { escaped in
      Deferred { () -> Publishers.CompactMap<Result<Action?, Failure>.Publisher, Action> in
        escaped.yield {
          try? work()
        }
        return Just<Output?>(nil)
          .setFailureType(to: Failure.self)
          .compactMap { $0 }
      }
      .eraseToEffect()
    }
  }
}

extension EffectPublisher where Failure == Error {
  /// Initializes an effect that lazily executes some work in the real world and synchronously sends
  /// that data back into the store.
  ///
  /// For example, to load a user from some JSON on the disk, one can wrap that work in an effect:
  ///
  /// ```swift
  /// EffectPublisher<User, Error>.catching {
  ///   let fileUrl = URL(
  ///     fileURLWithPath: NSSearchPathForDirectoriesInDomains(
  ///       .documentDirectory, .userDomainMask, true
  ///     )[0]
  ///   )
  ///   .appendingPathComponent("user.json")
  ///
  ///   let data = try Data(contentsOf: fileUrl)
  ///   return try JSONDecoder().decode(User.self, from: $0)
  /// }
  /// ```
  ///
  /// - Parameter work: A closure encapsulating some work to execute in the real world.
  /// - Returns: An effect.
  @available(
    iOS, deprecated: 9999,
    message: "Throw and catch errors directly in 'EffectTask.task' and 'EffectTask.run', instead."
  )
  @available(
    macOS, deprecated: 9999,
    message: "Throw and catch errors directly in 'EffectTask.task' and 'EffectTask.run', instead."
  )
  @available(
    tvOS, deprecated: 9999,
    message: "Throw and catch errors directly in 'EffectTask.task' and 'EffectTask.run', instead."
  )
  @available(
    watchOS, deprecated: 9999,
    message: "Throw and catch errors directly in 'EffectTask.task' and 'EffectTask.run', instead."
  )
  public static func catching(_ work: @escaping () throws -> Action) -> Self {
    .future { $0(Result { try work() }) }
  }
}

extension Publisher {
  /// Turns any publisher into an ``EffectPublisher``.
  ///
  /// This can be useful for when you perform a chain of publisher transformations in a reducer, and
  /// you need to convert that publisher to an effect so that you can return it from the reducer:
  ///
  /// ```swift
  /// case .buttonTapped:
  ///   return fetchUser(id: 1)
  ///     .filter(\.isAdmin)
  ///     .eraseToEffect()
  /// ```
  ///
  /// - Returns: An effect that wraps `self`.
  @available(
    iOS, deprecated: 9999,
    message:
      "Iterate over 'Publisher.values' in an 'EffectTask.run', instead, or use 'EffectTask.publisher'."
  )
  @available(
    macOS, deprecated: 9999,
    message:
      "Iterate over 'Publisher.values' in an 'EffectTask.run', instead, or use 'EffectTask.publisher'."
  )
  @available(
    tvOS, deprecated: 9999,
    message:
      "Iterate over 'Publisher.values' in an 'EffectTask.run', instead, or use 'EffectTask.publisher'."
  )
  @available(
    watchOS, deprecated: 9999,
    message:
      "Iterate over 'Publisher.values' in an 'EffectTask.run', instead, or use 'EffectTask.publisher'."
  )
  public func eraseToEffect() -> EffectPublisher<Output, Failure> {
    EffectPublisher(self)
  }

  /// Turns any publisher into an ``EffectPublisher``.
  ///
  /// This is a convenience operator for writing ``EffectPublisher/eraseToEffect()`` followed by
  /// ``EffectPublisher/map(_:)-28ghh`.
  ///
  /// ```swift
  /// case .buttonTapped:
  ///   return fetchUser(id: 1)
  ///     .filter(\.isAdmin)
  ///     .eraseToEffect(ProfileAction.adminUserFetched)
  /// ```
  ///
  /// - Parameters:
  ///   - transform: A mapping function that converts `Output` to another type.
  /// - Returns: An effect that wraps `self` after mapping `Output` values.
  @available(
    iOS, deprecated: 9999,
    message:
      "Iterate over 'Publisher.values' in an 'EffectTask.run', instead, or use 'EffectTask.publisher'."
  )
  @available(
    macOS, deprecated: 9999,
    message:
      "Iterate over 'Publisher.values' in an 'EffectTask.run', instead, or use 'EffectTask.publisher'."
  )
  @available(
    tvOS, deprecated: 9999,
    message:
      "Iterate over 'Publisher.values' in an 'EffectTask.run', instead, or use 'EffectTask.publisher'."
  )
  @available(
    watchOS, deprecated: 9999,
    message:
      "Iterate over 'Publisher.values' in an 'EffectTask.run', instead, or use 'EffectTask.publisher'."
  )
  public func eraseToEffect<T>(
    _ transform: @escaping (Output) -> T
  ) -> EffectPublisher<T, Failure> {
    self.map(
      withEscapedDependencies { escaped in
        { action in
          escaped.yield {
            transform(action)
          }
        }
      }
    )
    .eraseToEffect()
  }

  /// Turns any publisher into an ``EffectTask`` that cannot fail by wrapping its output and failure
  /// in a result.
  ///
  /// This can be useful when you are working with a failing API but want to deliver its data to an
  /// action that handles both success and failure.
  ///
  /// ```swift
  /// case .buttonTapped:
  ///   return self.apiClient.fetchUser(id: 1)
  ///     .catchToEffect()
  ///     .map(ProfileAction.userResponse)
  /// ```
  ///
  /// - Returns: An effect that wraps `self`.
  @available(
    iOS, deprecated: 9999,
    message:
      "Iterate over 'Publisher.values' in an 'EffectTask.run', instead, or use 'EffectTask.publisher'."
  )
  @available(
    macOS, deprecated: 9999,
    message:
      "Iterate over 'Publisher.values' in an 'EffectTask.run', instead, or use 'EffectTask.publisher'."
  )
  @available(
    tvOS, deprecated: 9999,
    message:
      "Iterate over 'Publisher.values' in an 'EffectTask.run', instead, or use 'EffectTask.publisher'."
  )
  @available(
    watchOS, deprecated: 9999,
    message:
      "Iterate over 'Publisher.values' in an 'EffectTask.run', instead, or use 'EffectTask.publisher'."
  )
  public func catchToEffect() -> EffectTask<Result<Output, Failure>> {
    self.catchToEffect { $0 }
  }

  /// Turns any publisher into an ``EffectTask`` that cannot fail by wrapping its output and failure
  /// into a result and then applying passed in function to it.
  ///
  /// This is a convenience operator for writing ``EffectPublisher/eraseToEffect()`` followed by
  /// ``EffectPublisher/map(_:)-28ghh`.
  ///
  /// ```swift
  /// case .buttonTapped:
  ///   return self.apiClient.fetchUser(id: 1)
  ///     .catchToEffect(ProfileAction.userResponse)
  /// ```
  ///
  /// - Parameters:
  ///   - transform: A mapping function that converts `Result<Output,Failure>` to another type.
  /// - Returns: An effect that wraps `self`.
  @available(
    iOS, deprecated: 9999,
    message:
      "Iterate over 'Publisher.values' in an 'EffectTask.run', instead, or use 'EffectTask.publisher'."
  )
  @available(
    macOS, deprecated: 9999,
    message:
      "Iterate over 'Publisher.values' in an 'EffectTask.run', instead, or use 'EffectTask.publisher'."
  )
  @available(
    tvOS, deprecated: 9999,
    message:
      "Iterate over 'Publisher.values' in an 'EffectTask.run', instead, or use 'EffectTask.publisher'."
  )
  @available(
    watchOS, deprecated: 9999,
    message:
      "Iterate over 'Publisher.values' in an 'EffectTask.run', instead, or use 'EffectTask.publisher'."
  )
  public func catchToEffect<T>(
    _ transform: @escaping (Result<Output, Failure>) -> T
  ) -> EffectTask<T> {
    return
      self
      .map(
        withEscapedDependencies { escaped in
          { action in
            escaped.yield {
              transform(.success(action))
            }
          }
        }
      )
      .catch { Just(transform(.failure($0))) }
      .eraseToEffect()
  }

  /// Turns any publisher into an ``EffectPublisher`` for any output and failure type by ignoring
  /// all output and any failure.
  ///
  /// This is useful for times you want to fire off an effect but don't want to feed any data back
  /// into the system. It can automatically promote an effect to your reducer's domain.
  ///
  /// ```swift
  /// case .buttonTapped:
  ///   return analyticsClient.track("Button Tapped")
  ///     .fireAndForget()
  /// ```
  ///
  /// - Parameters:
  ///   - outputType: An output type.
  ///   - failureType: A failure type.
  /// - Returns: An effect that never produces output or errors.
  @available(
<<<<<<< HEAD
    iOS, deprecated: 9999,
    message:
      "Iterate over 'Publisher.values' in the static version of 'Effect.fireAndForget', instead."
  )
  @available(
    macOS, deprecated: 9999,
    message:
      "Iterate over 'Publisher.values' in the static version of 'Effect.fireAndForget', instead."
  )
  @available(
    tvOS, deprecated: 9999,
    message:
      "Iterate over 'Publisher.values' in the static version of 'Effect.fireAndForget', instead."
  )
  @available(
    watchOS, deprecated: 9999,
    message:
      "Iterate over 'Publisher.values' in the static version of 'Effect.fireAndForget', instead."
=======
    iOS, deprecated: 9999.0,
    message: "Iterate over 'Publisher.values' in the static version of 'Effect.run', instead."
  )
  @available(
    macOS, deprecated: 9999.0,
    message: "Iterate over 'Publisher.values' in the static version of 'Effect.run', instead."
  )
  @available(
    tvOS, deprecated: 9999.0,
    message: "Iterate over 'Publisher.values' in the static version of 'Effect.run', instead."
  )
  @available(
    watchOS, deprecated: 9999.0,
    message: "Iterate over 'Publisher.values' in the static version of 'Effect.run', instead."
>>>>>>> 79307e93
  )
  public func fireAndForget<NewOutput, NewFailure>(
    outputType: NewOutput.Type = NewOutput.self,
    failureType: NewFailure.Type = NewFailure.self
  ) -> EffectPublisher<NewOutput, NewFailure> {
    return
      self
      .flatMap { _ in Empty<NewOutput, Failure>() }
      .catch { _ in Empty() }
      .eraseToEffect()
  }
}<|MERGE_RESOLUTION|>--- conflicted
+++ resolved
@@ -572,41 +572,20 @@
   ///   - failureType: A failure type.
   /// - Returns: An effect that never produces output or errors.
   @available(
-<<<<<<< HEAD
-    iOS, deprecated: 9999,
-    message:
-      "Iterate over 'Publisher.values' in the static version of 'Effect.fireAndForget', instead."
-  )
-  @available(
-    macOS, deprecated: 9999,
-    message:
-      "Iterate over 'Publisher.values' in the static version of 'Effect.fireAndForget', instead."
-  )
-  @available(
-    tvOS, deprecated: 9999,
-    message:
-      "Iterate over 'Publisher.values' in the static version of 'Effect.fireAndForget', instead."
-  )
-  @available(
-    watchOS, deprecated: 9999,
-    message:
-      "Iterate over 'Publisher.values' in the static version of 'Effect.fireAndForget', instead."
-=======
-    iOS, deprecated: 9999.0,
-    message: "Iterate over 'Publisher.values' in the static version of 'Effect.run', instead."
-  )
-  @available(
-    macOS, deprecated: 9999.0,
-    message: "Iterate over 'Publisher.values' in the static version of 'Effect.run', instead."
-  )
-  @available(
-    tvOS, deprecated: 9999.0,
-    message: "Iterate over 'Publisher.values' in the static version of 'Effect.run', instead."
-  )
-  @available(
-    watchOS, deprecated: 9999.0,
-    message: "Iterate over 'Publisher.values' in the static version of 'Effect.run', instead."
->>>>>>> 79307e93
+    iOS, deprecated: 9999,
+    message: "Iterate over 'Publisher.values' in an 'Effect.run', instead., or use Effect.publisher"
+  )
+  @available(
+    macOS, deprecated: 9999,
+    message: "Iterate over 'Publisher.values' in an 'Effect.run', instead., or use Effect.publisher"
+  )
+  @available(
+    tvOS, deprecated: 9999,
+    message: "Iterate over 'Publisher.values' in an 'Effect.run', instead., or use Effect.publisher"
+  )
+  @available(
+    watchOS, deprecated: 9999,
+    message: "Iterate over 'Publisher.values' in an 'Effect.run', instead., or use Effect.publisher"
   )
   public func fireAndForget<NewOutput, NewFailure>(
     outputType: NewOutput.Type = NewOutput.self,

--- conflicted
+++ resolved
@@ -12,11 +12,8 @@
   Tapping "Toggle counter state" will flip between the `nil` and non-`nil` counter states.
   """
 
-<<<<<<< HEAD
-=======
 // MARK: - Feature domain
 
->>>>>>> 92989467
 struct OptionalBasics: ReducerProtocol {
   struct State: Equatable {
     var optionalCounter: Counter.State?
@@ -45,11 +42,8 @@
     }
   }
 }
-<<<<<<< HEAD
-=======
 
 // MARK: - Feature view
->>>>>>> 92989467
 
 struct OptionalBasicsView: View {
   let store: StoreOf<OptionalBasics>

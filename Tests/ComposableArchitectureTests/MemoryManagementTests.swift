--- conflicted
+++ resolved
@@ -10,11 +10,7 @@
       state += 1
       return .none
     }
-<<<<<<< HEAD
-      let store = Store(initialState: 0, reducer: counterReducer, environment: (), instrumentation: .noop)
-=======
     let store = Store(initialState: 0, reducer: counterReducer)
->>>>>>> 5c476994
       .scope(state: { "\($0)" })
       .scope(state: { Int($0)! })
     let viewStore = ViewStore(store)
@@ -32,11 +28,7 @@
       state += 1
       return .none
     }
-<<<<<<< HEAD
-      let viewStore = ViewStore(Store(initialState: 0, reducer: counterReducer, environment: (), instrumentation: .noop))
-=======
     let viewStore = ViewStore(Store(initialState: 0, reducer: counterReducer))
->>>>>>> 5c476994
 
     var count = 0
     viewStore.publisher.sink { count = $0 }.store(in: &self.cancellables)

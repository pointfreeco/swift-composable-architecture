import Combine
import ComposableArchitecture
import XCTest

@testable import SpeechRecognition

@MainActor
class SpeechRecognitionTests: XCTestCase {
<<<<<<< HEAD
  func testDenyAuthorization() async {
    var speechClient = SpeechClient.unimplemented
    speechClient.requestAuthorization = { .denied }

    let store = TestStore(
      initialState: AppState(),
      reducer: appReducer,
      environment: AppEnvironment(
        speechClient: speechClient
      )
    )

    await store.send(.recordButtonTapped) {
=======
  let recognitionTaskSubject = PassthroughSubject<SpeechRecognitionResult, SpeechClient.Error>()

  func testDenyAuthorization() {
    let store = TestStore(
      initialState: AppState(),
      reducer: appReducer,
      environment: .unimplemented
    )

    store.environment.mainQueue = .immediate
    store.environment.speechClient.requestAuthorization = { Effect(value: .denied) }

    store.send(.recordButtonTapped) {
>>>>>>> b6a98090
      $0.isRecording = true
    }
    await store.receive(.speechRecognizerAuthorizationStatusResponse(.denied)) {
      $0.alert = AlertState(
        title: TextState(
          """
          You denied access to speech recognition. This app needs access to transcribe your speech.
          """
        )
      )
      $0.isRecording = false
    }
  }

<<<<<<< HEAD
  func testRestrictedAuthorization() async {
    var speechClient = SpeechClient.unimplemented
    speechClient.requestAuthorization = { .restricted }

    let store = TestStore(
      initialState: AppState(),
      reducer: appReducer,
      environment: AppEnvironment(
        speechClient: speechClient
      )
    )

    await store.send(.recordButtonTapped) {
=======
  func testRestrictedAuthorization() {
    let store = TestStore(
      initialState: AppState(),
      reducer: appReducer,
      environment: .unimplemented
    )

    store.environment.mainQueue = .immediate
    store.environment.speechClient.requestAuthorization = { Effect(value: .restricted) }

    store.send(.recordButtonTapped) {
>>>>>>> b6a98090
      $0.isRecording = true
    }
    await store.receive(.speechRecognizerAuthorizationStatusResponse(.restricted)) {
      $0.alert = AlertState(title: TextState("Your device does not allow speech recognition."))
      $0.isRecording = false
    }
  }

<<<<<<< HEAD
  func testAllowAndRecord() async {
    let recognitionTask = AsyncThrowingStream<SpeechRecognitionResult, Error>.streamWithContinuation()

    var speechClient = SpeechClient.unimplemented
    speechClient.startTask = { _ in recognitionTask.stream }
    speechClient.requestAuthorization = { .authorized }

    let store = TestStore(
      initialState: AppState(),
      reducer: appReducer,
      environment: AppEnvironment(
        speechClient: speechClient
      )
=======
  func testAllowAndRecord() {
    let store = TestStore(
      initialState: AppState(),
      reducer: appReducer,
      environment: .unimplemented
>>>>>>> b6a98090
    )

    store.environment.mainQueue = .immediate
    store.environment.speechClient.finishTask = {
      .fireAndForget { self.recognitionTaskSubject.send(completion: .finished) }
    }
    store.environment.speechClient.requestAuthorization = { Effect(value: .authorized) }
    store.environment.speechClient.startTask = { _ in self.recognitionTaskSubject.eraseToEffect() }

    let result = SpeechRecognitionResult(
      bestTranscription: Transcription(
        formattedString: "Hello",
        segments: []
      ),
      isFinal: false,
      transcriptions: []
    )
    var finalResult = result
    finalResult.bestTranscription.formattedString = "Hello world"
    finalResult.isFinal = true

    let task = await store.send(.recordButtonTapped) {
      $0.isRecording = true
    }

<<<<<<< HEAD
    await store.receive(.speechRecognizerAuthorizationStatusResponse(.authorized))

    recognitionTask.continuation.yield(result)
    await store.receive(.speech(.success(result))) {
      $0.transcribedText = "Hello"
    }

    recognitionTask.continuation.yield(finalResult)
    await store.receive(.speech(.success(finalResult))) {
=======
    store.receive(.speechRecognizerAuthorizationStatusResponse(.authorized))

    self.recognitionTaskSubject.send(result)
    store.receive(.speech(.success(result))) {
      $0.transcribedText = "Hello"
    }

    self.recognitionTaskSubject.send(finalResult)
    store.receive(.speech(.success(finalResult))) {
>>>>>>> b6a98090
      $0.transcribedText = "Hello world"
    }
    await task.cancel()
  }

<<<<<<< HEAD
  func testAudioSessionFailure() async {
    let recognitionTask = AsyncThrowingStream<SpeechRecognitionResult, Error>.streamWithContinuation()

    var speechClient = SpeechClient.unimplemented
    speechClient.startTask = { _ in recognitionTask.stream }
    speechClient.requestAuthorization = { .authorized }

    let store = TestStore(
      initialState: AppState(),
      reducer: appReducer,
      environment: AppEnvironment(
        speechClient: speechClient
      )
    )

    await store.send(.recordButtonTapped) {
      $0.isRecording = true
    }

    await store.receive(.speechRecognizerAuthorizationStatusResponse(.authorized))
=======
  func testAudioSessionFailure() {
    let store = TestStore(
      initialState: AppState(),
      reducer: appReducer,
      environment: .unimplemented
    )

    store.environment.mainQueue = .immediate
    store.environment.speechClient.startTask = { _ in self.recognitionTaskSubject.eraseToEffect() }
    store.environment.speechClient.requestAuthorization = { Effect(value: .authorized) }

    store.send(.recordButtonTapped) {
      $0.isRecording = true
    }

    store.receive(.speechRecognizerAuthorizationStatusResponse(.authorized))
>>>>>>> b6a98090

    recognitionTask.continuation.finish(throwing: SpeechClient.Failure.couldntConfigureAudioSession)
    await store.receive(.speech(.failure(SpeechClient.Failure.couldntConfigureAudioSession))) {
      $0.alert = AlertState(title: TextState("Problem with audio device. Please try again."))
    }
  }

<<<<<<< HEAD
  func testAudioEngineFailure() async {
    let recognitionTask = AsyncThrowingStream<SpeechRecognitionResult, Error>.streamWithContinuation()

    var speechClient = SpeechClient.unimplemented
    speechClient.startTask = { _ in recognitionTask.stream }
    speechClient.requestAuthorization = { .authorized }

    let store = TestStore(
      initialState: AppState(),
      reducer: appReducer,
      environment: AppEnvironment(
        speechClient: speechClient
      )
    )

    await store.send(.recordButtonTapped) {
      $0.isRecording = true
    }

    await store.receive(.speechRecognizerAuthorizationStatusResponse(.authorized))
=======
  func testAudioEngineFailure() {
    let store = TestStore(
      initialState: AppState(),
      reducer: appReducer,
      environment: .unimplemented
    )

    store.environment.mainQueue = .immediate
    store.environment.speechClient.startTask = { _ in self.recognitionTaskSubject.eraseToEffect() }
    store.environment.speechClient.requestAuthorization = { Effect(value: .authorized) }

    store.send(.recordButtonTapped) {
      $0.isRecording = true
    }

    store.receive(.speechRecognizerAuthorizationStatusResponse(.authorized))
>>>>>>> b6a98090

    recognitionTask.continuation.finish(throwing: SpeechClient.Failure.couldntStartAudioEngine)
    await store.receive(.speech(.failure(SpeechClient.Failure.couldntStartAudioEngine))) {
      $0.alert = AlertState(title: TextState("Problem with audio device. Please try again."))
    }
  }
}

extension AppEnvironment {
  static let unimplemented = Self(
    mainQueue: .unimplemented,
    speechClient: .unimplemented
  )
}<|MERGE_RESOLUTION|>--- conflicted
+++ resolved
@@ -6,35 +6,18 @@
 
 @MainActor
 class SpeechRecognitionTests: XCTestCase {
-<<<<<<< HEAD
+  let recognitionTask = AsyncThrowingStream<SpeechRecognitionResult, Error>.streamWithContinuation()
+
   func testDenyAuthorization() async {
-    var speechClient = SpeechClient.unimplemented
-    speechClient.requestAuthorization = { .denied }
-
-    let store = TestStore(
-      initialState: AppState(),
-      reducer: appReducer,
-      environment: AppEnvironment(
-        speechClient: speechClient
-      )
-    )
-
-    await store.send(.recordButtonTapped) {
-=======
-  let recognitionTaskSubject = PassthroughSubject<SpeechRecognitionResult, SpeechClient.Error>()
-
-  func testDenyAuthorization() {
     let store = TestStore(
       initialState: AppState(),
       reducer: appReducer,
       environment: .unimplemented
     )
 
-    store.environment.mainQueue = .immediate
-    store.environment.speechClient.requestAuthorization = { Effect(value: .denied) }
+    store.environment.speechClient.requestAuthorization = { .denied }
 
-    store.send(.recordButtonTapped) {
->>>>>>> b6a98090
+    await store.send(.recordButtonTapped) {
       $0.isRecording = true
     }
     await store.receive(.speechRecognizerAuthorizationStatusResponse(.denied)) {
@@ -49,33 +32,16 @@
     }
   }
 
-<<<<<<< HEAD
   func testRestrictedAuthorization() async {
-    var speechClient = SpeechClient.unimplemented
-    speechClient.requestAuthorization = { .restricted }
-
-    let store = TestStore(
-      initialState: AppState(),
-      reducer: appReducer,
-      environment: AppEnvironment(
-        speechClient: speechClient
-      )
-    )
-
-    await store.send(.recordButtonTapped) {
-=======
-  func testRestrictedAuthorization() {
     let store = TestStore(
       initialState: AppState(),
       reducer: appReducer,
       environment: .unimplemented
     )
 
-    store.environment.mainQueue = .immediate
-    store.environment.speechClient.requestAuthorization = { Effect(value: .restricted) }
+    store.environment.speechClient.requestAuthorization = { .restricted }
 
-    store.send(.recordButtonTapped) {
->>>>>>> b6a98090
+    await store.send(.recordButtonTapped) {
       $0.isRecording = true
     }
     await store.receive(.speechRecognizerAuthorizationStatusResponse(.restricted)) {
@@ -84,35 +50,15 @@
     }
   }
 
-<<<<<<< HEAD
   func testAllowAndRecord() async {
-    let recognitionTask = AsyncThrowingStream<SpeechRecognitionResult, Error>.streamWithContinuation()
-
-    var speechClient = SpeechClient.unimplemented
-    speechClient.startTask = { _ in recognitionTask.stream }
-    speechClient.requestAuthorization = { .authorized }
-
-    let store = TestStore(
-      initialState: AppState(),
-      reducer: appReducer,
-      environment: AppEnvironment(
-        speechClient: speechClient
-      )
-=======
-  func testAllowAndRecord() {
     let store = TestStore(
       initialState: AppState(),
       reducer: appReducer,
       environment: .unimplemented
->>>>>>> b6a98090
     )
 
-    store.environment.mainQueue = .immediate
-    store.environment.speechClient.finishTask = {
-      .fireAndForget { self.recognitionTaskSubject.send(completion: .finished) }
-    }
-    store.environment.speechClient.requestAuthorization = { Effect(value: .authorized) }
-    store.environment.speechClient.startTask = { _ in self.recognitionTaskSubject.eraseToEffect() }
+    store.environment.speechClient.startTask = { _ in self.recognitionTask.stream }
+    store.environment.speechClient.requestAuthorization = { .authorized }
 
     let result = SpeechRecognitionResult(
       bestTranscription: Transcription(
@@ -130,71 +76,35 @@
       $0.isRecording = true
     }
 
-<<<<<<< HEAD
     await store.receive(.speechRecognizerAuthorizationStatusResponse(.authorized))
 
     recognitionTask.continuation.yield(result)
-    await store.receive(.speech(.success(result))) {
+    await store.receive(.speech(.success("Hello"))) {
       $0.transcribedText = "Hello"
     }
 
     recognitionTask.continuation.yield(finalResult)
-    await store.receive(.speech(.success(finalResult))) {
-=======
-    store.receive(.speechRecognizerAuthorizationStatusResponse(.authorized))
-
-    self.recognitionTaskSubject.send(result)
-    store.receive(.speech(.success(result))) {
-      $0.transcribedText = "Hello"
-    }
-
-    self.recognitionTaskSubject.send(finalResult)
-    store.receive(.speech(.success(finalResult))) {
->>>>>>> b6a98090
+    await store.receive(.speech(.success("Hello world"))) {
       $0.transcribedText = "Hello world"
     }
     await task.cancel()
   }
 
-<<<<<<< HEAD
   func testAudioSessionFailure() async {
-    let recognitionTask = AsyncThrowingStream<SpeechRecognitionResult, Error>.streamWithContinuation()
-
-    var speechClient = SpeechClient.unimplemented
-    speechClient.startTask = { _ in recognitionTask.stream }
-    speechClient.requestAuthorization = { .authorized }
-
     let store = TestStore(
       initialState: AppState(),
       reducer: appReducer,
-      environment: AppEnvironment(
-        speechClient: speechClient
-      )
+      environment: .unimplemented
     )
+
+    store.environment.speechClient.startTask = { _ in self.recognitionTask.stream }
+    store.environment.speechClient.requestAuthorization = { .authorized }
 
     await store.send(.recordButtonTapped) {
       $0.isRecording = true
     }
 
     await store.receive(.speechRecognizerAuthorizationStatusResponse(.authorized))
-=======
-  func testAudioSessionFailure() {
-    let store = TestStore(
-      initialState: AppState(),
-      reducer: appReducer,
-      environment: .unimplemented
-    )
-
-    store.environment.mainQueue = .immediate
-    store.environment.speechClient.startTask = { _ in self.recognitionTaskSubject.eraseToEffect() }
-    store.environment.speechClient.requestAuthorization = { Effect(value: .authorized) }
-
-    store.send(.recordButtonTapped) {
-      $0.isRecording = true
-    }
-
-    store.receive(.speechRecognizerAuthorizationStatusResponse(.authorized))
->>>>>>> b6a98090
 
     recognitionTask.continuation.finish(throwing: SpeechClient.Failure.couldntConfigureAudioSession)
     await store.receive(.speech(.failure(SpeechClient.Failure.couldntConfigureAudioSession))) {
@@ -202,45 +112,21 @@
     }
   }
 
-<<<<<<< HEAD
   func testAudioEngineFailure() async {
-    let recognitionTask = AsyncThrowingStream<SpeechRecognitionResult, Error>.streamWithContinuation()
-
-    var speechClient = SpeechClient.unimplemented
-    speechClient.startTask = { _ in recognitionTask.stream }
-    speechClient.requestAuthorization = { .authorized }
-
     let store = TestStore(
       initialState: AppState(),
       reducer: appReducer,
-      environment: AppEnvironment(
-        speechClient: speechClient
-      )
+      environment: .unimplemented
     )
+
+    store.environment.speechClient.startTask = { _ in self.recognitionTask.stream }
+    store.environment.speechClient.requestAuthorization = { .authorized }
 
     await store.send(.recordButtonTapped) {
       $0.isRecording = true
     }
 
     await store.receive(.speechRecognizerAuthorizationStatusResponse(.authorized))
-=======
-  func testAudioEngineFailure() {
-    let store = TestStore(
-      initialState: AppState(),
-      reducer: appReducer,
-      environment: .unimplemented
-    )
-
-    store.environment.mainQueue = .immediate
-    store.environment.speechClient.startTask = { _ in self.recognitionTaskSubject.eraseToEffect() }
-    store.environment.speechClient.requestAuthorization = { Effect(value: .authorized) }
-
-    store.send(.recordButtonTapped) {
-      $0.isRecording = true
-    }
-
-    store.receive(.speechRecognizerAuthorizationStatusResponse(.authorized))
->>>>>>> b6a98090
 
     recognitionTask.continuation.finish(throwing: SpeechClient.Failure.couldntStartAudioEngine)
     await store.receive(.speech(.failure(SpeechClient.Failure.couldntStartAudioEngine))) {
@@ -250,8 +136,5 @@
 }
 
 extension AppEnvironment {
-  static let unimplemented = Self(
-    mainQueue: .unimplemented,
-    speechClient: .unimplemented
-  )
+  static let unimplemented = Self(speechClient: .unimplemented)
 }
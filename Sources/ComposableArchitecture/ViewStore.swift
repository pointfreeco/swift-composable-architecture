--- conflicted
+++ resolved
@@ -71,13 +71,8 @@
     _ store: Store<State, Action>,
     removeDuplicates isDuplicate: @escaping (State, State) -> Bool
   ) {
-<<<<<<< HEAD
-    self._send = store.send
+    self._send = { store.send($0) }
     self._state = CurrentValueRelay(store.state.value)
-=======
-    self._send = { store.send($0) }
-    self._state = CurrentValueSubject(store.state.value)
->>>>>>> caa10bc7
 
     self.viewCancellable = store.state
       .removeDuplicates(by: isDuplicate)

import SwiftUI

@available(iOS 15, macOS 12, tvOS 15, watchOS 8, *)
extension View {
  /// Displays an alert when then store's state becomes non-`nil`, and dismisses it when it becomes
  /// `nil`.
  ///
  /// - Parameters:
  ///   - store: A store that is focused on ``PresentationState`` and ``PresentationAction`` for an
  ///     alert.
  public func alert<ButtonAction>(
    store: Store<PresentationState<AlertState<ButtonAction>>, PresentationAction<ButtonAction>>
  ) -> some View {
    self.alert(store: store, state: { $0 }, action: { $0 })
  }

  /// Displays an alert when then store's state becomes non-`nil`, and dismisses it when it becomes
  /// `nil`.
  ///
  /// - Parameters:
  ///   - store: A store that is focused on ``PresentationState`` and ``PresentationAction`` for an
  ///     alert.
  ///   - toDestinationState: A transformation to extract alert state from the presentation state.
  ///   - fromDestinationAction: A transformation to embed alert actions into the presentation
  ///     action.
  public func alert<State, Action, ButtonAction>(
    store: Store<PresentationState<State>, PresentationAction<Action>>,
    state toDestinationState: @escaping (State) -> AlertState<ButtonAction>?,
    action fromDestinationAction: @escaping (ButtonAction) -> Action
  ) -> some View {
    self.modifier(
      PresentationAlertModifier(
<<<<<<< HEAD
        viewStore: ViewStore(store, observe: { $0 }, removeDuplicates: { $0.id == $1.id }),
=======
        viewStore: ViewStore(
          store,
          removeDuplicates: { $0.id == $1.id }
        ),
>>>>>>> 407242e7
        toDestinationState: toDestinationState,
        fromDestinationAction: fromDestinationAction
      )
    )
  }
}

extension View {
  /// Displays an alert when then store's state becomes non-`nil`, and dismisses it when it becomes
  /// `nil`.
  ///
  /// - Parameters:
  ///   - store: A store that describes if the alert is shown or dismissed.
  ///   - dismissal: An action to send when the alert is dismissed through non-user actions, such
  ///     as when an alert is automatically dismissed by the system. Use this action to `nil` out
  ///     the associated alert state.
  @ViewBuilder public func alert<Action>(
    _ store: Store<AlertState<Action>?, Action>,
    dismiss: Action
  ) -> some View {
    if #available(iOS 15, macOS 12, tvOS 15, watchOS 8, *) {
      self.modifier(
        NewAlertModifier(
          viewStore: ViewStore(store, observe: { $0 }, removeDuplicates: { $0?.id == $1?.id }),
          dismiss: dismiss
        )
      )
    } else {
      self.modifier(
        OldAlertModifier(
          viewStore: ViewStore(store, observe: { $0 }, removeDuplicates: { $0?.id == $1?.id }),
          dismiss: dismiss
        )
      )
    }
  }
}

// NB: Workaround for iOS 14 runtime crashes during iOS 15 availability checks.
@available(iOS 15, macOS 12, tvOS 15, watchOS 8, *)
private struct NewAlertModifier<Action>: ViewModifier {
  @StateObject var viewStore: ViewStore<AlertState<Action>?, Action>
  let dismiss: Action

  func body(content: Content) -> some View {
    content.alert(
      (viewStore.state?.title).map { Text($0) } ?? Text(""),
      isPresented: viewStore.binding(send: dismiss).isPresent(),
      presenting: viewStore.state,
      actions: {
        ForEach($0.buttons) {
          Button($0) { action in
            if let action = action {
              viewStore.send(action)
            }
          }
        }
      },
      message: { $0.message.map { Text($0) } }
    )
  }
}

private struct OldAlertModifier<Action>: ViewModifier {
  @ObservedObject var viewStore: ViewStore<AlertState<Action>?, Action>
  let dismiss: Action

  func body(content: Content) -> some View {
    content.alert(item: viewStore.binding(send: dismiss)) { state in
      Alert(state) { action in
        if let action = action {
          viewStore.send(action)
        }
      }
    }
  }
}

@available(iOS 15, macOS 12, tvOS 15, watchOS 8, *)
private struct PresentationAlertModifier<State, Action, ButtonAction>: ViewModifier {
  @ObservedObject var viewStore: ViewStore<PresentationState<State>, PresentationAction<Action>>
  let toDestinationState: (State) -> AlertState<ButtonAction>?
  let fromDestinationAction: (ButtonAction) -> Action

  func body(content: Content) -> some View {
    let id = self.viewStore.id
    let alertState = self.viewStore.wrappedValue.flatMap(self.toDestinationState)
    content.alert(
      (alertState?.title).map(Text.init) ?? Text(""),
      isPresented: Binding(
        get: { self.viewStore.wrappedValue.flatMap(self.toDestinationState) != nil },
        set: { newState in
          if !newState, !self.viewStore._isInvalidated(), self.viewStore.id == id {
            self.viewStore.send(.dismiss)
          }
        }
      ),
      presenting: alertState,
      actions: { alertState in
        ForEach(alertState.buttons) { button in
          Button(role: button.role.map(ButtonRole.init)) {
            switch button.action.type {
            case let .send(action):
              if let action = action {
                self.viewStore.send(.presented(self.fromDestinationAction(action)))
              }
            case let .animatedSend(action, animation):
              if let action = action {
                _ = withAnimation(animation) {
                  self.viewStore.send(.presented(self.fromDestinationAction(action)))
                }
              }
            }
          } label: {
            Text(button.label)
          }
        }
      },
      message: {
        $0.message.map(Text.init) ?? Text("")
      }
    )
  }
}<|MERGE_RESOLUTION|>--- conflicted
+++ resolved
@@ -30,14 +30,11 @@
   ) -> some View {
     self.modifier(
       PresentationAlertModifier(
-<<<<<<< HEAD
-        viewStore: ViewStore(store, observe: { $0 }, removeDuplicates: { $0.id == $1.id }),
-=======
         viewStore: ViewStore(
           store,
+          observe: { $0 },
           removeDuplicates: { $0.id == $1.id }
         ),
->>>>>>> 407242e7
         toDestinationState: toDestinationState,
         fromDestinationAction: fromDestinationAction
       )

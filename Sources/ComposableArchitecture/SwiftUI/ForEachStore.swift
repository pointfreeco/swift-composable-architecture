--- conflicted
+++ resolved
@@ -56,11 +56,7 @@
 /// }
 /// ```
 ///
-<<<<<<< HEAD
-/// Enhance its core reducer using ``Reducer/forEach(_:action:element:file:fileID:line:)``:
-=======
-/// Enhance its core reducer using ``ReducerProtocol/forEach(_:action:element:fileID:line:)``:
->>>>>>> 2b713e63
+/// Enhance its core reducer using ``Reducer/forEach(_:action:element:fileID:line:)``:
 ///
 /// ```swift
 /// var body: some Reducer<State, Action> {

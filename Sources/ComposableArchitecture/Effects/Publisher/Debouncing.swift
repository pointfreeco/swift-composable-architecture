import Combine

@available(
  *,
  deprecated,
  message: "Use 'withTaskCancellation(id: _, cancelInFlight: true)' in 'Effect.run', instead."
)
extension EffectPublisher {
  /// Turns an effect into one that can be debounced.
  ///
  /// To turn an effect into a debounce-able one you must provide an identifier, which is used to
  /// determine which in-flight effect should be canceled in order to start a new effect. Any
  /// hashable value can be used for the identifier, such as a string, but you can add a bit of
  /// protection against typos by defining a new type that conforms to `Hashable`, such as an empty
  /// struct:
  ///
  /// ```swift
  /// case let .textChanged(text):
  ///   enum CancelID { case search }
  ///
  ///   return self.apiClient.search(text)
  ///     .debounce(id: CancelID.search, for: 0.5, scheduler: self.mainQueue)
  ///     .map(Action.searchResponse)
  /// ```
  ///
  /// - Parameters:
  ///   - id: The effect's identifier.
  ///   - dueTime: The duration you want to debounce for.
  ///   - scheduler: The scheduler you want to deliver the debounced output to.
  ///   - options: Scheduler options that customize the effect's delivery of elements.
  /// - Returns: An effect that publishes events only after a specified time elapses.
<<<<<<< HEAD
  public func debounce<S: Scheduler>(
    id: AnyHashable,
=======
  @available(
    iOS,
    deprecated: 9999,
    message: "Use 'withTaskCancellation(id: _, cancelInFlight: true)' in 'EffectTask.run', instead."
  )
  @available(
    macOS,
    deprecated: 9999,
    message: "Use 'withTaskCancellation(id: _, cancelInFlight: true)' in 'EffectTask.run', instead."
  )
  @available(
    tvOS,
    deprecated: 9999,
    message: "Use 'withTaskCancellation(id: _, cancelInFlight: true)' in 'EffectTask.run', instead."
  )
  @available(
    watchOS,
    deprecated: 9999,
    message: "Use 'withTaskCancellation(id: _, cancelInFlight: true)' in 'EffectTask.run', instead."
  )
  public func debounce<ID: Hashable, S: Scheduler>(
    id: ID,
>>>>>>> 0602a689
    for dueTime: S.SchedulerTimeType.Stride,
    scheduler: S,
    options: S.SchedulerOptions? = nil
  ) -> Self {
    switch self.operation {
    case .none:
      return .none
    case .publisher, .run:
      return Self(
        operation: .publisher(
          Just(())
            .setFailureType(to: Failure.self)
            .delay(for: dueTime, scheduler: scheduler, options: options)
            .flatMap { self.publisher.receive(on: scheduler) }
            .eraseToAnyPublisher()
        )
      )
      .cancellable(id: id, cancelInFlight: true)
    }
  }

  /// Turns an effect into one that can be debounced.
  ///
  /// A convenience for calling ``EffectPublisher/debounce(id:for:scheduler:options:)-1xdnj`` with a
  /// static type as the effect's unique identifier.
  ///
  /// - Parameters:
  ///   - id: A unique type identifying the effect.
  ///   - dueTime: The duration you want to debounce for.
  ///   - scheduler: The scheduler you want to deliver the debounced output to.
  ///   - options: Scheduler options that customize the effect's delivery of elements.
  /// - Returns: An effect that publishes events only after a specified time elapses.
  public func debounce<S: Scheduler>(
    id: Any.Type,
    for dueTime: S.SchedulerTimeType.Stride,
    scheduler: S,
    options: S.SchedulerOptions? = nil
  ) -> Self {
    self.debounce(id: ObjectIdentifier(id), for: dueTime, scheduler: scheduler, options: options)
  }
}<|MERGE_RESOLUTION|>--- conflicted
+++ resolved
@@ -29,33 +29,8 @@
   ///   - scheduler: The scheduler you want to deliver the debounced output to.
   ///   - options: Scheduler options that customize the effect's delivery of elements.
   /// - Returns: An effect that publishes events only after a specified time elapses.
-<<<<<<< HEAD
-  public func debounce<S: Scheduler>(
-    id: AnyHashable,
-=======
-  @available(
-    iOS,
-    deprecated: 9999,
-    message: "Use 'withTaskCancellation(id: _, cancelInFlight: true)' in 'EffectTask.run', instead."
-  )
-  @available(
-    macOS,
-    deprecated: 9999,
-    message: "Use 'withTaskCancellation(id: _, cancelInFlight: true)' in 'EffectTask.run', instead."
-  )
-  @available(
-    tvOS,
-    deprecated: 9999,
-    message: "Use 'withTaskCancellation(id: _, cancelInFlight: true)' in 'EffectTask.run', instead."
-  )
-  @available(
-    watchOS,
-    deprecated: 9999,
-    message: "Use 'withTaskCancellation(id: _, cancelInFlight: true)' in 'EffectTask.run', instead."
-  )
   public func debounce<ID: Hashable, S: Scheduler>(
     id: ID,
->>>>>>> 0602a689
     for dueTime: S.SchedulerTimeType.Stride,
     scheduler: S,
     options: S.SchedulerOptions? = nil

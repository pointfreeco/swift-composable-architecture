import OrderedCollections
import SwiftUI

/// A navigation stack that is driven by a store.
///
/// This view can be used to drive stack-based navigation in the Composable Architecture when passed
/// a store that is focused on ``StackState`` and ``StackAction``.
///
/// See the dedicated article on <doc:Navigation> for more information on the library's navigation
/// tools, and in particular see <doc:StackBasedNavigation> for information on using this view.
@available(iOS 16, macOS 13, tvOS 16, watchOS 9, *)
public struct NavigationStackStore<State, Action, Root: View, Destination: View>: View {
  private let root: Root
  private let destination: (Component<State>) -> Destination
  @StateObject private var viewStore: ViewStore<StackState<State>, StackAction<State, Action>>

<<<<<<< HEAD
    /// Creates a navigation stack with a store of stack state and actions.
    ///
    /// - Parameters:
    ///   - path: A store of stack state and actions to power this stack.
    ///   - root: The view to display when the stack is empty.
    ///   - destination: A view builder that defines a view to display when an element is appended to
    ///     the stack's state. The closure takes one argument, which is a store of the value to
    ///     present.
    public init(
      _ store: Store<StackState<State>, StackAction<State, Action>>,
      @ViewBuilder root: () -> Root,
      @ViewBuilder destination: @escaping (Store<State, Action>) -> Destination
    ) {
      self.root = root()
      self.destination = { component in
        var state = component.element
        return destination(
          store
            .invalidate { !$0.ids.contains(component.id) }
            .scope(
              state: {
                state = $0[id: component.id] ?? state
                return state
              },
              action: { .element(id: component.id, action: $0) }
          )
        )
      }
      self._viewStore = StateObject(
        wrappedValue: ViewStore(
          store,
          observe: { $0 },
          removeDuplicates: { areOrderedSetsDuplicates($0.ids, $1.ids) }
        )
      )
    }

    /// Creates a navigation stack with a store of stack state and actions.
    ///
    /// - Parameters:
    ///   - path: A store of stack state and actions to power this stack.
    ///   - root: The view to display when the stack is empty.
    ///   - destination: A view builder that defines a view to display when an element is appended to
    ///     the stack's state. The closure takes one argument, which is the initial enum state to
    ///     present. You can switch over this value and use ``CaseLet`` views to handle each case.
    @_disfavoredOverload
    public init<D: View>(
      _ store: Store<StackState<State>, StackAction<State, Action>>,
      @ViewBuilder root: () -> Root,
      @ViewBuilder destination: @escaping (State) -> D
    ) where Destination == SwitchStore<State, Action, D> {
      self.root = root()
      self.destination = { component in
        var state = component.element
        return SwitchStore(
          store
            .invalidate { !$0.ids.contains(component.id) }
            .scope(
              state: {
                state = $0[id: component.id] ?? state
                return state
              },
              action: { .element(id: component.id, action: $0) }
          )
        ) { _ in
          destination(component.element)
        }
      }
      self._viewStore = StateObject(
        wrappedValue: ViewStore(
          store,
          observe: { $0 },
          removeDuplicates: { areOrderedSetsDuplicates($0.ids, $1.ids) }
        )
=======
  /// Creates a navigation stack with a store of stack state and actions.
  ///
  /// - Parameters:
  ///   - path: A store of stack state and actions to power this stack.
  ///   - root: The view to display when the stack is empty.
  ///   - destination: A view builder that defines a view to display when an element is appended to
  ///     the stack's state. The closure takes one argument, which is a store of the value to
  ///     present.
  public init(
    _ store: Store<StackState<State>, StackAction<State, Action>>,
    @ViewBuilder root: () -> Root,
    @ViewBuilder destination: @escaping (Store<State, Action>) -> Destination
  ) {
    self.root = root()
    self.destination = { component in
      var state = component.element
      return destination(
        store
          .invalidate { !$0.ids.contains(component.id) }
          .scope(
            state: {
              state = $0[id: component.id] ?? state
              return state
            },
            action: { .element(id: component.id, action: $0) }
        )
      )
    }
    self._viewStore = StateObject(
      wrappedValue: ViewStore(
        store,
        removeDuplicates: { areOrderedSetsDuplicates($0.ids, $1.ids) }
>>>>>>> 4cf3400b
      )
    )
  }

  /// Creates a navigation stack with a store of stack state and actions.
  ///
  /// - Parameters:
  ///   - path: A store of stack state and actions to power this stack.
  ///   - root: The view to display when the stack is empty.
  ///   - destination: A view builder that defines a view to display when an element is appended to
  ///     the stack's state. The closure takes one argument, which is the initial enum state to
  ///     present. You can switch over this value and use ``CaseLet`` views to handle each case.
  @_disfavoredOverload
  public init<D: View>(
    _ store: Store<StackState<State>, StackAction<State, Action>>,
    @ViewBuilder root: () -> Root,
    @ViewBuilder destination: @escaping (State) -> D
  ) where Destination == SwitchStore<State, Action, D> {
    self.root = root()
    self.destination = { component in
      var state = component.element
      return SwitchStore(
        store
          .invalidate { !$0.ids.contains(component.id) }
          .scope(
            state: {
              state = $0[id: component.id] ?? state
              return state
            },
            action: { .element(id: component.id, action: $0) }
        )
      ) { _ in
        destination(component.element)
      }
    }
    self._viewStore = StateObject(
      wrappedValue: ViewStore(
        store,
        removeDuplicates: { areOrderedSetsDuplicates($0.ids, $1.ids) }
      )
    )
  }

  public var body: some View {
    NavigationStack(
      path: self.viewStore.binding(
        get: { $0.path },
        send: { newPath in
          if newPath.count > self.viewStore.path.count, let component = newPath.last {
            return .push(id: component.id, state: component.element)
          } else {
            return .popFrom(id: self.viewStore.path[newPath.count].id)
          }
        }
      )
    ) {
      self.root
        .environment(\.navigationDestinationType, State.self)
        .navigationDestination(for: Component<State>.self) { component in
          self.destination(component)
            .environment(\.navigationDestinationType, State.self)
            .id(component.id)
        }
    }
  }
}

public struct _NavigationLinkStoreContent<State, Label: View>: View {
  let state: State?
  @ViewBuilder let label: Label
  let fileID: StaticString
  let line: UInt
  @Environment(\.navigationDestinationType) var navigationDestinationType

  public var body: some View {
    #if DEBUG
      self.label.onAppear {
        if self.navigationDestinationType != State.self {
          runtimeWarn(
            """
            A navigation link at "\(self.fileID):\(self.line)" is unpresentable. …

              NavigationStackStore element type:
                \(self.navigationDestinationType.map(typeName) ?? "(None found in view hierarchy)")
              NavigationLink state type:
                \(typeName(State.self))
              NavigationLink state value:
              \(String(customDumping: self.state).indent(by: 2))
            """
          )
        }
      }
    #else
      self.label
    #endif
  }
}

@available(iOS 16, macOS 13, tvOS 16, watchOS 9, *)
extension NavigationLink where Destination == Never {
  /// Creates a navigation link that presents the view corresponding to an element of
  /// ``StackState``.
  ///
  /// When someone activates the navigation link that this initializer creates, SwiftUI looks for a
  /// parent ``NavigationStackStore`` view with a store of ``StackState`` containing elements that
  /// matches the type of this initializer's `state` input.
  ///
  /// See SwiftUI's documentation for `NavigationLink.init(value:label:)` for more.
  ///
  /// - Parameters:
  ///   - state: An optional value to present. When the user selects the link, SwiftUI stores a copy
  ///     of the value. Pass a `nil` value to disable the link.
  ///   - label: A label that describes the view that this link presents.
  public init<P, L: View>(
    state: P?,
    @ViewBuilder label: () -> L,
    fileID: StaticString = #fileID,
    line: UInt = #line
  )
  where Label == _NavigationLinkStoreContent<P, L> {
    @Dependency(\.stackElementID) var stackElementID
    self.init(value: state.map { Component(id: stackElementID(), element: $0) }) {
      _NavigationLinkStoreContent<P, L>(
        state: state, label: { label() }, fileID: fileID, line: line
      )
    }
  }

  /// Creates a navigation link that presents the view corresponding to an element of
  /// ``StackState``, with a text label that the link generates from a localized string key.
  ///
  /// When someone activates the navigation link that this initializer creates, SwiftUI looks for a
  /// parent ``NavigationStackStore`` view with a store of ``StackState`` containing elements that
  /// matches the type of this initializer's `state` input.
  ///
  /// See SwiftUI's documentation for `NavigationLink.init(_:value:)` for more.
  ///
  /// - Parameters:
  ///   - titleKey: A localized string that describes the view that this link
  ///     presents.
  ///   - state: An optional value to present. When the user selects the link, SwiftUI stores a copy
  ///     of the value. Pass a `nil` value to disable the link.
  public init<P>(
    _ titleKey: LocalizedStringKey, state: P?, fileID: StaticString = #fileID, line: UInt = #line
  )
  where Label == _NavigationLinkStoreContent<P, Text> {
    self.init(state: state, label: { Text(titleKey) }, fileID: fileID, line: line)
  }

  /// Creates a navigation link that presents the view corresponding to an element of
  /// ``StackState``, with a text label that the link generates from a title string.
  ///
  /// When someone activates the navigation link that this initializer creates, SwiftUI looks for a
  /// parent ``NavigationStackStore`` view with a store of ``StackState`` containing elements that
  /// matches the type of this initializer's `state` input.
  ///
  /// See SwiftUI's documentation for `NavigationLink.init(_:value:)` for more.
  ///
  /// - Parameters:
  ///   - title: A string that describes the view that this link presents.
  ///   - state: An optional value to present. When the user selects the link, SwiftUI stores a copy
  ///     of the value. Pass a `nil` value to disable the link.
  @_disfavoredOverload
  public init<S: StringProtocol, P>(
    _ title: S, state: P?, fileID: StaticString = #fileID, line: UInt = #line
  )
  where Label == _NavigationLinkStoreContent<P, Text> {
    self.init(state: state, label: { Text(title) }, fileID: fileID, line: line)
  }
}

private struct Component<Element>: Hashable {
  let id: StackElementID
  var element: Element

  static func == (lhs: Self, rhs: Self) -> Bool {
    lhs.id == rhs.id
  }

  func hash(into hasher: inout Hasher) {
    hasher.combine(self.id)
  }
}

extension StackState {
  fileprivate var path: PathView {
    _read { yield PathView(base: self) }
    _modify {
      var path = PathView(base: self)
      yield &path
      self = path.base
    }
    set { self = newValue.base }
  }

  fileprivate struct PathView: MutableCollection, RandomAccessCollection,
    RangeReplaceableCollection
  {
    var base: StackState

    var startIndex: Int { self.base.startIndex }
    var endIndex: Int { self.base.endIndex }
    func index(after i: Int) -> Int { self.base.index(after: i) }
    func index(before i: Int) -> Int { self.base.index(before: i) }

    subscript(position: Int) -> Component<Element> {
      _read {
        yield Component(id: self.base.ids[position], element: self.base[position])
      }
      _modify {
        let id = self.base.ids[position]
        var component = Component(id: id, element: self.base[position])
        yield &component
        self.base[id: id] = component.element
      }
      set {
        self.base[id: newValue.id] = newValue.element
      }
    }

    init(base: StackState) {
      self.base = base
    }

    init() {
      self.init(base: StackState())
    }

    mutating func replaceSubrange<C: Collection>(
      _ subrange: Range<Int>, with newElements: C
    ) where C.Element == Component<Element> {
      for id in self.base.ids[subrange] {
        self.base[id: id] = nil
      }
      for component in newElements.reversed() {
        self.base._dictionary
          .updateValue(component.element, forKey: component.id, insertingAt: subrange.lowerBound)
      }
    }
  }
}

private struct NavigationDestinationTypeKey: EnvironmentKey {
  static var defaultValue: Any.Type? { nil }
}

extension EnvironmentValues {
  fileprivate var navigationDestinationType: Any.Type? {
    get { self[NavigationDestinationTypeKey.self] }
    set { self[NavigationDestinationTypeKey.self] = newValue }
  }
}<|MERGE_RESOLUTION|>--- conflicted
+++ resolved
@@ -14,82 +14,6 @@
   private let destination: (Component<State>) -> Destination
   @StateObject private var viewStore: ViewStore<StackState<State>, StackAction<State, Action>>
 
-<<<<<<< HEAD
-    /// Creates a navigation stack with a store of stack state and actions.
-    ///
-    /// - Parameters:
-    ///   - path: A store of stack state and actions to power this stack.
-    ///   - root: The view to display when the stack is empty.
-    ///   - destination: A view builder that defines a view to display when an element is appended to
-    ///     the stack's state. The closure takes one argument, which is a store of the value to
-    ///     present.
-    public init(
-      _ store: Store<StackState<State>, StackAction<State, Action>>,
-      @ViewBuilder root: () -> Root,
-      @ViewBuilder destination: @escaping (Store<State, Action>) -> Destination
-    ) {
-      self.root = root()
-      self.destination = { component in
-        var state = component.element
-        return destination(
-          store
-            .invalidate { !$0.ids.contains(component.id) }
-            .scope(
-              state: {
-                state = $0[id: component.id] ?? state
-                return state
-              },
-              action: { .element(id: component.id, action: $0) }
-          )
-        )
-      }
-      self._viewStore = StateObject(
-        wrappedValue: ViewStore(
-          store,
-          observe: { $0 },
-          removeDuplicates: { areOrderedSetsDuplicates($0.ids, $1.ids) }
-        )
-      )
-    }
-
-    /// Creates a navigation stack with a store of stack state and actions.
-    ///
-    /// - Parameters:
-    ///   - path: A store of stack state and actions to power this stack.
-    ///   - root: The view to display when the stack is empty.
-    ///   - destination: A view builder that defines a view to display when an element is appended to
-    ///     the stack's state. The closure takes one argument, which is the initial enum state to
-    ///     present. You can switch over this value and use ``CaseLet`` views to handle each case.
-    @_disfavoredOverload
-    public init<D: View>(
-      _ store: Store<StackState<State>, StackAction<State, Action>>,
-      @ViewBuilder root: () -> Root,
-      @ViewBuilder destination: @escaping (State) -> D
-    ) where Destination == SwitchStore<State, Action, D> {
-      self.root = root()
-      self.destination = { component in
-        var state = component.element
-        return SwitchStore(
-          store
-            .invalidate { !$0.ids.contains(component.id) }
-            .scope(
-              state: {
-                state = $0[id: component.id] ?? state
-                return state
-              },
-              action: { .element(id: component.id, action: $0) }
-          )
-        ) { _ in
-          destination(component.element)
-        }
-      }
-      self._viewStore = StateObject(
-        wrappedValue: ViewStore(
-          store,
-          observe: { $0 },
-          removeDuplicates: { areOrderedSetsDuplicates($0.ids, $1.ids) }
-        )
-=======
   /// Creates a navigation stack with a store of stack state and actions.
   ///
   /// - Parameters:
@@ -121,8 +45,8 @@
     self._viewStore = StateObject(
       wrappedValue: ViewStore(
         store,
+        observe: { $0 },
         removeDuplicates: { areOrderedSetsDuplicates($0.ids, $1.ids) }
->>>>>>> 4cf3400b
       )
     )
   }
@@ -161,6 +85,7 @@
     self._viewStore = StateObject(
       wrappedValue: ViewStore(
         store,
+        observe: { $0 },
         removeDuplicates: { areOrderedSetsDuplicates($0.ids, $1.ids) }
       )
     )

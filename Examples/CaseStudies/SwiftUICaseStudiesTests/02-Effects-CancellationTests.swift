--- conflicted
+++ resolved
@@ -10,17 +10,10 @@
     let store = TestStore(
       initialState: EffectsCancellationState(),
       reducer: effectsCancellationReducer,
-<<<<<<< HEAD
-      environment: EffectsCancellationEnvironment(
-        fact: FactClient(fetch: { "\($0) is a good number Brent" })
-      )
-=======
       environment: .unimplemented
->>>>>>> 73c2b2f8
     )
 
-    store.environment.fact.fetch = { Effect(value: "\($0) is a good number Brent") }
-    store.environment.mainQueue = .immediate
+    store.environment.fact.fetch = { "\($0) is a good number Brent" }
 
     store.send(.stepperChanged(1)) {
       $0.count = 1
@@ -42,26 +35,15 @@
     let store = TestStore(
       initialState: EffectsCancellationState(),
       reducer: effectsCancellationReducer,
-<<<<<<< HEAD
-      environment: EffectsCancellationEnvironment(
-        fact: FactClient(fetch: { _ in throw FactError() })
-      )
-=======
       environment: .unimplemented
->>>>>>> 73c2b2f8
     )
 
-    store.environment.fact.fetch = { _ in Effect(error: FactClient.Failure()) }
-    store.environment.mainQueue = .immediate
+    store.environment.fact.fetch = { _ in throw FactError() }
 
     store.send(.triviaButtonTapped) {
       $0.isTriviaRequestInFlight = true
     }
-<<<<<<< HEAD
     await store.receive(.triviaResponse(.failure(FactError()))) {
-=======
-    store.receive(.triviaResponse(.failure(FactClient.Failure()))) {
->>>>>>> 73c2b2f8
       $0.isTriviaRequestInFlight = false
     }
   }
@@ -73,21 +55,13 @@
   // test to fail, showing that we are exhaustively asserting that the effect truly is canceled and
   // will never emit.
   func testTrivia_CancelButtonCancelsRequest() {
-    let mainQueue = DispatchQueue.test
     let store = TestStore(
       initialState: EffectsCancellationState(),
       reducer: effectsCancellationReducer,
-<<<<<<< HEAD
-      environment: EffectsCancellationEnvironment(
-        fact: FactClient(fetch: { "\($0) is a good number Brent" })
-      )
-=======
       environment: .unimplemented
->>>>>>> 73c2b2f8
     )
 
-    store.environment.fact.fetch = { Effect(value: "\($0) is a good number Brent") }
-    store.environment.mainQueue = mainQueue.eraseToAnyScheduler()
+    store.environment.fact.fetch = { "\($0) is a good number Brent" }
 
     store.send(.triviaButtonTapped) {
       $0.isTriviaRequestInFlight = true
@@ -95,25 +69,16 @@
     store.send(.cancelButtonTapped) {
       $0.isTriviaRequestInFlight = false
     }
-    mainQueue.run()
   }
 
   func testTrivia_PlusMinusButtonsCancelsRequest() {
-    let mainQueue = DispatchQueue.test
     let store = TestStore(
       initialState: EffectsCancellationState(),
       reducer: effectsCancellationReducer,
-<<<<<<< HEAD
-      environment: EffectsCancellationEnvironment(
-        fact: FactClient(fetch: { "\($0) is a good number Brent" })
-      )
-=======
       environment: .unimplemented
->>>>>>> 73c2b2f8
     )
 
-    store.environment.fact.fetch = { Effect(value: "\($0) is a good number Brent") }
-    store.environment.mainQueue = mainQueue.eraseToAnyScheduler()
+    store.environment.fact.fetch = { "\($0) is a good number Brent" }
 
     store.send(.triviaButtonTapped) {
       $0.isTriviaRequestInFlight = true
@@ -122,13 +87,11 @@
       $0.count = 1
       $0.isTriviaRequestInFlight = false
     }
-    mainQueue.advance()
   }
 }
 
 extension EffectsCancellationEnvironment {
   static let unimplemented = Self(
-    fact: .unimplemented,
-    mainQueue: .unimplemented
+    fact: .unimplemented
   )
 }
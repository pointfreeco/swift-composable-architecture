--- conflicted
+++ resolved
@@ -70,33 +70,10 @@
     }
   #endif
 
-<<<<<<< HEAD
-  #if swift(>=5.7)
-    func testAutomaticEffectCancellation() async {
-      if #available(iOS 16, macOS 13, tvOS 16, watchOS 9, *) {
-        await withMainSerialExecutor {
-          struct Timer: Reducer {
-            struct State: Equatable, Identifiable {
-              let id: UUID
-              var elapsed = 0
-            }
-            enum Action: Equatable {
-              case startButtonTapped
-              case tick
-            }
-            @Dependency(\.continuousClock) var clock
-            func reduce(into state: inout State, action: Action) -> Effect<Action> {
-              switch action {
-              case .startButtonTapped:
-                return .run { send in
-                  for await _ in self.clock.timer(interval: .seconds(1)) {
-                    await send(.tick)
-                  }
-=======
   func testAutomaticEffectCancellation() async {
     if #available(iOS 16, macOS 13, tvOS 16, watchOS 9, *) {
       await withMainSerialExecutor {
-        struct Timer: ReducerProtocol {
+        struct Timer: Reducer {
           struct State: Equatable, Identifiable {
             let id: UUID
             var elapsed = 0
@@ -106,13 +83,12 @@
             case tick
           }
           @Dependency(\.continuousClock) var clock
-          func reduce(into state: inout State, action: Action) -> EffectTask<Action> {
+          func reduce(into state: inout State, action: Action) -> Effect<Action> {
             switch action {
             case .startButtonTapped:
               return .run { send in
                 for await _ in self.clock.timer(interval: .seconds(1)) {
                   await send(.tick)
->>>>>>> 4cf3400b
                 }
               }
             case .tick:
@@ -120,7 +96,31 @@
               return .none
             }
           }
-<<<<<<< HEAD
+        }
+        struct Timers: Reducer {
+          struct State: Equatable {
+            var timers: IdentifiedArrayOf<Timer.State> = []
+          }
+          enum Action: Equatable {
+            case addTimerButtonTapped
+            case removeLastTimerButtonTapped
+            case timers(id: Timer.State.ID, action: Timer.Action)
+          }
+          @Dependency(\.uuid) var uuid
+          var body: some ReducerOf<Self> {
+            Reduce { state, action in
+              switch action {
+              case .addTimerButtonTapped:
+                state.timers.append(Timer.State(id: self.uuid()))
+                return .none
+              case .removeLastTimerButtonTapped:
+                state.timers.removeLast()
+                return .none
+              case .timers:
+                return .none
+              }
+            }
+          }
           struct Timers: Reducer {
             struct State: Equatable {
               var timers: IdentifiedArrayOf<Timer.State> = []
@@ -146,34 +146,7 @@
               }
               .forEach(\.timers, action: /Action.timers) {
                 Timer()
-=======
-        }
-        struct Timers: ReducerProtocol {
-          struct State: Equatable {
-            var timers: IdentifiedArrayOf<Timer.State> = []
-          }
-          enum Action: Equatable {
-            case addTimerButtonTapped
-            case removeLastTimerButtonTapped
-            case timers(id: Timer.State.ID, action: Timer.Action)
-          }
-          @Dependency(\.uuid) var uuid
-          var body: some ReducerProtocol<State, Action> {
-            Reduce { state, action in
-              switch action {
-              case .addTimerButtonTapped:
-                state.timers.append(Timer.State(id: self.uuid()))
-                return .none
-              case .removeLastTimerButtonTapped:
-                state.timers.removeLast()
-                return .none
-              case .timers:
-                return .none
->>>>>>> 4cf3400b
-              }
-            }
-            .forEach(\.timers, action: /Action.timers) {
-              Timer()
+              }
             }
           }
         }
@@ -286,25 +259,9 @@
     case buttonTapped
     case row(id: Int, action: String)
   }
-<<<<<<< HEAD
-  #if swift(>=5.7)
-    var body: some Reducer<State, Action> {
-      Reduce { state, action in
-        .none
-      }
-      .forEach(\.rows, action: /Action.row) {
-        Reduce { state, action in
-          state.value = action
-          return action.isEmpty
-            ? .run { await $0("Empty") }
-            : .none
-        }
-      }
-=======
-  var body: some ReducerProtocol<State, Action> {
+  var body: some Reducer<State, Action> {
     Reduce { state, action in
       .none
->>>>>>> 4cf3400b
     }
     .forEach(\.rows, action: /Action.row) {
       Reduce { state, action in

import Combine
import Foundation
import SwiftUI

/// A store represents the runtime that powers the application. It is the object that you will pass
/// around to views that need to interact with the application.
///
/// You will typically construct a single one of these at the root of your application:
///
/// ```swift
/// @main
/// struct MyApp: App {
///   var body: some Scene {
///     WindowGroup {
///       RootView(
///         store: Store(initialState: AppFeature.State()) {
///           AppFeature()
///         }
///       )
///     }
///   }
/// }
/// ```
///
/// …and then use the ``scope(state:action:)-9iai9`` method to derive more focused stores that can be
/// passed to subviews.
///
/// ### Scoping
///
/// The most important operation defined on ``Store`` is the ``scope(state:action:)-9iai9`` method, which
/// allows you to transform a store into one that deals with child state and actions. This is
/// necessary for passing stores to subviews that only care about a small portion of the entire
/// application's domain.
///
/// For example, if an application has a tab view at its root with tabs for activity, search, and
/// profile, then we can model the domain like this:
///
/// ```swift
/// struct State {
///   var activity: Activity.State
///   var profile: Profile.State
///   var search: Search.State
/// }
///
/// enum Action {
///   case activity(Activity.Action)
///   case profile(Profile.Action)
///   case search(Search.Action)
/// }
/// ```
///
/// We can construct a view for each of these domains by applying ``scope(state:action:)-9iai9`` to a
/// store that holds onto the full app domain in order to transform it into a store for each
/// sub-domain:
///
/// ```swift
/// struct AppView: View {
///   let store: StoreOf<AppFeature>
///
///   var body: some View {
///     TabView {
///       ActivityView(
///         store: self.store.scope(state: \.activity, action: { .activity($0) })
///       )
///       .tabItem { Text("Activity") }
///
///       SearchView(
///         store: self.store.scope(state: \.search, action: { .search($0) })
///       )
///       .tabItem { Text("Search") }
///
///       ProfileView(
///         store: self.store.scope(state: \.profile, action: { .profile($0) })
///       )
///       .tabItem { Text("Profile") }
///     }
///   }
/// }
/// ```
///
/// ### Thread safety
///
/// The `Store` class is not thread-safe, and so all interactions with an instance of ``Store``
/// (including all of its scopes and derived ``ViewStore``s) must be done on the same thread the
/// store was created on. Further, if the store is powering a SwiftUI or UIKit view, as is
/// customary, then all interactions must be done on the _main_ thread.
///
/// The reason stores are not thread-safe is due to the fact that when an action is sent to a store,
/// a reducer is run on the current state, and this process cannot be done from multiple threads.
/// It is possible to make this process thread-safe by introducing locks or queues, but this
/// introduces new complications:
///
///   * If done simply with `DispatchQueue.main.async` you will incur a thread hop even when you are
///     already on the main thread. This can lead to unexpected behavior in UIKit and SwiftUI, where
///     sometimes you are required to do work synchronously, such as in animation blocks.
///
///   * It is possible to create a scheduler that performs its work immediately when on the main
///     thread and otherwise uses `DispatchQueue.main.async` (_e.g._, see Combine Schedulers'
///     [UIScheduler][uischeduler]).
///
/// This introduces a lot more complexity, and should probably not be adopted without having a very
/// good reason.
///
/// This is why we require all actions be sent from the same thread. This requirement is in the same
/// spirit of how `URLSession` and other Apple APIs are designed. Those APIs tend to deliver their
/// outputs on whatever thread is most convenient for them, and then it is your responsibility to
/// dispatch back to the main queue if that's what you need. The Composable Architecture makes you
/// responsible for making sure to send actions on the main thread. If you are using an effect that
/// may deliver its output on a non-main thread, you must explicitly perform `.receive(on:)` in
/// order to force it back on the main thread.
///
/// This approach makes the fewest number of assumptions about how effects are created and
/// transformed, and prevents unnecessary thread hops and re-dispatching. It also provides some
/// testing benefits. If your effects are not responsible for their own scheduling, then in tests
/// all of the effects would run synchronously and immediately. You would not be able to test how
/// multiple in-flight effects interleave with each other and affect the state of your application.
/// However, by leaving scheduling out of the ``Store`` we get to test these aspects of our effects
/// if we so desire, or we can ignore if we prefer. We have that flexibility.
///
/// [uischeduler]: https://github.com/pointfreeco/combine-schedulers/blob/main/Sources/CombineSchedulers/UIScheduler.swift
///
/// #### Thread safety checks
///
/// The store performs some basic thread safety checks in order to help catch mistakes. Stores
/// constructed via the initializer ``init(initialState:reducer:withDependencies:)`` are assumed
/// to run only on the main thread, and so a check is executed immediately to make sure that is the
/// case. Further, all actions sent to the store and all scopes (see ``scope(state:action:)-9iai9``) of
/// the store are also checked to make sure that work is performed on the main thread.
@dynamicMemberLookup
public final class Store<State, Action> {
  private var bufferedActions: [Action] = []
  private var children: [AnyHashable: AnyObject] = [:]
  @_spi(Internals) public var effectCancellables: [UUID: AnyCancellable] = [:]
  var _isInvalidated = { false }
  private var isSending = false
  var parentCancellable: AnyCancellable?
  private let reducer: any Reducer<State, Action>
  @_spi(Internals) public var stateSubject: CurrentValueSubject<State, Never>!
  #if DEBUG
    private let mainThreadChecksEnabled: Bool
  #endif
  let _$observationRegistrar = ObservationRegistrarWrapper()

  /// Initializes a store from an initial state and a reducer.
  ///
  /// - Parameters:
  ///   - initialState: The state to start the application in.
  ///   - reducer: The reducer that powers the business logic of the application.
  ///   - prepareDependencies: A closure that can be used to override dependencies that will be accessed
  ///     by the reducer.
  public convenience init<R: Reducer>(
    initialState: @autoclosure () -> R.State,
    @ReducerBuilder<State, Action> reducer: () -> R,
    withDependencies prepareDependencies: ((inout DependencyValues) -> Void)? = nil
  ) where R.State == State, R.Action == Action {
    defer { Logger.shared.log("\(typeName(of: self)).init") }
    if let prepareDependencies = prepareDependencies {
      let (initialState, reducer) = withDependencies(prepareDependencies) {
        (initialState(), reducer())
      }
      self.init(
        initialState: initialState,
        reducer: reducer.transformDependency(\.self, transform: prepareDependencies),
        mainThreadChecksEnabled: true
      )
    } else {
      self.init(
        initialState: initialState(),
        reducer: reducer(),
        mainThreadChecksEnabled: true
      )
    }
  }

  init() {
    self._isInvalidated = { true }
    self.reducer = EmptyReducer()
    #if DEBUG
      self.mainThreadChecksEnabled = true
    #endif
  }

  deinit {
    Logger.shared.log("\(typeName(of: self)).deinit")
  }

  /// Calls the given closure with the current state of the store.
  ///
  /// A lightweight way of accessing store state when no view store is available and state does not
  /// need to be observed, _e.g._ by a SwiftUI view. If a view store is available, prefer
  /// ``ViewStore/state-swift.property``.
  ///
  /// - Parameter body: A closure that takes the current state of the store as its sole argument. If
  ///   the closure has a return value, that value is also used as the return value of the
  ///   `withState` method. The state argument reflects the current state of the store only for the
  ///   duration of the closure's execution, and is not observable over time, _e.g._ by SwiftUI. If
  ///   you want to observe store state in a view, use a ``ViewStore`` instead.
  /// - Returns: The return value, if any, of the `body` closure.
  public func withState<R>(_ body: (_ state: State) -> R) -> R {
    body(self.stateSubject.value)
  }

  /// Sends an action to the store.
  ///
  /// A lightweight way to send actions to the store when no view store is available. If a view
  /// store is available, prefer ``ViewStore/send(_:)``.
  ///
  /// - Parameter action: An action.
  @discardableResult
  public func send(_ action: Action) -> StoreTask {
    .init(rawValue: self.send(action, originatingFrom: nil))
  }

  /// Sends an action to the store with a given animation.
  ///
  /// See ``Store/send(_:)`` for more info.
  ///
  /// - Parameters:
  ///   - action: An action.
  ///   - animation: An animation.
  @discardableResult
  public func send(_ action: Action, animation: Animation?) -> StoreTask {
    send(action, transaction: Transaction(animation: animation))
  }

  /// Sends an action to the store with a given transaction.
  ///
  /// See ``Store/send(_:)`` for more info.
  ///
  /// - Parameters:
  ///   - action: An action.
  ///   - transaction: A transaction.
  @discardableResult
  public func send(_ action: Action, transaction: Transaction) -> StoreTask {
    withTransaction(transaction) {
      .init(rawValue: self.send(action, originatingFrom: nil))
    }
  }

  /// Scopes the store to one that exposes child state and actions.
  ///
  /// This can be useful for deriving new stores to hand to child views in an application. For
  /// example:
  ///
  /// ```swift
  /// // Application state made from child states.
  /// struct AppFeature: Reducer {
  ///   struct State {
  ///     var login: Login.State
  ///     // ...
  ///   }
  ///   enum Action {
  ///     case login(Login.Action)
  ///     // ...
  ///   }
  ///
  /// // A store that runs the entire application.
  /// let store = Store(initialState: AppFeature.State()) {
  ///   AppFeature()
  /// }
  ///
  /// // Construct a login view by scoping the store
  /// // to one that works with only login domain.
  /// LoginView(
  ///   store: store.scope(
  ///     state: \.login,
  ///     action: AppFeature.Action.login
  ///   )
  /// )
  /// ```
  ///
  /// Scoping in this fashion allows you to better modularize your application. In this case,
  /// `LoginView` could be extracted to a module that has no access to `AppFeature.State` or
  /// `AppFeature.Action`.
  ///
  /// Scoping also gives a view the opportunity to focus on just the state and actions it cares
  /// about, even if its feature domain is larger.
  ///
  /// For example, the above login domain could model a two screen login flow: a login form followed
  /// by a two-factor authentication screen. The second screen's domain might be nested in the
  /// first:
  ///
  /// ```swift
  /// struct Login: Reducer {
  ///   struct State: Equatable {
  ///     var email = ""
  ///     var password = ""
  ///     var twoFactorAuth: TwoFactorAuthState?
  ///   }
  ///   enum Action: Equatable {
  ///     case emailChanged(String)
  ///     case loginButtonTapped
  ///     case loginResponse(Result<TwoFactorAuthState, LoginError>)
  ///     case passwordChanged(String)
  ///     case twoFactorAuth(TwoFactorAuthAction)
  ///   }
  ///   // ...
  /// }
  /// ```
  ///
  /// The login view holds onto a store of this domain:
  ///
  /// ```swift
  /// struct LoginView: View {
  ///   let store: StoreOf<Login>
  ///
  ///   var body: some View { /* ... */ }
  /// }
  /// ```
  ///
  /// If its body were to use a view store of the same domain, this would introduce a number of
  /// problems:
  ///
  /// * The login view would be able to read from `twoFactorAuth` state. This state is only intended
  ///   to be read from the two-factor auth screen.
  ///
  /// * Even worse, changes to `twoFactorAuth` state would now cause SwiftUI to recompute
  ///   `LoginView`'s body unnecessarily.
  ///
  /// * The login view would be able to send `twoFactorAuth` actions. These actions are only
  ///   intended to be sent from the two-factor auth screen (and reducer).
  ///
  /// * The login view would be able to send non user-facing login actions, like `loginResponse`.
  ///   These actions are only intended to be used in the login reducer to feed the results of
  ///   effects back into the store.
  ///
  /// To avoid these issues, one can introduce a view-specific domain that slices off the subset of
  /// state and actions that a view cares about:
  ///
  /// ```swift
  /// extension LoginView {
  ///   struct ViewState: Equatable {
  ///     var email: String
  ///     var password: String
  ///   }
  ///
  ///   enum ViewAction: Equatable {
  ///     case emailChanged(String)
  ///     case loginButtonTapped
  ///     case passwordChanged(String)
  ///   }
  /// }
  /// ```
  ///
  /// One can also introduce a couple helpers that transform feature state into view state and
  /// transform view actions into feature actions.
  ///
  /// ```swift
  /// extension Login.State {
  ///   var view: LoginView.ViewState {
  ///     .init(email: self.email, password: self.password)
  ///   }
  /// }
  ///
  /// extension LoginView.ViewAction {
  ///   var feature: Login.Action {
  ///     switch self {
  ///     case let .emailChanged(email)
  ///       return .emailChanged(email)
  ///     case .loginButtonTapped:
  ///       return .loginButtonTapped
  ///     case let .passwordChanged(password)
  ///       return .passwordChanged(password)
  ///     }
  ///   }
  /// }
  /// ```
  ///
  /// With these helpers defined, `LoginView` can now scope its store's feature domain into its view
  /// domain:
  ///
  /// ```swift
  ///  var body: some View {
  ///    WithViewStore(
  ///      self.store, observe: \.view, send: \.feature
  ///    ) { viewStore in
  ///      // ...
  ///    }
  ///  }
  /// ```
  ///
  /// This view store is now incapable of reading any state but view state (and will not recompute
  /// when non-view state changes), and is incapable of sending any actions but view actions.
  ///
  /// - Parameters:
  ///   - toChildState: A key path from `State` to `ChildState`.
  ///   - toChildAction: A case key path from `Action` to `ChildAction`.
  /// - Returns: A new store with its domain (state and action) transformed.
  public func scope<ChildState, ChildAction>(
    state toChildState: KeyPath<State, ChildState>,
    action toChildAction: CaseKeyPath<Action, ChildAction>
  ) -> Store<ChildState, ChildAction> {
    self.scope(
      state: { $0[keyPath: toChildState] },
      id: { _ in Scope(state: toChildState, action: toChildAction) },
      action: { toChildAction($1) },
      isInvalid: nil,
      removeDuplicates: nil
    )
  }

  @available(
    iOS, deprecated: 9999,
    message:
      """
      Pass 'state' a key path to child state and 'action' a case key path to child action, instead.
      """
  )
  @available(
    macOS, deprecated: 9999,
    message:
      """
      Pass 'state' a key path to child state and 'action' a case key path to child action, instead.
      """
  )
  @available(
    tvOS, deprecated: 9999,
    message:
      """
      Pass 'state' a key path to child state and 'action' a case key path to child action, instead.
      """
  )
  @available(
    watchOS, deprecated: 9999,
    message:
      """
      Pass 'state' a key path to child state and 'action' a case key path to child action, instead.
      """
  )
  public func scope<ChildState, ChildAction>(
    state toChildState: @escaping (_ state: State) -> ChildState,
    action fromChildAction: @escaping (_ childAction: ChildAction) -> Action
  ) -> Store<ChildState, ChildAction> {
<<<<<<< HEAD
    self.scope(state: toChildState, action: { fromChildAction($1) }, removeDuplicates: nil)
=======
    self.scope(
      state: toChildState,
      id: nil,
      action: { fromChildAction($1) },
      isInvalid: nil,
      removeDuplicates: nil
    )
>>>>>>> e9ee2e4d
  }

  /// Scopes the store to one that exposes child state and actions.
  ///
  /// This is a special overload of ``scope(state:action:)-9iai9`` that works specifically for
  /// ``PresentationState`` and ``PresentationAction``.
  ///
  /// - Parameters:
  ///   - toChildState: A key path from `State` to ``PresentationState``.
  ///   - toChildAction: A case key path from `Action` to ``PresentationAction``.
  /// - Returns: A new store with its domain (state and action) transformed.
  public func scope<ChildState, ChildAction>(
    state toChildState: KeyPath<State, PresentationState<ChildState>>,
    action toChildAction: CaseKeyPath<Action, PresentationAction<ChildAction>>
  ) -> Store<PresentationState<ChildState>, PresentationAction<ChildAction>> {
    self.scope(
      state: { $0[keyPath: toChildState] },
      id: { _ in Scope(state: toChildState, action: toChildAction) },
      action: { toChildAction($1) },
      isInvalid: nil,
      removeDuplicates: { $0.sharesStorage(with: $1) }
    )
  }

  @available(
    iOS, deprecated: 9999,
    message:
      """
      Pass 'state' a key path to child state and 'action' a case key path to child action, instead.
      """
  )
  @available(
    macOS, deprecated: 9999,
    message:
      """
      Pass 'state' a key path to child state and 'action' a case key path to child action, instead.
      """
  )
  @available(
    tvOS, deprecated: 9999,
    message:
      """
      Pass 'state' a key path to child state and 'action' a case key path to child action, instead.
      """
  )
  @available(
    watchOS, deprecated: 9999,
    message:
      """
      Pass 'state' a key path to child state and 'action' a case key path to child action, instead.
      """
  )
  public func scope<ChildState, ChildAction>(
    state toChildState: @escaping (_ state: State) -> PresentationState<ChildState>,
    action fromChildAction: @escaping (_ presentationAction: PresentationAction<ChildAction>) ->
      Action
  ) -> Store<PresentationState<ChildState>, PresentationAction<ChildAction>> {
    self.scope(
      state: toChildState,
<<<<<<< HEAD
      action: { fromChildAction($1) },
=======
      id: nil,
      action: { fromChildAction($1) },
      isInvalid: nil,
>>>>>>> e9ee2e4d
      removeDuplicates: { $0.sharesStorage(with: $1) }
    )
  }

  func scope<ChildState, ChildAction>(
    state toChildState: @escaping (State) -> ChildState,
<<<<<<< HEAD
    action fromChildAction: @escaping (State, ChildAction) -> Action,
    invalidate isInvalid: ((State) -> Bool)? = nil,
    removeDuplicates isDuplicate: ((ChildState, ChildState) -> Bool)?
  ) -> Store<ChildState, ChildAction> {
    self.threadCheck(status: .scope)
    guard isInvalid?(self.stateSubject.value) != true else {
      // NB: This is required for `ForEach` over a binding of stores to not crash when accessing old
      //     data held by the `ForEach`.
      return Store<ChildState, ChildAction>()
    }
    let store = self.reducer.rescope(
      self,
      state: toChildState,
      action: { BindingLocal.isActive && isInvalid?($0) == true ? nil : fromChildAction($0, $1) },
      removeDuplicates: isDuplicate
    )
    if let isInvalid = isInvalid {
      store._isInvalidated = { self._isInvalidated() || isInvalid(self.stateSubject.value) }
    }
    return store
  }

  func invalidate(_ isInvalid: @escaping (State) -> Bool) -> Store {
    self.threadCheck(status: .scope)
    let store: Store = self.reducer.rescope(
      self,
      state: { $0 },
      action: { state, action in isInvalid(state) && BindingLocal.isActive ? nil : action },
      removeDuplicates: { isInvalid($0) && isInvalid($1) }
    )
    store._isInvalidated = { self._isInvalidated() || isInvalid(self.stateSubject.value) }
    return store
=======
    id: ((State) -> AnyHashable)?,
    action fromChildAction: @escaping (State, ChildAction) -> Action,
    isInvalid: ((State) -> Bool)?,
    removeDuplicates isDuplicate: ((ChildState, ChildState) -> Bool)?
  ) -> Store<ChildState, ChildAction> {
    self.threadCheck(status: .scope)

    let initialChildState = toChildState(self.state.value)

    let id = id?(self.state.value)
    if let id = id,
      let childStore = self.children[id] as? Store<ChildState, ChildAction>
    {
      return childStore
    }
    // NB: This strong/weak self dance forces the child to retain the parent when the parent doesn't
    //     retain the child.
    let isInvalid =
      id == nil
      ? {
        self._isInvalidated() || isInvalid?(self.state.value) == true
      }
      : { [weak self] in
        guard let self = self else { return true }
        return self._isInvalidated() || isInvalid?(self.state.value) == true
      }
    let fromChildAction = {
      BindingLocal.isActive && isInvalid() ? nil : fromChildAction($0, $1)
    }
    var isSending = false
    let childStore = Store<ChildState, ChildAction>(
      initialState: initialChildState
    ) {
      Reduce(internal: { [weak self] childState, childAction in
        guard let self = self else { return .none }
        if isInvalid(), let id = id {
          self.invalidateChild(id: id)
        }
        guard let action = fromChildAction(self.state.value, childAction)
        else { return .none }
        isSending = true
        defer { isSending = false }
        let task = self.send(action)
        childState = toChildState(self.state.value)
        if let task = task.rawValue {
          return .run { _ in await task.cancellableValue }
        } else {
          return .none
        }
      })
    }
    childStore._isInvalidated = isInvalid
    childStore.parentCancellable = self.state
      .dropFirst()
      .sink { [weak self, weak childStore] state in
        guard
          !isSending,
          let self = self,
          let childStore = childStore
        else { return }
        if childStore._isInvalidated(), let id = id {
          self.invalidateChild(id: id)
        }
        let childState = toChildState(state)
        guard isDuplicate.map({ !$0(childStore.state.value, childState) }) ?? true else {
          return
        }
        childStore.state.value = childState
        Logger.shared.log("\(typeName(of: self)).scope")
      }
    if let id = id {
      self.children[id] = childStore
    }
    return childStore
  }

  fileprivate func invalidate() {
    for id in self.children.keys {
      self.invalidateChild(id: id)
    }
  }

  private func invalidateChild(id: AnyHashable) {
    guard self.children.keys.contains(id) else { return }
    (self.children[id] as? any AnyStore)?.invalidate()
    self.children[id] = nil
>>>>>>> e9ee2e4d
  }

  @_spi(Internals)
  public func send(
    _ action: Action,
    originatingFrom originatingAction: Action?
  ) -> Task<Void, Never>? {
    self.threadCheck(status: .send(action, originatingAction: originatingAction))

    self.bufferedActions.append(action)
    guard !self.isSending else { return nil }

    self.isSending = true
    var currentState = self.stateSubject.value
    let tasks = Box<[Task<Void, Never>]>(wrappedValue: [])
    defer {
      withExtendedLifetime(self.bufferedActions) {
        self.bufferedActions.removeAll()
      }
      self.observableState = currentState
      self.isSending = false
      if !self.bufferedActions.isEmpty {
        if let task = self.send(
          self.bufferedActions.removeLast(), originatingFrom: originatingAction
        ) {
          tasks.wrappedValue.append(task)
        }
      }
    }

    var index = self.bufferedActions.startIndex
    while index < self.bufferedActions.endIndex {
      defer { index += 1 }
      let action = self.bufferedActions[index]
      let effect = self.reducer.reduce(into: &currentState, action: action)

      switch effect.operation {
      case .none:
        break
      case let .publisher(publisher):
        var didComplete = false
        let boxedTask = Box<Task<Void, Never>?>(wrappedValue: nil)
        let uuid = UUID()
        let effectCancellable = withEscapedDependencies { continuation in
          publisher
            .handleEvents(
              receiveCancel: { [weak self] in
                self?.threadCheck(status: .effectCompletion(action))
                self?.effectCancellables[uuid] = nil
              }
            )
            .sink(
              receiveCompletion: { [weak self] _ in
                self?.threadCheck(status: .effectCompletion(action))
                boxedTask.wrappedValue?.cancel()
                didComplete = true
                self?.effectCancellables[uuid] = nil
              },
              receiveValue: { [weak self] effectAction in
                guard let self = self else { return }
                if let task = continuation.yield({
                  self.send(effectAction, originatingFrom: action)
                }) {
                  tasks.wrappedValue.append(task)
                }
              }
            )
        }

        if !didComplete {
          let task = Task<Void, Never> { @MainActor in
            for await _ in AsyncStream<Void>.never {}
            effectCancellable.cancel()
          }
          boxedTask.wrappedValue = task
          tasks.wrappedValue.append(task)
          self.effectCancellables[uuid] = effectCancellable
        }
      case let .run(priority, operation):
        withEscapedDependencies { continuation in
          tasks.wrappedValue.append(
            Task(priority: priority) { @MainActor in
              #if DEBUG
                let isCompleted = LockIsolated(false)
                defer { isCompleted.setValue(true) }
              #endif
              await operation(
                Send { effectAction in
                  #if DEBUG
                    if isCompleted.value {
                      runtimeWarn(
                        """
                        An action was sent from a completed effect:

                          Action:
                            \(debugCaseOutput(effectAction))

                          Effect returned from:
                            \(debugCaseOutput(action))

                        Avoid sending actions using the 'send' argument from 'Effect.run' after \
                        the effect has completed. This can happen if you escape the 'send' \
                        argument in an unstructured context.

                        To fix this, make sure that your 'run' closure does not return until \
                        you're done calling 'send'.
                        """
                      )
                    }
                  #endif
                  if let task = continuation.yield({
                    self.send(effectAction, originatingFrom: action)
                  }) {
                    tasks.wrappedValue.append(task)
                  }
                }
              )
            }
          )
        }
      }
    }

    guard !tasks.wrappedValue.isEmpty else { return nil }
    return Task { @MainActor in
      await withTaskCancellationHandler {
        var index = tasks.wrappedValue.startIndex
        while index < tasks.wrappedValue.endIndex {
          defer { index += 1 }
          await tasks.wrappedValue[index].value
        }
      } onCancel: {
        var index = tasks.wrappedValue.startIndex
        while index < tasks.wrappedValue.endIndex {
          defer { index += 1 }
          tasks.wrappedValue[index].cancel()
        }
      }
    }
  }

  private enum ThreadCheckStatus {
    case effectCompletion(Action)
    case `init`
    case scope
    case send(Action, originatingAction: Action?)
  }

  @inline(__always)
  private func threadCheck(status: ThreadCheckStatus) {
    #if DEBUG
      guard self.mainThreadChecksEnabled && !Thread.isMainThread
      else { return }

      switch status {
      case let .effectCompletion(action):
        runtimeWarn(
          """
          An effect completed on a non-main thread. …

            Effect returned from:
              \(debugCaseOutput(action))

          Make sure to use ".receive(on:)" on any effects that execute on background threads to \
          receive their output on the main thread.

          The "Store" class is not thread-safe, and so all interactions with an instance of \
          "Store" (including all of its scopes and derived view stores) must be done on the main \
          thread.
          """
        )

      case .`init`:
        runtimeWarn(
          """
          A store initialized on a non-main thread. …

          The "Store" class is not thread-safe, and so all interactions with an instance of \
          "Store" (including all of its scopes and derived view stores) must be done on the main \
          thread.
          """
        )

      case .scope:
        runtimeWarn(
          """
          "Store.scope" was called on a non-main thread. …

          The "Store" class is not thread-safe, and so all interactions with an instance of \
          "Store" (including all of its scopes and derived view stores) must be done on the main \
          thread.
          """
        )

      case let .send(action, originatingAction: nil):
        runtimeWarn(
          """
          "ViewStore.send" was called on a non-main thread with: \(debugCaseOutput(action)) …

          The "Store" class is not thread-safe, and so all interactions with an instance of \
          "Store" (including all of its scopes and derived view stores) must be done on the main \
          thread.
          """
        )

      case let .send(action, originatingAction: .some(originatingAction)):
        runtimeWarn(
          """
          An effect published an action on a non-main thread. …

            Effect published:
              \(debugCaseOutput(action))

            Effect returned from:
              \(debugCaseOutput(originatingAction))

          Make sure to use ".receive(on:)" on any effects that execute on background threads to \
          receive their output on the main thread.

          The "Store" class is not thread-safe, and so all interactions with an instance of \
          "Store" (including all of its scopes and derived view stores) must be done on the main \
          thread.
          """
        )
      }
    #endif
  }

  init<R: Reducer>(
    initialState: R.State,
    reducer: R,
    mainThreadChecksEnabled: Bool
  ) where R.State == State, R.Action == Action {
    self.stateSubject = CurrentValueSubject(initialState)
    self.reducer = reducer
    #if DEBUG
      self.mainThreadChecksEnabled = mainThreadChecksEnabled
    #endif
    self.threadCheck(status: .`init`)
  }

  /// A publisher that emits when state changes.
  ///
  /// This publisher supports dynamic member lookup so that you can pluck out a specific field in
  /// the state:
  ///
  /// ```swift
  /// store.publisher.alert
  ///   .sink { ... }
  /// ```
  public var publisher: StorePublisher<State> {
    StorePublisher(store: self, upstream: self.stateSubject)
  }

  private struct Scope<ChildState, ChildAction>: Hashable {
    let toChildState: KeyPath<State, ChildState>
    let toChildAction: CaseKeyPath<Action, ChildAction>
    init(
      state toChildState: KeyPath<State, ChildState>,
      action toChildAction: CaseKeyPath<Action, ChildAction>
    ) {
      self.toChildState = toChildState
      self.toChildAction = toChildAction
    }
  }
}

/// A convenience type alias for referring to a store of a given reducer's domain.
///
/// Instead of specifying two generics:
///
/// ```swift
/// let store: Store<Feature.State, Feature.Action>
/// ```
///
/// You can specify a single generic:
///
/// ```swift
/// let store: StoreOf<Feature>
/// ```
public typealias StoreOf<R: Reducer> = Store<R.State, R.Action>

<<<<<<< HEAD
extension Reducer {
  fileprivate func rescope<ChildState, ChildAction>(
    _ store: Store<State, Action>,
    state toChildState: @escaping (State) -> ChildState,
    action fromChildAction: @escaping (State, ChildAction) -> Action?,
    removeDuplicates isDuplicate: ((ChildState, ChildState) -> Bool)?
  ) -> Store<ChildState, ChildAction> {
    (self as? any AnyScopedReducer ?? ScopedReducer(rootStore: store)).rescope(
      store,
      state: toChildState,
      action: fromChildAction,
      removeDuplicates: isDuplicate
    )
  }
}

private final class ScopedReducer<RootState, RootAction, State, Action>: Reducer {
  let rootStore: Store<RootState, RootAction>
  let toScopedState: (RootState) -> State
  private let parentStores: [Any]
  let fromScopedAction: (RootState, Action) -> RootAction?
  private(set) var isSending = false

  @inlinable
  init(rootStore: Store<RootState, RootAction>)
  where RootState == State, RootAction == Action {
    self.rootStore = rootStore
    self.toScopedState = { $0 }
    self.parentStores = []
    self.fromScopedAction = { $1 }
  }

  @inlinable
  init(
    rootStore: Store<RootState, RootAction>,
    state toScopedState: @escaping (RootState) -> State,
    action fromScopedAction: @escaping (RootState, Action) -> RootAction?,
    parentStores: [Any]
  ) {
    self.rootStore = rootStore
    self.toScopedState = toScopedState
    self.fromScopedAction = fromScopedAction
    self.parentStores = parentStores
  }

  @inlinable
  func reduce(into state: inout State, action: Action) -> Effect<Action> {
    self.isSending = true
    defer {
      state = self.toScopedState(self.rootStore.stateSubject.value)
      self.isSending = false
    }
    if let action = self.fromScopedAction(self.rootStore.stateSubject.value, action),
      let task = self.rootStore.send(action, originatingFrom: nil)
    {
      return .run { _ in await task.cancellableValue }
    } else {
      return .none
    }
  }
}

protocol AnyScopedReducer {
  func rescope<ScopedState, ScopedAction, RescopedState, RescopedAction>(
    _ store: Store<ScopedState, ScopedAction>,
    state toRescopedState: @escaping (ScopedState) -> RescopedState,
    action fromRescopedAction: @escaping (ScopedState, RescopedAction) -> ScopedAction?,
    removeDuplicates isDuplicate: ((RescopedState, RescopedState) -> Bool)?
  ) -> Store<RescopedState, RescopedAction>
}

extension ScopedReducer: AnyScopedReducer {
  @inlinable
  func rescope<ScopedState, ScopedAction, RescopedState, RescopedAction>(
    _ store: Store<ScopedState, ScopedAction>,
    state toRescopedState: @escaping (ScopedState) -> RescopedState,
    action fromRescopedAction: @escaping (ScopedState, RescopedAction) -> ScopedAction?,
    removeDuplicates isDuplicate: ((RescopedState, RescopedState) -> Bool)?
  ) -> Store<RescopedState, RescopedAction> {
    let toScopedState = self.toScopedState as! (RootState) -> ScopedState
    let fromScopedAction = self.fromScopedAction as! (RootState, ScopedAction) -> RootAction?
    let reducer = ScopedReducer<RootState, RootAction, RescopedState, RescopedAction>(
      rootStore: self.rootStore,
      state: { _ in toRescopedState(store.stateSubject.value) },
      action: {
        fromRescopedAction(toScopedState($0), $1).flatMap {
          fromScopedAction(self.rootStore.stateSubject.value, $0)
        }
      },
      parentStores: self.parentStores + [store]
    )
    let initialState: ScopedState
    // TODO: Should we use observedState?
    // initialState = store.observableState
    initialState = store.stateSubject.value
    let childStore = Store<RescopedState, RescopedAction>(
      initialState: toRescopedState(initialState)
    ) {
      reducer
    }
    childStore._isInvalidated = store._isInvalidated
    childStore.parentCancellable = store.stateSubject
      .dropFirst()
      .sink { [weak childStore] newValue in
        guard
          !reducer.isSending,
          let childStore = childStore
        else { return }
        // NB: Returning early prevents "legacy" observation wrappers like `IfLetStore` from
        //     observing state going `nil`.
        if
          RescopedState.self is ObservableState.Type,
          childStore._isInvalidated()
        {
          return
        }
        let newValue = toRescopedState(newValue)
        guard isDuplicate.map({ !$0(childStore.stateSubject.value, newValue) }) ?? true else {
          return
        }
        childStore.observableState = newValue
        Logger.shared.log("\(typeName(of: store)).scope")
      }
    return childStore
  }
}

=======
>>>>>>> e9ee2e4d
/// A publisher of store state.
@dynamicMemberLookup
public struct StorePublisher<State>: Publisher {
  public typealias Output = State
  public typealias Failure = Never

  let store: Any
  let upstream: AnyPublisher<State, Never>

  init<P: Publisher>(
    store: Any,
    upstream: P
  ) where P.Output == Output, P.Failure == Failure {
    self.store = store
    self.upstream = upstream.eraseToAnyPublisher()
  }

  public func receive<S: Subscriber>(subscriber: S) where S.Input == Output, S.Failure == Failure {
    self.upstream.subscribe(
      AnySubscriber(
        receiveSubscription: subscriber.receive(subscription:),
        receiveValue: subscriber.receive(_:),
        receiveCompletion: { [store = self.store] in
          subscriber.receive(completion: $0)
          _ = store
        }
      )
    )
  }

  /// Returns the resulting publisher of a given key path.
  public subscript<Value: Equatable>(
    dynamicMember keyPath: KeyPath<State, Value>
  ) -> StorePublisher<Value> {
    .init(store: self.store, upstream: self.upstream.map(keyPath).removeDuplicates())
  }
}

/// The type returned from ``Store/send(_:)`` that represents the lifecycle of the effect
/// started from sending an action.
///
/// You can use this value to tie the effect's lifecycle _and_ cancellation to an asynchronous
/// context, such as the `task` view modifier.
///
/// ```swift
/// .task { await store.send(.task).finish() }
/// ```
///
/// > Note: Unlike Swift's `Task` type, ``StoreTask`` automatically sets up a cancellation
/// > handler between the current async context and the task.
///
/// See ``TestStoreTask`` for the analog returned from ``TestStore``.
public struct StoreTask: Hashable, Sendable {
  internal let rawValue: Task<Void, Never>?

  internal init(rawValue: Task<Void, Never>?) {
    self.rawValue = rawValue
  }

  /// Cancels the underlying task.
  public func cancel() {
    self.rawValue?.cancel()
  }

  /// Waits for the task to finish.
  public func finish() async {
    await self.rawValue?.cancellableValue
  }

  /// A Boolean value that indicates whether the task should stop executing.
  ///
  /// After the value of this property becomes `true`, it remains `true` indefinitely. There is no
  /// way to uncancel a task.
  public var isCancelled: Bool {
    self.rawValue?.isCancelled ?? true
  }
}

private protocol AnyStore {
  func invalidate()
}

private func typeName<State, Action>(of store: Store<State, Action>) -> String {
  let stateType = typeName(State.self, genericsAbbreviated: false)
  let actionType = typeName(Action.self, genericsAbbreviated: false)
  // TODO: `PresentationStoreOf`, `StackStoreOf`, `IdentifiedStoreOf`?
  if stateType.hasSuffix(".State"),
    actionType.hasSuffix(".Action"),
    stateType.dropLast(6) == actionType.dropLast(7)
  {
    return "StoreOf<\(stateType.dropLast(6))>"
  } else if stateType.hasSuffix(".State?"),
    actionType.hasSuffix(".Action"),
    stateType.dropLast(7) == actionType.dropLast(7)
  {
    return "StoreOf<\(stateType.dropLast(7))?>"
  } else if stateType.hasPrefix("PresentationState<"),
    actionType.hasPrefix("PresentationAction<"),
    stateType.dropFirst(18).dropLast(7) == actionType.dropFirst(19).dropLast(8)
  {
    return "PresentationStoreOf<\(stateType.dropFirst(18).dropLast(7))>"
  } else if stateType.hasPrefix("StackState<"),
    actionType.hasPrefix("StackAction<"),
    stateType.dropFirst(11).dropLast(7)
      == actionType.dropFirst(12).prefix(while: { $0 != "," }).dropLast(6)
  {
    return "StackStoreOf<\(stateType.dropFirst(11).dropLast(7))>"
  } else {
    return "Store<\(stateType), \(actionType)>"
  }
}

// NB: From swift-custom-dump. Consider publicizing interface in some way to keep things in sync.
private func typeName(
  _ type: Any.Type,
  qualified: Bool = true,
  genericsAbbreviated: Bool = true
) -> String {
  var name = _typeName(type, qualified: qualified)
    .replacingOccurrences(
      of: #"\(unknown context at \$[[:xdigit:]]+\)\."#,
      with: "",
      options: .regularExpression
    )
  for _ in 1...10 {  // NB: Only handle so much nesting
    let abbreviated =
      name
      .replacingOccurrences(
        of: #"\bSwift.Optional<([^><]+)>"#,
        with: "$1?",
        options: .regularExpression
      )
      .replacingOccurrences(
        of: #"\bSwift.Array<([^><]+)>"#,
        with: "[$1]",
        options: .regularExpression
      )
      .replacingOccurrences(
        of: #"\bSwift.Dictionary<([^,<]+), ([^><]+)>"#,
        with: "[$1: $2]",
        options: .regularExpression
      )
    if abbreviated == name { break }
    name = abbreviated
  }
  name = name.replacingOccurrences(
    of: #"\w+\.([\w.]+)"#,
    with: "$1",
    options: .regularExpression
  )
  if genericsAbbreviated {
    name = name.replacingOccurrences(
      of: #"<.+>"#,
      with: "",
      options: .regularExpression
    )
  }
  return name
}<|MERGE_RESOLUTION|>--- conflicted
+++ resolved
@@ -431,9 +431,6 @@
     state toChildState: @escaping (_ state: State) -> ChildState,
     action fromChildAction: @escaping (_ childAction: ChildAction) -> Action
   ) -> Store<ChildState, ChildAction> {
-<<<<<<< HEAD
-    self.scope(state: toChildState, action: { fromChildAction($1) }, removeDuplicates: nil)
-=======
     self.scope(
       state: toChildState,
       id: nil,
@@ -441,7 +438,6 @@
       isInvalid: nil,
       removeDuplicates: nil
     )
->>>>>>> e9ee2e4d
   }
 
   /// Scopes the store to one that exposes child state and actions.
@@ -501,53 +497,15 @@
   ) -> Store<PresentationState<ChildState>, PresentationAction<ChildAction>> {
     self.scope(
       state: toChildState,
-<<<<<<< HEAD
-      action: { fromChildAction($1) },
-=======
       id: nil,
       action: { fromChildAction($1) },
       isInvalid: nil,
->>>>>>> e9ee2e4d
       removeDuplicates: { $0.sharesStorage(with: $1) }
     )
   }
 
   func scope<ChildState, ChildAction>(
     state toChildState: @escaping (State) -> ChildState,
-<<<<<<< HEAD
-    action fromChildAction: @escaping (State, ChildAction) -> Action,
-    invalidate isInvalid: ((State) -> Bool)? = nil,
-    removeDuplicates isDuplicate: ((ChildState, ChildState) -> Bool)?
-  ) -> Store<ChildState, ChildAction> {
-    self.threadCheck(status: .scope)
-    guard isInvalid?(self.stateSubject.value) != true else {
-      // NB: This is required for `ForEach` over a binding of stores to not crash when accessing old
-      //     data held by the `ForEach`.
-      return Store<ChildState, ChildAction>()
-    }
-    let store = self.reducer.rescope(
-      self,
-      state: toChildState,
-      action: { BindingLocal.isActive && isInvalid?($0) == true ? nil : fromChildAction($0, $1) },
-      removeDuplicates: isDuplicate
-    )
-    if let isInvalid = isInvalid {
-      store._isInvalidated = { self._isInvalidated() || isInvalid(self.stateSubject.value) }
-    }
-    return store
-  }
-
-  func invalidate(_ isInvalid: @escaping (State) -> Bool) -> Store {
-    self.threadCheck(status: .scope)
-    let store: Store = self.reducer.rescope(
-      self,
-      state: { $0 },
-      action: { state, action in isInvalid(state) && BindingLocal.isActive ? nil : action },
-      removeDuplicates: { isInvalid($0) && isInvalid($1) }
-    )
-    store._isInvalidated = { self._isInvalidated() || isInvalid(self.stateSubject.value) }
-    return store
-=======
     id: ((State) -> AnyHashable)?,
     action fromChildAction: @escaping (State, ChildAction) -> Action,
     isInvalid: ((State) -> Bool)?,
@@ -555,9 +513,9 @@
   ) -> Store<ChildState, ChildAction> {
     self.threadCheck(status: .scope)
 
-    let initialChildState = toChildState(self.state.value)
-
-    let id = id?(self.state.value)
+    let initialChildState = toChildState(self.observableState)
+
+    let id = id?(self.stateSubject.value)
     if let id = id,
       let childStore = self.children[id] as? Store<ChildState, ChildAction>
     {
@@ -568,11 +526,11 @@
     let isInvalid =
       id == nil
       ? {
-        self._isInvalidated() || isInvalid?(self.state.value) == true
+        self._isInvalidated() || isInvalid?(self.stateSubject.value) == true
       }
       : { [weak self] in
         guard let self = self else { return true }
-        return self._isInvalidated() || isInvalid?(self.state.value) == true
+        return self._isInvalidated() || isInvalid?(self.stateSubject.value) == true
       }
     let fromChildAction = {
       BindingLocal.isActive && isInvalid() ? nil : fromChildAction($0, $1)
@@ -586,12 +544,12 @@
         if isInvalid(), let id = id {
           self.invalidateChild(id: id)
         }
-        guard let action = fromChildAction(self.state.value, childAction)
+        guard let action = fromChildAction(self.stateSubject.value, childAction)
         else { return .none }
         isSending = true
         defer { isSending = false }
         let task = self.send(action)
-        childState = toChildState(self.state.value)
+        childState = toChildState(self.stateSubject.value)
         if let task = task.rawValue {
           return .run { _ in await task.cancellableValue }
         } else {
@@ -600,7 +558,7 @@
       })
     }
     childStore._isInvalidated = isInvalid
-    childStore.parentCancellable = self.state
+    childStore.parentCancellable = self.stateSubject
       .dropFirst()
       .sink { [weak self, weak childStore] state in
         guard
@@ -612,10 +570,10 @@
           self.invalidateChild(id: id)
         }
         let childState = toChildState(state)
-        guard isDuplicate.map({ !$0(childStore.state.value, childState) }) ?? true else {
+        guard isDuplicate.map({ !$0(childStore.stateSubject.value, childState) }) ?? true else {
           return
         }
-        childStore.state.value = childState
+        childStore.stateSubject.value = childState
         Logger.shared.log("\(typeName(of: self)).scope")
       }
     if let id = id {
@@ -634,7 +592,6 @@
     guard self.children.keys.contains(id) else { return }
     (self.children[id] as? any AnyStore)?.invalidate()
     self.children[id] = nil
->>>>>>> e9ee2e4d
   }
 
   @_spi(Internals)
@@ -917,136 +874,6 @@
 /// ```
 public typealias StoreOf<R: Reducer> = Store<R.State, R.Action>
 
-<<<<<<< HEAD
-extension Reducer {
-  fileprivate func rescope<ChildState, ChildAction>(
-    _ store: Store<State, Action>,
-    state toChildState: @escaping (State) -> ChildState,
-    action fromChildAction: @escaping (State, ChildAction) -> Action?,
-    removeDuplicates isDuplicate: ((ChildState, ChildState) -> Bool)?
-  ) -> Store<ChildState, ChildAction> {
-    (self as? any AnyScopedReducer ?? ScopedReducer(rootStore: store)).rescope(
-      store,
-      state: toChildState,
-      action: fromChildAction,
-      removeDuplicates: isDuplicate
-    )
-  }
-}
-
-private final class ScopedReducer<RootState, RootAction, State, Action>: Reducer {
-  let rootStore: Store<RootState, RootAction>
-  let toScopedState: (RootState) -> State
-  private let parentStores: [Any]
-  let fromScopedAction: (RootState, Action) -> RootAction?
-  private(set) var isSending = false
-
-  @inlinable
-  init(rootStore: Store<RootState, RootAction>)
-  where RootState == State, RootAction == Action {
-    self.rootStore = rootStore
-    self.toScopedState = { $0 }
-    self.parentStores = []
-    self.fromScopedAction = { $1 }
-  }
-
-  @inlinable
-  init(
-    rootStore: Store<RootState, RootAction>,
-    state toScopedState: @escaping (RootState) -> State,
-    action fromScopedAction: @escaping (RootState, Action) -> RootAction?,
-    parentStores: [Any]
-  ) {
-    self.rootStore = rootStore
-    self.toScopedState = toScopedState
-    self.fromScopedAction = fromScopedAction
-    self.parentStores = parentStores
-  }
-
-  @inlinable
-  func reduce(into state: inout State, action: Action) -> Effect<Action> {
-    self.isSending = true
-    defer {
-      state = self.toScopedState(self.rootStore.stateSubject.value)
-      self.isSending = false
-    }
-    if let action = self.fromScopedAction(self.rootStore.stateSubject.value, action),
-      let task = self.rootStore.send(action, originatingFrom: nil)
-    {
-      return .run { _ in await task.cancellableValue }
-    } else {
-      return .none
-    }
-  }
-}
-
-protocol AnyScopedReducer {
-  func rescope<ScopedState, ScopedAction, RescopedState, RescopedAction>(
-    _ store: Store<ScopedState, ScopedAction>,
-    state toRescopedState: @escaping (ScopedState) -> RescopedState,
-    action fromRescopedAction: @escaping (ScopedState, RescopedAction) -> ScopedAction?,
-    removeDuplicates isDuplicate: ((RescopedState, RescopedState) -> Bool)?
-  ) -> Store<RescopedState, RescopedAction>
-}
-
-extension ScopedReducer: AnyScopedReducer {
-  @inlinable
-  func rescope<ScopedState, ScopedAction, RescopedState, RescopedAction>(
-    _ store: Store<ScopedState, ScopedAction>,
-    state toRescopedState: @escaping (ScopedState) -> RescopedState,
-    action fromRescopedAction: @escaping (ScopedState, RescopedAction) -> ScopedAction?,
-    removeDuplicates isDuplicate: ((RescopedState, RescopedState) -> Bool)?
-  ) -> Store<RescopedState, RescopedAction> {
-    let toScopedState = self.toScopedState as! (RootState) -> ScopedState
-    let fromScopedAction = self.fromScopedAction as! (RootState, ScopedAction) -> RootAction?
-    let reducer = ScopedReducer<RootState, RootAction, RescopedState, RescopedAction>(
-      rootStore: self.rootStore,
-      state: { _ in toRescopedState(store.stateSubject.value) },
-      action: {
-        fromRescopedAction(toScopedState($0), $1).flatMap {
-          fromScopedAction(self.rootStore.stateSubject.value, $0)
-        }
-      },
-      parentStores: self.parentStores + [store]
-    )
-    let initialState: ScopedState
-    // TODO: Should we use observedState?
-    // initialState = store.observableState
-    initialState = store.stateSubject.value
-    let childStore = Store<RescopedState, RescopedAction>(
-      initialState: toRescopedState(initialState)
-    ) {
-      reducer
-    }
-    childStore._isInvalidated = store._isInvalidated
-    childStore.parentCancellable = store.stateSubject
-      .dropFirst()
-      .sink { [weak childStore] newValue in
-        guard
-          !reducer.isSending,
-          let childStore = childStore
-        else { return }
-        // NB: Returning early prevents "legacy" observation wrappers like `IfLetStore` from
-        //     observing state going `nil`.
-        if
-          RescopedState.self is ObservableState.Type,
-          childStore._isInvalidated()
-        {
-          return
-        }
-        let newValue = toRescopedState(newValue)
-        guard isDuplicate.map({ !$0(childStore.stateSubject.value, newValue) }) ?? true else {
-          return
-        }
-        childStore.observableState = newValue
-        Logger.shared.log("\(typeName(of: store)).scope")
-      }
-    return childStore
-  }
-}
-
-=======
->>>>>>> e9ee2e4d
 /// A publisher of store state.
 @dynamicMemberLookup
 public struct StorePublisher<State>: Publisher {

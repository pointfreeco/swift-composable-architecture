import ComposableArchitecture
import SwiftUI

private let readMe = """
  This screen demonstrates navigation that depends on loading optional state from a list element.

  Tapping a row fires off an effect that will load its associated counter state a second later. \
  When the counter state is present, you will be programmatically navigated to the screen that \
  depends on this data.
  """

<<<<<<< HEAD
=======
// MARK: - Feature domain

>>>>>>> 92989467
struct LoadThenNavigateList: ReducerProtocol {
  struct State: Equatable {
    var rows: IdentifiedArrayOf<Row> = [
      Row(count: 1, id: UUID()),
      Row(count: 42, id: UUID()),
      Row(count: 100, id: UUID()),
    ]
<<<<<<< HEAD
    @PresentationStateOf<Counter> var selection
=======
    var selection: Identified<Row.ID, Counter.State>?
>>>>>>> 92989467

    struct Row: Equatable, Identifiable {
      var count: Int
      let id: UUID
      var isActivityIndicatorVisible = false
    }
  }

  enum Action: Equatable {
<<<<<<< HEAD
    case selection(PresentationActionOf<Counter>)
    case selectionDelayCompleted(UUID)
=======
    case counter(Counter.Action)
    case onDisappear
    case setNavigation(selection: UUID?)
    case setNavigationSelectionDelayCompleted(UUID)
>>>>>>> 92989467
  }

  @Dependency(\.mainQueue) var mainQueue
  private enum CancelID {}

  var body: some ReducerProtocol<State, Action> {
    Reduce { state, action in
      switch action {
      case let .selection(.present(id as UUID, _)):
        enum CancelID {}

        for row in state.rows {
          state.rows[id: row.id]?.isActivityIndicatorVisible = row.id == id
        }
        return .task {
          try await self.mainQueue.sleep(for: 1)
<<<<<<< HEAD
          return .selectionDelayCompleted(id)
=======
          return .setNavigationSelectionDelayCompleted(navigatedId)
>>>>>>> 92989467
        }
        .cancellable(id: CancelID.self, cancelInFlight: true)

      case .selection:
        return .none

      case let .selectionDelayCompleted(id):
        state.rows[id: id]?.isActivityIndicatorVisible = false
<<<<<<< HEAD
        if let count = state.rows[id: id]?.count {
          state.selection = Counter.State(count: count)
        }
        return .none
      }
    }
    .presentationDestination(\.$selection, action: /Action.selection) {
      Counter()
    }
  }
}
=======
        state.selection = Identified(
          Counter.State(count: state.rows[id: id]?.count ?? 0),
          id: id
        )
        return .none
      }
    }
    .ifLet(\.selection, action: /Action.counter) {
      Scope(state: \Identified<State.Row.ID, Counter.State>.value, action: /.self) {
        Counter()
      }
    }
  }
}

// MARK: - Feature view
>>>>>>> 92989467

struct LoadThenNavigateListView: View {
  let store: StoreOf<LoadThenNavigateList>

  var body: some View {
    WithViewStore(self.store, observe: { $0 }) { viewStore in
      Form {
        Section {
          AboutView(readMe: readMe)
        }
        ForEach(viewStore.rows) { row in
<<<<<<< HEAD
          Button {
            viewStore.send(.selection(.present(id: row.id)))
          } label: {
=======
          NavigationLink(
            destination: IfLetStore(
              self.store.scope(
                state: \.selection?.value,
                action: LoadThenNavigateList.Action.counter
              )
            ) {
              CounterView(store: $0)
            },
            tag: row.id,
            selection: viewStore.binding(
              get: \.selection?.id,
              send: LoadThenNavigateList.Action.setNavigation(selection:)
            )
          ) {
>>>>>>> 92989467
            HStack {
              Text("Load optional counter that starts from \(row.count)")
              if row.isActivityIndicatorVisible {
                Spacer()
                ProgressView()
              }
            }
          }
        }
      }
      .navigationDestination(
        store: self.store.scope(
          state: \.$selection,
          action: LoadThenNavigateList.Action.selection
        ),
        destination: CounterView.init(store:)
      )
      .navigationTitle("Load then navigate")
    }
  }
}

// MARK: - SwiftUI previews

struct LoadThenNavigateListView_Previews: PreviewProvider {
  static var previews: some View {
    NavigationStack {
      LoadThenNavigateListView(
        store: Store(
          initialState: LoadThenNavigateList.State(
            rows: [
              LoadThenNavigateList.State.Row(count: 1, id: UUID()),
              LoadThenNavigateList.State.Row(count: 42, id: UUID()),
              LoadThenNavigateList.State.Row(count: 100, id: UUID()),
            ]
          ),
          reducer: LoadThenNavigateList()
        )
      )
    }
    .navigationViewStyle(.stack)
  }
}<|MERGE_RESOLUTION|>--- conflicted
+++ resolved
@@ -9,11 +9,8 @@
   depends on this data.
   """
 
-<<<<<<< HEAD
-=======
 // MARK: - Feature domain
 
->>>>>>> 92989467
 struct LoadThenNavigateList: ReducerProtocol {
   struct State: Equatable {
     var rows: IdentifiedArrayOf<Row> = [
@@ -21,11 +18,7 @@
       Row(count: 42, id: UUID()),
       Row(count: 100, id: UUID()),
     ]
-<<<<<<< HEAD
     @PresentationStateOf<Counter> var selection
-=======
-    var selection: Identified<Row.ID, Counter.State>?
->>>>>>> 92989467
 
     struct Row: Equatable, Identifiable {
       var count: Int
@@ -35,15 +28,8 @@
   }
 
   enum Action: Equatable {
-<<<<<<< HEAD
     case selection(PresentationActionOf<Counter>)
     case selectionDelayCompleted(UUID)
-=======
-    case counter(Counter.Action)
-    case onDisappear
-    case setNavigation(selection: UUID?)
-    case setNavigationSelectionDelayCompleted(UUID)
->>>>>>> 92989467
   }
 
   @Dependency(\.mainQueue) var mainQueue
@@ -60,11 +46,7 @@
         }
         return .task {
           try await self.mainQueue.sleep(for: 1)
-<<<<<<< HEAD
           return .selectionDelayCompleted(id)
-=======
-          return .setNavigationSelectionDelayCompleted(navigatedId)
->>>>>>> 92989467
         }
         .cancellable(id: CancelID.self, cancelInFlight: true)
 
@@ -73,7 +55,6 @@
 
       case let .selectionDelayCompleted(id):
         state.rows[id: id]?.isActivityIndicatorVisible = false
-<<<<<<< HEAD
         if let count = state.rows[id: id]?.count {
           state.selection = Counter.State(count: count)
         }
@@ -85,24 +66,8 @@
     }
   }
 }
-=======
-        state.selection = Identified(
-          Counter.State(count: state.rows[id: id]?.count ?? 0),
-          id: id
-        )
-        return .none
-      }
-    }
-    .ifLet(\.selection, action: /Action.counter) {
-      Scope(state: \Identified<State.Row.ID, Counter.State>.value, action: /.self) {
-        Counter()
-      }
-    }
-  }
-}
 
 // MARK: - Feature view
->>>>>>> 92989467
 
 struct LoadThenNavigateListView: View {
   let store: StoreOf<LoadThenNavigateList>
@@ -114,27 +79,9 @@
           AboutView(readMe: readMe)
         }
         ForEach(viewStore.rows) { row in
-<<<<<<< HEAD
           Button {
             viewStore.send(.selection(.present(id: row.id)))
           } label: {
-=======
-          NavigationLink(
-            destination: IfLetStore(
-              self.store.scope(
-                state: \.selection?.value,
-                action: LoadThenNavigateList.Action.counter
-              )
-            ) {
-              CounterView(store: $0)
-            },
-            tag: row.id,
-            selection: viewStore.binding(
-              get: \.selection?.id,
-              send: LoadThenNavigateList.Action.setNavigation(selection:)
-            )
-          ) {
->>>>>>> 92989467
             HStack {
               Text("Load optional counter that starts from \(row.count)")
               if row.isActivityIndicatorVisible {

--- conflicted
+++ resolved
@@ -186,13 +186,8 @@
         }
       }
       .navigationBarBackButtonHidden(true)
-<<<<<<< HEAD
-      .alert(store: self.store.scope(state: \.$alert, action: { .alert($0) }))
+      .alert(store: self.store.scope(state: \.$alert, action: \.alert))
       .task { await self.store.send(.onTask).finish() }
-=======
-      .alert(store: self.store.scope(state: \.$alert, action: \.alert))
-      .task { await viewStore.send(.onTask).finish() }
->>>>>>> e9ee2e4d
     }
   }
 }

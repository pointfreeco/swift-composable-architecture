import Combine
@_spi(Internals) import ComposableArchitecture
import XCTest

<<<<<<< HEAD
#if DEBUG
  @testable import ComposableArchitecture
#else
  import ComposableArchitecture
#endif

=======
>>>>>>> 92989467
final class EffectCancellationTests: XCTestCase {
  struct CancelID: Hashable {}
  var cancellables: Set<AnyCancellable> = []

  override func tearDown() {
    super.tearDown()
    self.cancellables.removeAll()
  }

  func testCancellation() {
    var values: [Int] = []

    let subject = PassthroughSubject<Int, Never>()
    let effect = Effect(subject)
      .cancellable(id: CancelID())

    effect
      .sink { values.append($0) }
      .store(in: &self.cancellables)

    XCTAssertEqual(values, [])
    subject.send(1)
    XCTAssertEqual(values, [1])
    subject.send(2)
    XCTAssertEqual(values, [1, 2])

    Effect<Never, Never>.cancel(id: CancelID())
      .sink { _ in }
      .store(in: &self.cancellables)

    subject.send(3)
    XCTAssertEqual(values, [1, 2])
  }

  func testCancelInFlight() {
    var values: [Int] = []

    let subject = PassthroughSubject<Int, Never>()
    Effect(subject)
      .cancellable(id: CancelID(), cancelInFlight: true)
      .sink { values.append($0) }
      .store(in: &self.cancellables)

    XCTAssertEqual(values, [])
    subject.send(1)
    XCTAssertEqual(values, [1])
    subject.send(2)
    XCTAssertEqual(values, [1, 2])

    Effect(subject)
      .cancellable(id: CancelID(), cancelInFlight: true)
      .sink { values.append($0) }
      .store(in: &self.cancellables)

    subject.send(3)
    XCTAssertEqual(values, [1, 2, 3])
    subject.send(4)
    XCTAssertEqual(values, [1, 2, 3, 4])
  }

  func testCancellationAfterDelay() {
    var value: Int?

    Just(1)
      .delay(for: 0.15, scheduler: DispatchQueue.main)
      .eraseToEffect()
      .cancellable(id: CancelID())
      .sink { value = $0 }
      .store(in: &self.cancellables)

    XCTAssertEqual(value, nil)

    DispatchQueue.main.asyncAfter(deadline: .now() + 0.05) {
      Effect<Never, Never>.cancel(id: CancelID())
        .sink { _ in }
        .store(in: &self.cancellables)
    }

<<<<<<< HEAD
    _ = XCTWaiter.wait(for: [self.expectation(description: "")], timeout: 0.3)

=======
    _ = XCTWaiter.wait(for: [self.expectation(description: "")], timeout: 1)
>>>>>>> 92989467
    XCTAssertEqual(value, nil)
  }

  func testCancellationAfterDelay_WithTestScheduler() {
    let mainQueue = DispatchQueue.test
    var value: Int?

    Just(1)
      .delay(for: 2, scheduler: mainQueue)
      .eraseToEffect()
      .cancellable(id: CancelID())
      .sink { value = $0 }
      .store(in: &self.cancellables)

    XCTAssertEqual(value, nil)

    mainQueue.advance(by: 1)
    Effect<Never, Never>.cancel(id: CancelID())
      .sink { _ in }
      .store(in: &self.cancellables)

    mainQueue.run()

    XCTAssertEqual(value, nil)
  }

  #if DEBUG
    func testCancellablesCleanUp_OnComplete() {
      let id = UUID()

      Just(1)
        .eraseToEffect()
        .cancellable(id: id)
        .sink(receiveValue: { _ in })
        .store(in: &self.cancellables)

<<<<<<< HEAD
      XCTAssertNil(cancellationCancellables[CancelToken(id: id)])
    }
  #endif
=======
    XCTAssertNil(_cancellationCancellables[_CancelToken(id: id)])
  }
>>>>>>> 92989467

  #if DEBUG
    func testCancellablesCleanUp_OnCancel() {
      let id = UUID()

      let mainQueue = DispatchQueue.test
      Just(1)
        .delay(for: 1, scheduler: mainQueue)
        .eraseToEffect()
        .cancellable(id: id)
        .sink(receiveValue: { _ in })
        .store(in: &self.cancellables)

      Effect<Int, Never>.cancel(id: id)
        .sink(receiveValue: { _ in })
        .store(in: &self.cancellables)

<<<<<<< HEAD
      XCTAssertNil(cancellationCancellables[CancelToken(id: id)])
    }
  #endif
=======
    XCTAssertNil(_cancellationCancellables[_CancelToken(id: id)])
  }
>>>>>>> 92989467

  func testDoubleCancellation() {
    var values: [Int] = []

    let subject = PassthroughSubject<Int, Never>()
    let effect = Effect(subject)
      .cancellable(id: CancelID())
      .cancellable(id: CancelID())

    effect
      .sink { values.append($0) }
      .store(in: &self.cancellables)

    XCTAssertEqual(values, [])
    subject.send(1)
    XCTAssertEqual(values, [1])

    Effect<Never, Never>.cancel(id: CancelID())
      .sink { _ in }
      .store(in: &self.cancellables)

    subject.send(2)
    XCTAssertEqual(values, [1])
  }

  func testCompleteBeforeCancellation() {
    var values: [Int] = []

    let subject = PassthroughSubject<Int, Never>()
    let effect = Effect(subject)
      .cancellable(id: CancelID())

    effect
      .sink { values.append($0) }
      .store(in: &self.cancellables)

    subject.send(1)
    XCTAssertEqual(values, [1])

    subject.send(completion: .finished)
    XCTAssertEqual(values, [1])

    Effect<Never, Never>.cancel(id: CancelID())
      .sink { _ in }
      .store(in: &self.cancellables)

    XCTAssertEqual(values, [1])
  }

  #if DEBUG
    func testConcurrentCancels() {
      let queues = [
        DispatchQueue.main,
        DispatchQueue.global(qos: .background),
        DispatchQueue.global(qos: .default),
        DispatchQueue.global(qos: .unspecified),
        DispatchQueue.global(qos: .userInitiated),
        DispatchQueue.global(qos: .userInteractive),
        DispatchQueue.global(qos: .utility),
      ]
      let ids = (1...10).map { _ in UUID() }

      let effect = Effect.merge(
        (1...1_000).map { idx -> Effect<Int, Never> in
          let id = ids[idx % 10]

          return Effect.merge(
            Just(idx)
              .delay(
                for: .milliseconds(Int.random(in: 1...100)), scheduler: queues.randomElement()!
              )
              .eraseToEffect()
              .cancellable(id: id),

            Just(())
              .delay(
                for: .milliseconds(Int.random(in: 1...100)), scheduler: queues.randomElement()!
              )
              .flatMap { Effect.cancel(id: id) }
              .eraseToEffect()
          )
        }
      )

      let expectation = self.expectation(description: "wait")
      effect
        .sink(receiveCompletion: { _ in expectation.fulfill() }, receiveValue: { _ in })
        .store(in: &self.cancellables)
      self.wait(for: [expectation], timeout: 999)

<<<<<<< HEAD
      for id in ids {
        XCTAssertNil(
          cancellationCancellables[CancelToken(id: id)],
          "cancellationCancellables should not contain id \(id)"
        )
      }
=======
    for id in ids {
      XCTAssertNil(
        _cancellationCancellables[_CancelToken(id: id)],
        "cancellationCancellables should not contain id \(id)"
      )
>>>>>>> 92989467
    }
  #endif

  #if DEBUG
    func testNestedCancels() {
      let id = UUID()

      var effect = Empty<Void, Never>(completeImmediately: false)
        .eraseToEffect()
        .cancellable(id: 1)

      for _ in 1...1_000 {
        effect = effect.cancellable(id: id)
      }

      effect
        .sink(receiveValue: { _ in })
        .store(in: &cancellables)

      cancellables.removeAll()

<<<<<<< HEAD
      XCTAssertNil(cancellationCancellables[CancelToken(id: id)])
    }
  #endif
=======
    XCTAssertNil(_cancellationCancellables[_CancelToken(id: id)])
  }
>>>>>>> 92989467

  func testSharedId() {
    let mainQueue = DispatchQueue.test

    let effect1 = Just(1)
      .delay(for: 1, scheduler: mainQueue)
      .eraseToEffect()
      .cancellable(id: "id")

    let effect2 = Just(2)
      .delay(for: 2, scheduler: mainQueue)
      .eraseToEffect()
      .cancellable(id: "id")

    var expectedOutput: [Int] = []
    effect1
      .sink { expectedOutput.append($0) }
      .store(in: &cancellables)
    effect2
      .sink { expectedOutput.append($0) }
      .store(in: &cancellables)

    XCTAssertEqual(expectedOutput, [])
    mainQueue.advance(by: 1)
    XCTAssertEqual(expectedOutput, [1])
    mainQueue.advance(by: 1)
    XCTAssertEqual(expectedOutput, [1, 2])
  }

  func testImmediateCancellation() {
    let mainQueue = DispatchQueue.test

    var expectedOutput: [Int] = []
    // Don't hold onto cancellable so that it is deallocated immediately.
    _ = Deferred { Just(1) }
      .delay(for: 1, scheduler: mainQueue)
      .eraseToEffect()
      .cancellable(id: "id")
      .sink { expectedOutput.append($0) }

    XCTAssertEqual(expectedOutput, [])
    mainQueue.advance(by: 1)
    XCTAssertEqual(expectedOutput, [])
  }

  func testNestedMergeCancellation() {
    let effect = Effect<Int, Never>.merge(
      (1...2).publisher
        .eraseToEffect()
        .cancellable(id: 1)
    )
    .cancellable(id: 2)

    var output: [Int] = []
    effect
      .sink { output.append($0) }
      .store(in: &cancellables)

    XCTAssertEqual(output, [1, 2])
  }

  func testMultipleCancellations() {
    let mainQueue = DispatchQueue.test
    var output: [AnyHashable] = []

    struct A: Hashable {}
    struct B: Hashable {}
    struct C: Hashable {}

    let ids: [AnyHashable] = [A(), B(), C()]
    let effects = ids.map { id in
      Just(id)
        .delay(for: 1, scheduler: mainQueue)
        .eraseToEffect()
        .cancellable(id: id)
    }

    Effect<AnyHashable, Never>.merge(effects)
      .sink { output.append($0) }
      .store(in: &self.cancellables)

    Effect<AnyHashable, Never>
      .cancel(ids: [A(), C()])
      .sink { _ in }
      .store(in: &self.cancellables)

    mainQueue.advance(by: 1)
    XCTAssertEqual(output, [B()])
  }
}<|MERGE_RESOLUTION|>--- conflicted
+++ resolved
@@ -2,15 +2,6 @@
 @_spi(Internals) import ComposableArchitecture
 import XCTest
 
-<<<<<<< HEAD
-#if DEBUG
-  @testable import ComposableArchitecture
-#else
-  import ComposableArchitecture
-#endif
-
-=======
->>>>>>> 92989467
 final class EffectCancellationTests: XCTestCase {
   struct CancelID: Hashable {}
   var cancellables: Set<AnyCancellable> = []
@@ -89,12 +80,7 @@
         .store(in: &self.cancellables)
     }
 
-<<<<<<< HEAD
-    _ = XCTWaiter.wait(for: [self.expectation(description: "")], timeout: 0.3)
-
-=======
     _ = XCTWaiter.wait(for: [self.expectation(description: "")], timeout: 1)
->>>>>>> 92989467
     XCTAssertEqual(value, nil)
   }
 
@@ -131,14 +117,8 @@
         .sink(receiveValue: { _ in })
         .store(in: &self.cancellables)
 
-<<<<<<< HEAD
-      XCTAssertNil(cancellationCancellables[CancelToken(id: id)])
-    }
-  #endif
-=======
     XCTAssertNil(_cancellationCancellables[_CancelToken(id: id)])
   }
->>>>>>> 92989467
 
   #if DEBUG
     func testCancellablesCleanUp_OnCancel() {
@@ -156,14 +136,8 @@
         .sink(receiveValue: { _ in })
         .store(in: &self.cancellables)
 
-<<<<<<< HEAD
-      XCTAssertNil(cancellationCancellables[CancelToken(id: id)])
-    }
-  #endif
-=======
     XCTAssertNil(_cancellationCancellables[_CancelToken(id: id)])
   }
->>>>>>> 92989467
 
   func testDoubleCancellation() {
     var values: [Int] = []
@@ -254,20 +228,25 @@
         .store(in: &self.cancellables)
       self.wait(for: [expectation], timeout: 999)
 
-<<<<<<< HEAD
       for id in ids {
         XCTAssertNil(
           cancellationCancellables[CancelToken(id: id)],
           "cancellationCancellables should not contain id \(id)"
         )
       }
-=======
+    )
+
+    let expectation = self.expectation(description: "wait")
+    effect
+      .sink(receiveCompletion: { _ in expectation.fulfill() }, receiveValue: { _ in })
+      .store(in: &self.cancellables)
+    self.wait(for: [expectation], timeout: 999)
+
     for id in ids {
       XCTAssertNil(
         _cancellationCancellables[_CancelToken(id: id)],
         "cancellationCancellables should not contain id \(id)"
       )
->>>>>>> 92989467
     }
   #endif
 
@@ -289,14 +268,17 @@
 
       cancellables.removeAll()
 
-<<<<<<< HEAD
       XCTAssertNil(cancellationCancellables[CancelToken(id: id)])
     }
-  #endif
-=======
+
+    effect
+      .sink(receiveValue: { _ in })
+      .store(in: &cancellables)
+
+    cancellables.removeAll()
+
     XCTAssertNil(_cancellationCancellables[_CancelToken(id: id)])
   }
->>>>>>> 92989467
 
   func testSharedId() {
     let mainQueue = DispatchQueue.test

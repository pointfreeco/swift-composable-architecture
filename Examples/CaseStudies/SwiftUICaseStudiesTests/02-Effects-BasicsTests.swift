import ComposableArchitecture
import XCTest

@testable import SwiftUICaseStudies

@MainActor
class EffectsBasicsTests: XCTestCase {
<<<<<<< HEAD
  func testCountDown() async {
    let store = TestStore(
      initialState: EffectsBasicsState(),
      reducer: effectsBasicsReducer,
      environment: EffectsBasicsEnvironment(
        fact: .failing,
        mainQueue: .immediate
      )
=======
  func testCountDown() {
    let store = _TestStore(
      initialState: .init(),
      reducer: EffectsBasics()
        .dependency(\.mainQueue, .immediate)
>>>>>>> abaf0ce9
    )

    store.send(.incrementButtonTapped) {
      $0.count = 1
    }
    store.send(.decrementButtonTapped) {
      $0.count = 0
    }
    await store.receive(.incrementButtonTapped) {
      $0.count = 1
    }
  }

<<<<<<< HEAD
  func testNumberFact() async {
    let store = TestStore(
      initialState: EffectsBasicsState(),
      reducer: effectsBasicsReducer,
      environment: EffectsBasicsEnvironment(
        fact: .init(fetch: { "\($0) is a good number Brent" }),
        mainQueue: .immediate
      )
=======
  func testNumberFact() {
    let store = _TestStore(
      initialState: .init(),
      reducer: EffectsBasics()
        .dependency(
          \.factClient, .init(fetch: { n in Effect(value: "\(n) is a good number Brent") })
        )
        .dependency(\.mainQueue, .immediate)
>>>>>>> abaf0ce9
    )

    store.send(.incrementButtonTapped) {
      $0.count = 1
    }
    store.send(.numberFactButtonTapped) {
      $0.isNumberFactRequestInFlight = true
    }
    await store.receive(.numberFactResponse(.success("1 is a good number Brent"))) {
      $0.isNumberFactRequestInFlight = false
      $0.numberFact = "1 is a good number Brent"
    }
  }
}<|MERGE_RESOLUTION|>--- conflicted
+++ resolved
@@ -5,22 +5,11 @@
 
 @MainActor
 class EffectsBasicsTests: XCTestCase {
-<<<<<<< HEAD
   func testCountDown() async {
-    let store = TestStore(
-      initialState: EffectsBasicsState(),
-      reducer: effectsBasicsReducer,
-      environment: EffectsBasicsEnvironment(
-        fact: .failing,
-        mainQueue: .immediate
-      )
-=======
-  func testCountDown() {
     let store = _TestStore(
       initialState: .init(),
       reducer: EffectsBasics()
         .dependency(\.mainQueue, .immediate)
->>>>>>> abaf0ce9
     )
 
     store.send(.incrementButtonTapped) {
@@ -34,25 +23,12 @@
     }
   }
 
-<<<<<<< HEAD
   func testNumberFact() async {
-    let store = TestStore(
-      initialState: EffectsBasicsState(),
-      reducer: effectsBasicsReducer,
-      environment: EffectsBasicsEnvironment(
-        fact: .init(fetch: { "\($0) is a good number Brent" }),
-        mainQueue: .immediate
-      )
-=======
-  func testNumberFact() {
     let store = _TestStore(
       initialState: .init(),
       reducer: EffectsBasics()
-        .dependency(
-          \.factClient, .init(fetch: { n in Effect(value: "\(n) is a good number Brent") })
-        )
+        .dependency(\.factClient, .init(fetch: { "\($0) is a good number Brent" }))
         .dependency(\.mainQueue, .immediate)
->>>>>>> abaf0ce9
     )
 
     store.send(.incrementButtonTapped) {

--- conflicted
+++ resolved
@@ -87,11 +87,6 @@
     self.wait(for: [countDidChange], timeout: 0)
   }
 
-<<<<<<< HEAD
-  func testChangeUserDefaultsDirectly() {
-    @Dependency(\.defaultAppStorage) var defaults
-    @Shared(.appStorage("count")) var count = 0
-=======
   func testObservation_ExternalMutation() {
     @Dependency(\.defaultAppStorage) var defaults
     @Shared(.appStorage("count")) var count = 0
@@ -112,13 +107,10 @@
   func testChangeUserDefaultsDirectly() {
     @Dependency(\.defaultAppStorage) var defaults
     @Shared(.appStorage("count")) var count = 0
->>>>>>> 1a1992d3
     defaults.setValue(count + 42, forKey: "count")
     XCTAssertEqual(count, 42)
   }
 
-<<<<<<< HEAD
-=======
   func testChangeUserDefaultsDirectly_KeyWithPeriod() {
     @Dependency(\.defaultAppStorage) var defaults
     @Shared(.appStorage("pointfreeco.count")) var count = 0
@@ -126,7 +118,6 @@
     XCTAssertEqual(count, 42)
   }
 
->>>>>>> 1a1992d3
   func testDeleteUserDefault() {
     @Dependency(\.defaultAppStorage) var defaults
     @Shared(.appStorage("count")) var count = 0
@@ -135,11 +126,7 @@
     XCTAssertEqual(count, 0)
   }
 
-<<<<<<< HEAD
-  func testKeyPath() async throws {
-=======
   func testKeyPath() {
->>>>>>> 1a1992d3
     @Dependency(\.defaultAppStorage) var defaults
     @Shared(.appStorage(\.count)) var count = 0
     defaults.count += 1

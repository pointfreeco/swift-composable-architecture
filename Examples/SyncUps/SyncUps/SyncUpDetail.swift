--- conflicted
+++ resolved
@@ -32,12 +32,9 @@
   @Dependency(\.speechClient.authorizationStatus) var authorizationStatus
 
   struct Destination: Reducer {
-<<<<<<< HEAD
+    @CasePathable
     @ObservableState
-=======
-    @CasePathable
     @dynamicMemberLookup
->>>>>>> e9ee2e4d
     enum State: Equatable {
       case alert(AlertState<Action.Alert>)
       case edit(SyncUpForm.State)
@@ -220,16 +217,10 @@
         action: { .alert($0) }
       )
       .sheet(
-<<<<<<< HEAD
         item: self.$store.scope(
           state: { $0.destination.flatMap(/SyncUpDetail.Destination.State.edit) },
           action: { .destination($0.presented { .edit($0) }) }
         )
-=======
-        store: self.store.scope(state: \.$destination, action: \.destination),
-        state: \.edit,
-        action: { .edit($0) }
->>>>>>> e9ee2e4d
       ) { store in
         ObservedView {
           NavigationStack {

import CustomDump
import SwiftUI

/// A property wrapper type that can designate properties of app state that can be directly bindable
/// in SwiftUI views.
///
/// Along with an action type that conforms to the ``BindableAction`` protocol, this type can be
/// used to safely eliminate the boilerplate that is typically incurred when working with multiple
/// mutable fields on state.
///
/// Read <doc:Bindings> for more information.
@dynamicMemberLookup
@propertyWrapper
public struct BindingState<Value> {
<<<<<<< HEAD
  /// The underlying value wrapped by the bindable state.
=======
  /// The underlying value wrapped by the binding state.
>>>>>>> d52a88d1
  public var wrappedValue: Value
  #if DEBUG
    let file: StaticString
    let fileID: StaticString
    let line: UInt
  #endif

<<<<<<< HEAD
  /// Creates bindable state from the value of another bindable state.
  public init(
    wrappedValue: Value,
    file: StaticString = #file,
    fileID: StaticString = #fileID,
    line: UInt = #line
  ) {
=======
  /// Creates binding state from the value of another binding state.
  public init(wrappedValue: Value) {
>>>>>>> d52a88d1
    self.wrappedValue = wrappedValue
    #if DEBUG
      self.file = file
      self.fileID = fileID
      self.line = line
    #endif
  }

  /// A projection that can be used to derive bindings from a view store.
  ///
  /// Use the projected value to derive bindings from a view store with properties annotated with
  /// `@BindingState`. To get the `projectedValue`, prefix the property with `$`:
  ///
  /// ```swift
  /// TextField("Display name", text: viewStore.binding(\.$displayName))
  /// ```
  ///
  /// See ``BindingState`` for more details.
  public var projectedValue: Self {
    get { self }
    set { self = newValue }
  }

  /// Returns binding state to the resulting value of a given key path.
  ///
  /// - Parameter keyPath: A key path to a specific resulting value.
<<<<<<< HEAD
  /// - Returns: A new bindable state.
  @available(
    *,
    deprecated,
    message: """
      Chaining onto properties of bindable state is deprecated. Push '@BindingState' use to the child state, instead.
      """
  )
=======
  /// - Returns: A new binding state.
>>>>>>> d52a88d1
  public subscript<Subject>(
    dynamicMember keyPath: WritableKeyPath<Value, Subject>
  ) -> BindingState<Subject> {
    get { .init(wrappedValue: self.wrappedValue[keyPath: keyPath]) }
    set { self.wrappedValue[keyPath: keyPath] = newValue.wrappedValue }
  }
}

<<<<<<< HEAD
extension BindingState: Equatable where Value: Equatable {
  public static func == (lhs: Self, rhs: Self) -> Bool {
    lhs.wrappedValue == rhs.wrappedValue
  }
}

extension BindingState: Hashable where Value: Hashable {
  public func hash(into hasher: inout Hasher) {
    self.wrappedValue.hash(into: &hasher)
  }
}
=======
extension BindingState: Equatable where Value: Equatable {}

extension BindingState: Hashable where Value: Hashable {}
>>>>>>> d52a88d1

extension BindingState: Decodable where Value: Decodable {
  public init(from decoder: Decoder) throws {
    do {
      let container = try decoder.singleValueContainer()
      self.init(wrappedValue: try container.decode(Value.self))
    } catch {
      self.init(wrappedValue: try Value(from: decoder))
    }
  }
}

extension BindingState: Encodable where Value: Encodable {
  public func encode(to encoder: Encoder) throws {
    do {
      var container = encoder.singleValueContainer()
      try container.encode(self.wrappedValue)
    } catch {
      try self.wrappedValue.encode(to: encoder)
    }
  }
}

extension BindingState: CustomReflectable {
  public var customMirror: Mirror {
    Mirror(reflecting: self.wrappedValue)
  }
}

extension BindingState: CustomDumpRepresentable {
  public var customDumpValue: Any {
    self.wrappedValue
  }
}

extension BindingState: CustomDebugStringConvertible where Value: CustomDebugStringConvertible {
  public var debugDescription: String {
    self.wrappedValue.debugDescription
  }
}

extension BindingState: Sendable where Value: Sendable {}

/// An action type that exposes a `binding` case that holds a ``BindingAction``.
///
/// Used in conjunction with ``BindingState`` to safely eliminate the boilerplate typically
/// associated with mutating multiple fields in state.
///
/// Read <doc:Bindings> for more information.
public protocol BindableAction {
  /// The root state type that contains bindable fields.
  associatedtype State

  /// Embeds a binding action in this action type.
  ///
  /// - Returns: A binding action.
  static func binding(_ action: BindingAction<State>) -> Self
}

extension BindableAction {
  /// Constructs a binding action for the given key path and bindable value.
  ///
  /// Shorthand for `.binding(.set(\.$keyPath, value))`.
  ///
  /// - Returns: A binding action.
  public static func set<Value: Equatable>(
    _ keyPath: WritableKeyPath<State, BindingState<Value>>,
    _ value: Value
  ) -> Self {
    self.binding(.set(keyPath, value))
  }
}

@propertyWrapper
public struct BindingViewState<Value> {
  let binding: Binding<Value>

  public var wrappedValue: Value {
    get { self.binding.wrappedValue }
    set { self.binding.wrappedValue = newValue }
  }

  public var projectedValue: Binding<Value> {
    self.binding
  }
}

extension BindingViewState: Equatable where Value: Equatable {
  public static func == (lhs: Self, rhs: Self) -> Bool {
    lhs.wrappedValue == rhs.wrappedValue
  }
}

extension BindingViewState: Hashable where Value: Hashable {
  public func hash(into hasher: inout Hasher) {
    hasher.combine(self.wrappedValue)
  }
}

extension BindingViewState: CustomReflectable {
  public var customMirror: Mirror {
    Mirror(reflecting: self.wrappedValue)
  }
}

extension BindingViewState: CustomDumpRepresentable {
  public var customDumpValue: Any {
    self.wrappedValue
  }
}

extension BindingViewState: CustomDebugStringConvertible
where Value: CustomDebugStringConvertible {
  public var debugDescription: String {
    self.wrappedValue.debugDescription
  }
}

@dynamicMemberLookup
@propertyWrapper
public struct BindingViewStore<State> {
  let store: Store<State, BindingAction<State>>
  #if DEBUG
    let bindableActionType: Any.Type
    let file: StaticString
    let fileID: StaticString
    let line: UInt
  #endif

  init<Action: BindableAction>(
    store: Store<State, Action>,
    file: StaticString = #file,
    fileID: StaticString = #fileID,
    line: UInt = #line
  ) where Action.State == State {
    self.store = store.scope(state: { $0 }, action: Action.binding)
    #if DEBUG
      self.bindableActionType = type(of: Action.self)
      self.file = file
      self.fileID = fileID
      self.line = line
    #endif
  }

  public init(projectedValue: Self) {
    self = projectedValue
  }

  public var wrappedValue: State {
    self.store.state.value
  }

  public var projectedValue: Self {
    get { self }
    set { self = newValue }
  }

  public subscript<Value: Equatable>(
    dynamicMember keyPath: WritableKeyPath<State, Value>
  ) -> Value {
    self.wrappedValue[keyPath: keyPath]
  }

  public subscript<Value: Equatable>(
    dynamicMember keyPath: WritableKeyPath<State, BindingState<Value>>
  ) -> BindingViewState<Value> {
    BindingViewState(
      binding: ViewStore(self.store, removeDuplicates: { _, _ in false }).binding(
        get: { $0[keyPath: keyPath].wrappedValue },
        send: { value in
          #if DEBUG
            let debugger = BindableActionViewStoreDebugger(
              value: value,
              bindableActionType: self.bindableActionType,
              context: .bindingStore,
              file: self.file,
              fileID: self.fileID,
              line: self.line
            )
            let set: @Sendable (inout State) -> Void = {
              $0[keyPath: keyPath].wrappedValue = value
              debugger.wasCalled = true
            }
          #else
            let set: @Sendable (inout State) -> Void = { $0[keyPath: keyPath].wrappedValue = value }
          #endif
          return .init(keyPath: keyPath, set: set, value: value)
        }
      )
    )
  }
}

extension WithViewStore where Content: View {
  public init<State, Action>(
    _ store: Store<State, Action>,
    observe toViewState: @escaping (BindingViewStore<State>) -> ViewState,
    send fromViewAction: @escaping (ViewAction) -> Action,
    removeDuplicates isDuplicate: @escaping (ViewState, ViewState) -> Bool,
    @ViewBuilder content: @escaping (ViewStore<ViewState, ViewAction>) -> Content,
    file: StaticString = #fileID,
    line: UInt = #line
  ) where ViewAction: BindableAction, ViewAction.State == State {
    self.init(
      store,
      observe: { (_: State) in
        toViewState(
          BindingViewStore(
            store: store.scope(state: { $0 }, action: fromViewAction)
          )
        )
      },
      send: fromViewAction,
      removeDuplicates: isDuplicate,
      content: content,
      file: file,
      line: line
    )
  }

  public init<State>(
    _ store: Store<State, ViewAction>,
    observe toViewState: @escaping (BindingViewStore<State>) -> ViewState,
    removeDuplicates isDuplicate: @escaping (ViewState, ViewState) -> Bool,
    @ViewBuilder content: @escaping (ViewStore<ViewState, ViewAction>) -> Content,
    file: StaticString = #fileID,
    line: UInt = #line
  ) where ViewAction: BindableAction, ViewAction.State == State {
    self.init(
      store,
      observe: toViewState,
      send: { $0 },
      removeDuplicates: isDuplicate,
      content: content,
      file: file,
      line: line
    )
  }
}

extension WithViewStore where ViewState: Equatable, Content: View {
  public init<State, Action>(
    _ store: Store<State, Action>,
    observe toViewState: @escaping (BindingViewStore<State>) -> ViewState,
    send fromViewAction: @escaping (ViewAction) -> Action,
    @ViewBuilder content: @escaping (ViewStore<ViewState, ViewAction>) -> Content,
    file: StaticString = #fileID,
    line: UInt = #line
  ) where ViewAction: BindableAction, ViewAction.State == State {
    self.init(
      store,
      observe: toViewState,
      send: fromViewAction,
      removeDuplicates: ==,
      content: content,
      file: file,
      line: line
    )
  }

  public init<State>(
    _ store: Store<State, ViewAction>,
    observe toViewState: @escaping (BindingViewStore<State>) -> ViewState,
    @ViewBuilder content: @escaping (ViewStore<ViewState, ViewAction>) -> Content,
    file: StaticString = #fileID,
    line: UInt = #line
  ) where ViewAction: BindableAction, ViewAction.State == State {
    self.init(
      store,
      observe: toViewState,
      removeDuplicates: ==,
      content: content,
      file: file,
      line: line
    )
  }
}

extension ViewStore where ViewAction: BindableAction, ViewAction.State == ViewState {
<<<<<<< HEAD
  @MainActor
  public subscript<Value: Equatable>(
    dynamicMember keyPath: WritableKeyPath<ViewState, BindingState<Value>>
  ) -> Binding<Value> {
    self.binding(
      get: { $0[keyPath: keyPath].wrappedValue },
      send: { value in
        #if DEBUG
          let bindingState = self.state[keyPath: keyPath]
          let debugger = BindableActionViewStoreDebugger(
            value: value,
            bindableActionType: ViewAction.self,
            context: .bindingState,
            file: bindingState.file,
            fileID: bindingState.fileID,
            line: bindingState.line
          )
          let set: @Sendable (inout ViewState) -> Void = {
            $0[keyPath: keyPath].wrappedValue = value
            debugger.wasCalled = true
          }
        #else
          let set: @Sendable (inout ViewState) -> Void = { $0[keyPath: keyPath].wrappedValue = value }
        #endif
        return .binding(.init(keyPath: keyPath, set: set, value: value))
      }
    )
  }

  /// Returns a binding to the resulting bindable state of a given key path.
=======
  /// Returns a binding to the resulting binding state of a given key path.
>>>>>>> d52a88d1
  ///
  /// - Parameter keyPath: A key path to a specific binding state.
  /// - Returns: A new binding.
  public func binding<Value: Equatable>(
    _ keyPath: WritableKeyPath<ViewState, BindingState<Value>>,
<<<<<<< HEAD
    file: StaticString = #file,
=======
>>>>>>> d52a88d1
    fileID: StaticString = #fileID,
    line: UInt = #line
  ) -> Binding<Value> {
    self.binding(
      get: { $0[keyPath: keyPath].wrappedValue },
      send: { [isInvalidated = self._isInvalidated] value in
        #if DEBUG
          let debugger = BindableActionViewStoreDebugger(
            value: value,
            bindableActionType: ViewAction.self,
<<<<<<< HEAD
            context: .viewStore,
            file: file,
=======
            isInvalidated: isInvalidated,
>>>>>>> d52a88d1
            fileID: fileID,
            line: line
          )
          let set: @Sendable (inout ViewState) -> Void = {
            $0[keyPath: keyPath].wrappedValue = value
            debugger.wasCalled = true
          }
        #else
          let set: @Sendable (inout ViewState) -> Void = { $0[keyPath: keyPath].wrappedValue = value }
        #endif
        return .binding(.init(keyPath: keyPath, set: set, value: value))
      }
    )
  }
}

/// An action that describes simple mutations to some root state at a writable key path.
///
/// Used in conjunction with ``BindingState`` and ``BindableAction`` to safely eliminate the
/// boilerplate typically associated with mutating multiple fields in state.
///
/// Read <doc:Bindings> for more information.
public struct BindingAction<Root>: Equatable, @unchecked Sendable {
  public let keyPath: PartialKeyPath<Root>

  @usableFromInline
<<<<<<< HEAD
  let set: @Sendable (inout Root) -> Void
  let value: AnySendable
  let valueIsEqualTo: @Sendable (Any) -> Bool
=======
  let set: (inout Root) -> Void
  // NB: swift(<5.8) has an enum existential layout bug that can cause crashes when extracting
  //     payloads. We can box the existential to work around the bug.
  #if swift(<5.8)
    private let _value: [Any]
    var value: Any { self._value[0] }
  #else
    let value: Any
  #endif
  let valueIsEqualTo: (Any) -> Bool
>>>>>>> d52a88d1

  init(
    keyPath: PartialKeyPath<Root>,
    set: @escaping (inout Root) -> Void,
    value: Any,
    valueIsEqualTo: @escaping (Any) -> Bool
  ) {
    self.keyPath = keyPath
    self.set = set
    #if swift(<5.8)
      self._value = [value]
    #else
      self.value = value
    #endif
    self.valueIsEqualTo = valueIsEqualTo
  }

  public static func == (lhs: Self, rhs: Self) -> Bool {
    lhs.keyPath == rhs.keyPath && lhs.valueIsEqualTo(rhs.value)
  }
}

struct AnySendable: @unchecked Sendable {
  let base: Any
  @inlinable
  init<Base: Sendable>(_ base: Base) {
    self.base = base
  }
}

extension BindingAction {
  /// Returns an action that describes simple mutations to some root state at a writable key path
  /// to binding state.
  ///
  /// - Parameters:
  ///   - keyPath: A key path to the property that should be mutated. This property must be
  ///     annotated with the ``BindingState`` property wrapper.
  ///   - value: A value to assign at the given key path.
  /// - Returns: An action that describes simple mutations to some root state at a writable key
  ///   path.
<<<<<<< HEAD
  public static func set<Value: Equatable & Sendable>(
=======
  public static func set<Value: Equatable>(
>>>>>>> d52a88d1
    _ keyPath: WritableKeyPath<Root, BindingState<Value>>,
    _ value: Value
  ) -> Self {
    return .init(
      keyPath: keyPath,
      set: { $0[keyPath: keyPath].wrappedValue = value },
      value: value
    )
  }

  /// Matches a binding action by its key path.
  ///
  /// Implicitly invoked when switching on a reducer's action and pattern matching on a binding
  /// action directly to do further work:
  ///
  /// ```swift
  /// case .binding(\.$displayName): // Invokes the `~=` operator.
  ///   // Validate display name
  ///
  /// case .binding(\.$enableNotifications):
  ///   // Return an authorization request effect
  /// ```
  public static func ~= <Value>(
    keyPath: WritableKeyPath<Root, BindingState<Value>>,
    bindingAction: Self
  ) -> Bool {
    keyPath == bindingAction.keyPath
  }

<<<<<<< HEAD
  init<Value: Equatable & Sendable>(
    keyPath: WritableKeyPath<Root, BindingState<Value>>,
    set: @escaping @Sendable (inout Root) -> Void,
=======
  init<Value: Equatable>(
    keyPath: WritableKeyPath<Root, BindingState<Value>>,
    set: @escaping (inout Root) -> Void,
>>>>>>> d52a88d1
    value: Value
  ) {
    self.init(
      keyPath: keyPath,
      set: set,
      value: AnySendable(value),
      valueIsEqualTo: { $0 as? Value == value }
    )
  }
}

extension BindingAction {
  /// Transforms a binding action over some root state to some other type of root state given a
  /// key path.
  ///
  /// Useful in transforming binding actions on view state into binding actions on reducer state
  /// when the domain contains ``BindingState`` and ``BindableAction``.
  ///
  /// For example, we can model an feature that can bind an integer count to a stepper and make a
  /// network request to fetch a fact about that integer with the following domain:
  ///
  /// ```swift
  /// struct MyFeature: ReducerProtocol {
  ///   struct State: Equatable {
  ///     @BindingState var count = 0
  ///     var fact: String?
  ///     // ...
  ///   }
  ///
  ///   enum Action: BindableAction {
  ///     case binding(BindingAction<State>)
  ///     case factButtonTapped
  ///     case factResponse(String?)
  ///     // ...
  ///   }
  ///
  ///   @Dependency(\.numberFact) var numberFact
  ///
  ///   var body: some ReducerProtocol<State, Action> {
  ///     BindingReducer()
  ///     // ...
  ///   }
  /// }
  ///
  /// struct MyFeatureView: View {
  ///   let store: StoreOf<MyFeature>
  ///
  ///   var view: some View {
  ///     // ...
  ///   }
  /// }
  /// ```
  ///
  /// The view may want to limit the state and actions it has access to by introducing a
  /// view-specific domain that contains only the state and actions the view needs. Not only will
  /// this minimize the number of times a view's `body` is computed, it will prevent the view
  /// from accessing state or sending actions outside its purview. We can define it with its own
  /// binding state and bindable action:
  ///
  /// ```swift
  /// extension MyFeatureView {
  ///   struct ViewState: Equatable {
  ///     @BindingState var count: Int
  ///     let fact: String?
  ///     // no access to any other state on `MyFeature.State`, like child domains
  ///   }
  ///
  ///   enum ViewAction: BindableAction {
  ///     case binding(BindingAction<ViewState>)
  ///     case factButtonTapped
  ///     // no access to any other action on `MyFeature.Action`, like `factResponse`
  ///   }
  /// }
  /// ```
  ///
  /// In order to transform a `BindingAction<ViewState>` sent from the view domain into a
  /// `BindingAction<MyFeature.State>`, we need a writable key path from `MyFeature.State` to
  /// `ViewState`. We can synthesize one by defining a computed property on `MyFeature.State` with a
  /// getter and a setter. The setter should communicate any mutations to binding state back to the
  /// parent state:
  ///
  /// ```swift
  /// extension MyFeature.State {
  ///   var view: MyFeatureView.ViewState {
  ///     get { .init(count: self.count, fact: self.fact) }
  ///     set { self.count = newValue.count }
  ///   }
  /// }
  /// ```
  ///
  /// With this property defined it is now possible to transform a `BindingAction<ViewState>` into
  /// a `BindingAction<MyFeature.State>`, which means we can transform a `ViewAction` into an
  /// `MyFeature.Action`. This is where `pullback` comes into play: we can unwrap the view action's
  /// binding action on view state and transform it with `pullback` to work with feature state. We
  /// can define a helper that performs this transformation, as well as route any other view actions
  /// to their reducer equivalents:
  ///
  /// ```swift
  /// extension MyFeature.Action {
  ///   static func view(_ viewAction: MyFeatureView.ViewAction) -> Self {
  ///     switch viewAction {
  ///     case let .binding(action):
  ///       // transform view binding actions into feature binding actions
  ///       return .binding(action.pullback(\.view))
  ///
  ///     case let .factButtonTapped
  ///       // route `ViewAction.factButtonTapped` to `MyFeature.Action.factButtonTapped`
  ///       return .factButtonTapped
  ///     }
  ///   }
  /// }
  /// ```
  ///
  /// Finally, in the view we can invoke ``Store/scope(state:action:)-9iai9`` with these domain
  /// transformations to leverage the view store's binding helpers:
  ///
  /// ```swift
  /// WithViewStore(
  ///   self.store, observe: \.view, send: MyFeature.Action.view
  /// ) { viewStore in
  ///   Stepper("\(viewStore.count)", viewStore.binding(\.$count))
  ///   Button("Get number fact") { viewStore.send(.factButtonTapped) }
  ///   if let fact = viewStore.fact {
  ///     Text(fact)
  ///   }
  /// }
  /// ```
  ///
  /// - Parameter keyPath: A key path from a new type of root state to the original root state.
  /// - Returns: A binding action over a new type of root state.
  // TODO: Deprecate
  public func pullback<NewRoot>(
    _ keyPath: WritableKeyPath<NewRoot, Root>
  ) -> BindingAction<NewRoot> {
    .init(
      keyPath: (keyPath as AnyKeyPath).appending(path: self.keyPath) as! PartialKeyPath<NewRoot>,
      set: { self.set(&$0[keyPath: keyPath]) },
      value: self.value,
      valueIsEqualTo: self.valueIsEqualTo
    )
  }
}

extension BindingAction: CustomDumpReflectable {
  public var customDumpMirror: Mirror {
    Mirror(
      self,
      children: [
        "set": (self.keyPath, self.value.base)
      ],
      displayStyle: .enum
    )
  }
}

#if DEBUG
  private final class BindableActionViewStoreDebugger<Value> {
    enum Context {
      case bindingState
      case bindingStore
      case viewStore
    }

    let value: Value
    let bindableActionType: Any.Type
<<<<<<< HEAD
    let context: Context
    let file: StaticString
=======
    let isInvalidated: () -> Bool
>>>>>>> d52a88d1
    let fileID: StaticString
    let line: UInt
    var wasCalled = false

    init(
      value: Value,
      bindableActionType: Any.Type,
<<<<<<< HEAD
      context: Context,
      file: StaticString,
=======
      isInvalidated: @escaping () -> Bool,
>>>>>>> d52a88d1
      fileID: StaticString,
      line: UInt
    ) {
      self.value = value
      self.bindableActionType = bindableActionType
<<<<<<< HEAD
      self.context = context
      self.file = file
=======
      self.isInvalidated = isInvalidated
>>>>>>> d52a88d1
      self.fileID = fileID
      self.line = line
    }

    deinit {
      guard !self.isInvalidated() else { return }
      guard self.wasCalled else {
        runtimeWarn(
          """
          A binding action sent from a view store at "\(self.fileID):\(self.line)" was not \
          handled. …

            Action:
              \(typeName(self.bindableActionType)).binding(.set(_, \(self.value)))

          To fix this, invoke "BindingReducer()" from your feature reducer's "body".
          """
        )
        return
      }
    }
  }
#endif<|MERGE_RESOLUTION|>--- conflicted
+++ resolved
@@ -12,33 +12,21 @@
 @dynamicMemberLookup
 @propertyWrapper
 public struct BindingState<Value> {
-<<<<<<< HEAD
-  /// The underlying value wrapped by the bindable state.
-=======
   /// The underlying value wrapped by the binding state.
->>>>>>> d52a88d1
   public var wrappedValue: Value
   #if DEBUG
-    let file: StaticString
     let fileID: StaticString
     let line: UInt
   #endif
 
-<<<<<<< HEAD
   /// Creates bindable state from the value of another bindable state.
   public init(
     wrappedValue: Value,
-    file: StaticString = #file,
     fileID: StaticString = #fileID,
     line: UInt = #line
   ) {
-=======
-  /// Creates binding state from the value of another binding state.
-  public init(wrappedValue: Value) {
->>>>>>> d52a88d1
     self.wrappedValue = wrappedValue
     #if DEBUG
-      self.file = file
       self.fileID = fileID
       self.line = line
     #endif
@@ -62,7 +50,6 @@
   /// Returns binding state to the resulting value of a given key path.
   ///
   /// - Parameter keyPath: A key path to a specific resulting value.
-<<<<<<< HEAD
   /// - Returns: A new bindable state.
   @available(
     *,
@@ -71,9 +58,6 @@
       Chaining onto properties of bindable state is deprecated. Push '@BindingState' use to the child state, instead.
       """
   )
-=======
-  /// - Returns: A new binding state.
->>>>>>> d52a88d1
   public subscript<Subject>(
     dynamicMember keyPath: WritableKeyPath<Value, Subject>
   ) -> BindingState<Subject> {
@@ -82,7 +66,6 @@
   }
 }
 
-<<<<<<< HEAD
 extension BindingState: Equatable where Value: Equatable {
   public static func == (lhs: Self, rhs: Self) -> Bool {
     lhs.wrappedValue == rhs.wrappedValue
@@ -94,11 +77,6 @@
     self.wrappedValue.hash(into: &hasher)
   }
 }
-=======
-extension BindingState: Equatable where Value: Equatable {}
-
-extension BindingState: Hashable where Value: Hashable {}
->>>>>>> d52a88d1
 
 extension BindingState: Decodable where Value: Decodable {
   public init(from decoder: Decoder) throws {
@@ -223,21 +201,18 @@
   let store: Store<State, BindingAction<State>>
   #if DEBUG
     let bindableActionType: Any.Type
-    let file: StaticString
     let fileID: StaticString
     let line: UInt
   #endif
 
   init<Action: BindableAction>(
     store: Store<State, Action>,
-    file: StaticString = #file,
     fileID: StaticString = #fileID,
     line: UInt = #line
   ) where Action.State == State {
     self.store = store.scope(state: { $0 }, action: Action.binding)
     #if DEBUG
       self.bindableActionType = type(of: Action.self)
-      self.file = file
       self.fileID = fileID
       self.line = line
     #endif
@@ -274,7 +249,7 @@
               value: value,
               bindableActionType: self.bindableActionType,
               context: .bindingStore,
-              file: self.file,
+              isInvalidated: self.store._isInvalidated,
               fileID: self.fileID,
               line: self.line
             )
@@ -378,7 +353,6 @@
 }
 
 extension ViewStore where ViewAction: BindableAction, ViewAction.State == ViewState {
-<<<<<<< HEAD
   @MainActor
   public subscript<Value: Equatable>(
     dynamicMember keyPath: WritableKeyPath<ViewState, BindingState<Value>>
@@ -392,7 +366,7 @@
             value: value,
             bindableActionType: ViewAction.self,
             context: .bindingState,
-            file: bindingState.file,
+            isInvalidated: self._isInvalidated,
             fileID: bindingState.fileID,
             line: bindingState.line
           )
@@ -408,19 +382,13 @@
     )
   }
 
-  /// Returns a binding to the resulting bindable state of a given key path.
-=======
+  // TODO: Deprecate?
   /// Returns a binding to the resulting binding state of a given key path.
->>>>>>> d52a88d1
   ///
   /// - Parameter keyPath: A key path to a specific binding state.
   /// - Returns: A new binding.
   public func binding<Value: Equatable>(
     _ keyPath: WritableKeyPath<ViewState, BindingState<Value>>,
-<<<<<<< HEAD
-    file: StaticString = #file,
-=======
->>>>>>> d52a88d1
     fileID: StaticString = #fileID,
     line: UInt = #line
   ) -> Binding<Value> {
@@ -431,12 +399,8 @@
           let debugger = BindableActionViewStoreDebugger(
             value: value,
             bindableActionType: ViewAction.self,
-<<<<<<< HEAD
             context: .viewStore,
-            file: file,
-=======
             isInvalidated: isInvalidated,
->>>>>>> d52a88d1
             fileID: fileID,
             line: line
           )
@@ -463,28 +427,22 @@
   public let keyPath: PartialKeyPath<Root>
 
   @usableFromInline
-<<<<<<< HEAD
   let set: @Sendable (inout Root) -> Void
-  let value: AnySendable
-  let valueIsEqualTo: @Sendable (Any) -> Bool
-=======
-  let set: (inout Root) -> Void
   // NB: swift(<5.8) has an enum existential layout bug that can cause crashes when extracting
   //     payloads. We can box the existential to work around the bug.
   #if swift(<5.8)
-    private let _value: [Any]
-    var value: Any { self._value[0] }
+    private let _value: [AnySendable]
+    var value: AnySendable { self._value[0] }
   #else
-    let value: Any
+    let value: AnySendable
   #endif
-  let valueIsEqualTo: (Any) -> Bool
->>>>>>> d52a88d1
+  let valueIsEqualTo: @Sendable (Any) -> Bool
 
   init(
     keyPath: PartialKeyPath<Root>,
-    set: @escaping (inout Root) -> Void,
-    value: Any,
-    valueIsEqualTo: @escaping (Any) -> Bool
+    set: @escaping @Sendable (inout Root) -> Void,
+    value: AnySendable,
+    valueIsEqualTo: @escaping @Sendable (Any) -> Bool
   ) {
     self.keyPath = keyPath
     self.set = set
@@ -519,11 +477,7 @@
   ///   - value: A value to assign at the given key path.
   /// - Returns: An action that describes simple mutations to some root state at a writable key
   ///   path.
-<<<<<<< HEAD
   public static func set<Value: Equatable & Sendable>(
-=======
-  public static func set<Value: Equatable>(
->>>>>>> d52a88d1
     _ keyPath: WritableKeyPath<Root, BindingState<Value>>,
     _ value: Value
   ) -> Self {
@@ -553,15 +507,9 @@
     keyPath == bindingAction.keyPath
   }
 
-<<<<<<< HEAD
   init<Value: Equatable & Sendable>(
     keyPath: WritableKeyPath<Root, BindingState<Value>>,
     set: @escaping @Sendable (inout Root) -> Void,
-=======
-  init<Value: Equatable>(
-    keyPath: WritableKeyPath<Root, BindingState<Value>>,
-    set: @escaping (inout Root) -> Void,
->>>>>>> d52a88d1
     value: Value
   ) {
     self.init(
@@ -727,12 +675,8 @@
 
     let value: Value
     let bindableActionType: Any.Type
-<<<<<<< HEAD
     let context: Context
-    let file: StaticString
-=======
     let isInvalidated: () -> Bool
->>>>>>> d52a88d1
     let fileID: StaticString
     let line: UInt
     var wasCalled = false
@@ -740,23 +684,15 @@
     init(
       value: Value,
       bindableActionType: Any.Type,
-<<<<<<< HEAD
       context: Context,
-      file: StaticString,
-=======
       isInvalidated: @escaping () -> Bool,
->>>>>>> d52a88d1
       fileID: StaticString,
       line: UInt
     ) {
       self.value = value
       self.bindableActionType = bindableActionType
-<<<<<<< HEAD
       self.context = context
-      self.file = file
-=======
       self.isInvalidated = isInvalidated
->>>>>>> d52a88d1
       self.fileID = fileID
       self.line = line
     }
@@ -766,8 +702,9 @@
       guard self.wasCalled else {
         runtimeWarn(
           """
-          A binding action sent from a view store at "\(self.fileID):\(self.line)" was not \
-          handled. …
+          A binding action sent from a view store \
+          \(self.context == .bindingState ? "for binding state defined " : "")at \
+          "\(self.fileID):\(self.line)" was not handled. …
 
             Action:
               \(typeName(self.bindableActionType)).binding(.set(_, \(self.value)))

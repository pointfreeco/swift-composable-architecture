--- conflicted
+++ resolved
@@ -282,14 +282,8 @@
   }
 
   /// This API has been soft-deprecated in favor of
-<<<<<<< HEAD
-  /// ``Reducer/ifCaseLet(_:action:then:file:fileID:line:)`` and
-  /// ``Scope/init(state:action:child:file:fileID:line:)``. Read <doc:MigratingToTheReducerProtocol>
-=======
-  /// ``ReducerProtocol/ifCaseLet(_:action:then:fileID:line:)`` and
-  /// ``Scope/init(state:action:child:)``. Read <doc:MigratingToTheReducerProtocol>
->>>>>>> 2b713e63
-  /// for more information.
+  /// ``Reducer/ifCaseLet(_:action:then:fileID:line:)`` and ``Scope/init(state:action:child:)``.
+  /// Read <doc:MigratingToTheReducerProtocol> for more information.
   ///
   /// Transforms a reducer that works on child state, action, and environment into one that works on
   /// parent state, action and environment.
@@ -521,14 +515,8 @@
     }
   }
 
-<<<<<<< HEAD
-  /// This API has been deprecated in favor of
-  /// ``Reducer/ifLet(_:action:then:file:fileID:line:)-1yyuq``. Read
-=======
-  /// This API has been soft-deprecated in favor of
-  /// ``ReducerProtocol/ifLet(_:action:then:fileID:line:)``. Read
->>>>>>> 2b713e63
-  /// <doc:MigratingToTheReducerProtocol> for more information.
+  /// This API has been soft-deprecated in favor of ``Reducer/ifLet(_:action:then:fileID:line:)``.
+  /// Read <doc:MigratingToTheReducerProtocol> for more information.
   ///
   /// Transforms a reducer that works on non-optional state into one that works on optional state by
   /// only running the non-optional reducer when state is non-nil.
@@ -732,11 +720,7 @@
   }
 
   /// This API has been soft-deprecated in favor of
-<<<<<<< HEAD
-  /// ``Reducer/forEach(_:action:element:file:fileID:line:)``. Read
-=======
-  /// ``ReducerProtocol/forEach(_:action:element:fileID:line:)``. Read
->>>>>>> 2b713e63
+  /// ``Reducer/forEach(_:action:element:fileID:line:)``. Read
   /// <doc:MigratingToTheReducerProtocol> for more information.
   ///
   /// A version of ``pullback(state:action:environment:)`` that transforms a reducer that works on

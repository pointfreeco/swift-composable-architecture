--- conflicted
+++ resolved
@@ -434,55 +434,6 @@
 
     viewStore.send(0)
 
-<<<<<<< HEAD
     XCTAssertEqual(emissions, [0, 3])
   }
-
-  func testSyncEffectsFromEnvironment() {
-    enum Action: Equatable {
-      // subscribes to a long living effect, potentially feeding data
-      // back into the store
-      case onAppear
-
-      // Talks to the environment, eventually feeding data back into the store
-      case onUserAction
-
-      // External event coming in from the environment, updating state
-      case externalAction
-    }
-
-    struct Environment {
-      var externalEffects = PassthroughSubject<Action, Never>()
-    }
-
-    let counterReducer = Reducer<Int, Action, Environment> { state, action, env in
-      switch action {
-      case .onAppear:
-        return env.externalEffects.eraseToEffect()
-      case .onUserAction:
-        return .fireAndForget {
-          // This would actually do something async in the environment
-          // that feeds back eventually via the `externalEffectPublisher`
-          // Here we send an action sync, which could e.g. happen for an error case, ..
-          env.externalEffects.send(.externalAction)
-        }
-      case .externalAction:
-        state += 1
-      }
-      return .none
-    }
-    let parentStore = Store(initialState: 1, reducer: counterReducer, environment: Environment())
-    let parentViewStore = ViewStore(parentStore)
-
-    // subscribes to a long living publisher of actions
-    parentViewStore.send(.onAppear)
-
-    parentViewStore.send(.onUserAction)
-
-    // State should be at 2 now
-    XCTAssertEqual(parentStore.state.value, 2)
-=======
-    XCTAssertEqual(emissions, [0, 1, 2, 3])
->>>>>>> b55f8630
-  }
 }
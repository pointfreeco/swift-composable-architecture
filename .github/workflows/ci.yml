--- conflicted
+++ resolved
@@ -26,15 +26,9 @@
           - '14.3.1'
           - '15.0'
     steps:
-<<<<<<< HEAD
-      - uses: actions/checkout@v3
+      - uses: actions/checkout@v4
       - name: Select Xcode ${{ matrix.xcode }}
         run: sudo xcode-select -s /Applications/Xcode_${{ matrix.xcode }}.app
-=======
-      - uses: actions/checkout@v4
-      - name: Select Xcode 14.3
-        run: sudo xcode-select -s /Applications/Xcode_14.3.app
->>>>>>> 77dee2dc
       - name: Run ${{ matrix.config }} tests
         run: make CONFIG=${{ matrix.config }} test-library
 

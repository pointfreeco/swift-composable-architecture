#if canImport(UIKit) && !os(watchOS)
  import UIKit

  extension NavigationStackController {

    /// Drives a navigation stack controller with a store.
    ///
    /// See the dedicated article on <doc:Navigation> for more information on the library's
    /// navigation tools, and in particular see <doc:StackBasedNavigation> for information on using
    /// this view.
    ///
    /// - Parameters:
    ///   - navigationBarClass: Specify the custom `UINavigationBar` subclass you want to use, or
    ///     specify `nil` to use the standard `UINavigationBar` class.
    ///   - toolbarClass: Specify the custom `UIToolbar` subclass you want to use, or specify `nil`
    ///     to use the standard `UIToolbar` class.
    ///   - path: A binding to a store of stack state.
    ///   - root: A root view controller.
    ///   - destination: A function to create a `UIViewController` from a store.
    ///   - fileID: The source `#fileID` associated with the controller.
    ///   - filePath: The source `#filePath` associated with the controller.
    ///   - line: The source `#line` associated with the controller.
    ///   - column: The source `#column` associated with the controller.
    public convenience init<State, Action>(
      navigationBarClass: AnyClass? = nil,
      toolbarClass: AnyClass? = nil,
      path: UIBinding<Store<StackState<State>, StackAction<State, Action>>>,
      root: () -> UIViewController,
      destination: @escaping (Store<State, Action>) -> UIViewController,
      fileID: StaticString = #fileID,
      filePath: StaticString = #filePath,
      line: UInt = #line,
      column: UInt = #column
    ) {
      self.init(
        navigationBarClass: navigationBarClass,
        toolbarClass: toolbarClass,
        path: path[
          fileID: _HashableStaticString(rawValue: fileID),
          filePath: _HashableStaticString(rawValue: filePath),
          line: line,
          column: column
        ],
        root: root
      )
      navigationDestination(for: StackState<State>.Component.self) { component in
<<<<<<< HEAD
        let id = path.wrappedValue.id(
          state:
            \.[
              id:component.id,
              fileID:_HashableStaticString(rawValue: fileID),
              filePath:_HashableStaticString(rawValue: filePath),
              line:line,
              column:column
            ],
          action: \.[id:component.id]
=======
        var element = component.element
        return destination(
          path.wrappedValue.scope(
            id: path.wrappedValue.id(
              state:
                \.[
                  id: component.id,
                  fileID: _HashableStaticString(
                    rawValue: fileID),
                  filePath: _HashableStaticString(
                    rawValue: filePath), line: line, column: column
                ],
              action: \.[id: component.id]
            ),
            state: ToState {
              element = $0[id: component.id] ?? element
              return element
            },
            action: { .element(id: component.id, action: $0) },
            isInvalid: { !$0.ids.contains(component.id) }
          )
>>>>>>> 4c086642
        )
        @MainActor
        func open(
          _ core: some Core<StackState<State>, StackAction<State, Action>>
        ) -> any Core<State, Action> {
          IfLetCore(
            base: core,
            cachedState: component.element,
            stateKeyPath: \.[
              id:component.id,
              fileID:_HashableStaticString(rawValue: fileID),
              filePath:_HashableStaticString(rawValue: filePath),
              line:line,
              column:column
            ],
            actionKeyPath: \.[id:component.id]
          )
        }
        return destination(path.wrappedValue.scope(id: id, childCore: open(path.wrappedValue.core)))
      }
    }
  }
#endif<|MERGE_RESOLUTION|>--- conflicted
+++ resolved
@@ -44,40 +44,16 @@
         root: root
       )
       navigationDestination(for: StackState<State>.Component.self) { component in
-<<<<<<< HEAD
         let id = path.wrappedValue.id(
           state:
             \.[
-              id:component.id,
-              fileID:_HashableStaticString(rawValue: fileID),
-              filePath:_HashableStaticString(rawValue: filePath),
-              line:line,
-              column:column
+              id: component.id,
+              fileID: _HashableStaticString(rawValue: fileID),
+              filePath: _HashableStaticString(rawValue: filePath),
+              line: line,
+              column: column
             ],
-          action: \.[id:component.id]
-=======
-        var element = component.element
-        return destination(
-          path.wrappedValue.scope(
-            id: path.wrappedValue.id(
-              state:
-                \.[
-                  id: component.id,
-                  fileID: _HashableStaticString(
-                    rawValue: fileID),
-                  filePath: _HashableStaticString(
-                    rawValue: filePath), line: line, column: column
-                ],
-              action: \.[id: component.id]
-            ),
-            state: ToState {
-              element = $0[id: component.id] ?? element
-              return element
-            },
-            action: { .element(id: component.id, action: $0) },
-            isInvalid: { !$0.ids.contains(component.id) }
-          )
->>>>>>> 4c086642
+          action: \.[id: component.id]
         )
         @MainActor
         func open(
@@ -87,13 +63,13 @@
             base: core,
             cachedState: component.element,
             stateKeyPath: \.[
-              id:component.id,
-              fileID:_HashableStaticString(rawValue: fileID),
-              filePath:_HashableStaticString(rawValue: filePath),
-              line:line,
-              column:column
+              id: component.id,
+              fileID: _HashableStaticString(rawValue: fileID),
+              filePath: _HashableStaticString(rawValue: filePath),
+              line: line,
+              column: column
             ],
-            actionKeyPath: \.[id:component.id]
+            actionKeyPath: \.[id: component.id]
           )
         }
         return destination(path.wrappedValue.scope(id: id, childCore: open(path.wrappedValue.core)))

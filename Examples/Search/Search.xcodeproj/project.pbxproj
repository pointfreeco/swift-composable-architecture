--- conflicted
+++ resolved
@@ -260,13 +260,6 @@
 			target = CA86E49624253C2500357AD9 /* Search */;
 			targetProxy = CA86E4AE24253C2700357AD9 /* PBXContainerItemProxy */;
 		};
-<<<<<<< HEAD
-		DC85B4A9242D07B1009784B0 /* PBXTargetDependency */ = {
-			isa = PBXTargetDependency;
-			productRef = DC85B4A8242D07B1009784B0 /* ComposableArchitecture */;
-		};
-=======
->>>>>>> a429d9d3
 /* End PBXTargetDependency section */
 
 /* Begin XCBuildConfiguration section */
@@ -493,17 +486,6 @@
 			isa = XCSwiftPackageProductDependency;
 			productName = ComposableArchitecture;
 		};
-<<<<<<< HEAD
-		DC85B4AA242D07B4009784B0 /* ComposableArchitecture */ = {
-			isa = XCSwiftPackageProductDependency;
-			productName = ComposableArchitecture;
-		};
-		DC85B4AF242D07BA009784B0 /* ComposableArchitectureTestSupport */ = {
-			isa = XCSwiftPackageProductDependency;
-			productName = ComposableArchitectureTestSupport;
-		};
-=======
->>>>>>> a429d9d3
 /* End XCSwiftPackageProductDependency section */
 	};
 	rootObject = CA86E48F24253C2500357AD9 /* Project object */;

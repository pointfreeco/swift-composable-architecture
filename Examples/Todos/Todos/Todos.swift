import ComposableArchitecture
@preconcurrency import SwiftUI

enum Filter: LocalizedStringKey, CaseIterable, Hashable {
  case all = "All"
  case active = "Active"
  case completed = "Completed"
}

@Reducer
struct Todos {
  struct State: Equatable {
    @BindingState var editMode: EditMode = .inactive
    @BindingState var filter: Filter = .all
    var todos: IdentifiedArrayOf<Todo.State> = []

    var filteredTodos: IdentifiedArrayOf<Todo.State> {
      switch filter {
      case .active: return self.todos.filter { !$0.isComplete }
      case .all: return self.todos
      case .completed: return self.todos.filter(\.isComplete)
      }
    }
  }

  enum Action: BindableAction, Sendable {
    case addTodoButtonTapped
    case binding(BindingAction<State>)
    case clearCompletedButtonTapped
    case delete(IndexSet)
    case move(IndexSet, Int)
    case sortCompletedTodos
    case todos(IdentifiedActionOf<Todo>)
  }

  @Dependency(\.continuousClock) var clock
  @Dependency(\.uuid) var uuid
  private enum CancelID { case todoCompletion }

  var body: some Reducer<State, Action> {
    BindingReducer()
    Reduce { state, action in
      switch action {
      case .addTodoButtonTapped:
        state.todos.insert(Todo.State(id: self.uuid()), at: 0)
        return .none

      case .binding:
        return .none

      case .clearCompletedButtonTapped:
        state.todos.removeAll(where: \.isComplete)
        return .none

      case let .delete(indexSet):
        let filteredTodos = state.filteredTodos
        for index in indexSet {
          state.todos.remove(id: filteredTodos[index].id)
        }
        return .none

      case var .move(source, destination):
        if state.filter == .completed {
          source = IndexSet(
            source
              .map { state.filteredTodos[$0] }
              .compactMap { state.todos.index(id: $0.id) }
          )
          destination =
            (destination < state.filteredTodos.endIndex
              ? state.todos.index(id: state.filteredTodos[destination].id)
              : state.todos.endIndex)
            ?? destination
        }

        state.todos.move(fromOffsets: source, toOffset: destination)

        return .run { send in
          try await self.clock.sleep(for: .milliseconds(100))
          await send(.sortCompletedTodos)
        }

      case .sortCompletedTodos:
        state.todos.sort { $1.isComplete && !$0.isComplete }
        return .none

      case .todos(.element(id: _, action: .binding(\.$isComplete))):
        return .run { send in
          try await self.clock.sleep(for: .seconds(1))
          await send(.sortCompletedTodos, animation: .default)
        }
        .cancellable(id: CancelID.todoCompletion, cancelInFlight: true)

      case .todos:
        return .none
      }
    }
    .forEach(\.todos, action: \.todos) {
      Todo()
    }
  }
}

struct AppView: View {
  let store: StoreOf<Todos>

  struct ViewState: Equatable {
    @BindingViewState var editMode: EditMode
    @BindingViewState var filter: Filter
    let isClearCompletedButtonDisabled: Bool

    init(store: BindingViewStore<Todos.State>) {
      self._editMode = store.$editMode
      self._filter = store.$filter
      self.isClearCompletedButtonDisabled = !store.todos.contains(where: \.isComplete)
    }
  }

  var body: some View {
    WithViewStore(self.store, observe: ViewState.init) { viewStore in
      NavigationStack {
        VStack(alignment: .leading) {
          Picker("Filter", selection: viewStore.$filter.animation()) {
            ForEach(Filter.allCases, id: \.self) { filter in
              Text(filter.rawValue).tag(filter)
            }
          }
          .pickerStyle(.segmented)
          .padding(.horizontal)

          List {
<<<<<<< HEAD
            ForEachStore(self.store.scope(state: \.filteredTodos, action: \.todos)) { store in
              TodoView(store: store)
=======
            ForEachStore(self.store.scope(state: \.filteredTodos, action: { .todos($0) })) {
              TodoView(store: $0)
>>>>>>> 05b9b225
            }
            .onDelete { viewStore.send(.delete($0)) }
            .onMove { viewStore.send(.move($0, $1)) }
          }
        }
        .navigationTitle("Todos")
        .navigationBarItems(
          trailing: HStack(spacing: 20) {
            EditButton()
            Button("Clear Completed") {
              viewStore.send(.clearCompletedButtonTapped, animation: .default)
            }
            .disabled(viewStore.isClearCompletedButtonDisabled)
            Button("Add Todo") { viewStore.send(.addTodoButtonTapped, animation: .default) }
          }
        )
        .environment(\.editMode, viewStore.$editMode)
      }
    }
  }
}

extension IdentifiedArray where ID == Todo.State.ID, Element == Todo.State {
  static let mock: Self = [
    Todo.State(
      description: "Check Mail",
      id: UUID(),
      isComplete: false
    ),
    Todo.State(
      description: "Buy Milk",
      id: UUID(),
      isComplete: false
    ),
    Todo.State(
      description: "Call Mom",
      id: UUID(),
      isComplete: true
    ),
  ]
}

struct AppView_Previews: PreviewProvider {
  static var previews: some View {
    AppView(
      store: Store(initialState: Todos.State(todos: .mock)) {
        Todos()
      }
    )
  }
}<|MERGE_RESOLUTION|>--- conflicted
+++ resolved
@@ -129,13 +129,8 @@
           .padding(.horizontal)
 
           List {
-<<<<<<< HEAD
             ForEachStore(self.store.scope(state: \.filteredTodos, action: \.todos)) { store in
               TodoView(store: store)
-=======
-            ForEachStore(self.store.scope(state: \.filteredTodos, action: { .todos($0) })) {
-              TodoView(store: $0)
->>>>>>> 05b9b225
             }
             .onDelete { viewStore.send(.delete($0)) }
             .onMove { viewStore.send(.move($0, $1)) }

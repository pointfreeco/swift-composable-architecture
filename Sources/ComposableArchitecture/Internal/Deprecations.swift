import CasePaths
import Combine
import SwiftUI

<<<<<<< HEAD
// NB: Deprecated after 0.27.0:

extension AlertState.Button {
  @available(*, deprecated, message: "Cancel buttons must be given an explicit label as their first argument")
  public static func cancel(action: AlertState.ButtonAction? = nil) -> Self {
    .init(action: action, label: TextState("Cancel"), role: .cancel)
  }
}

@available(iOS 13, *)
@available(macOS 12, *)
@available(tvOS 13, *)
@available(watchOS 6, *)
@available(*, deprecated, renamed: "ConfirmationDialogState")
public typealias ActionSheetState = ConfirmationDialogState

extension View {
  @available(iOS 13, *)
  @available(macOS 12, *)
  @available(tvOS 13, *)
  @available(watchOS 6, *)
  @available(*, deprecated, renamed: "confirmationDialog")
  public func actionSheet<Action>(
    _ store: Store<ConfirmationDialogState<Action>?, Action>,
    dismiss: Action
  ) -> some View {
    self.confirmationDialog(store, dismiss: dismiss)
=======
// NB: Deprecated after 0.27.1:

extension Store {
  @available(
    *, deprecated,
    message:
      "If you use this method, please open a discussion on GitHub and let us know how: https://github.com/pointfreeco/swift-composable-architecture/discussions/new"
  )
  public func publisherScope<P: Publisher, LocalState, LocalAction>(
    state toLocalState: @escaping (AnyPublisher<State, Never>) -> P,
    action fromLocalAction: @escaping (LocalAction) -> Action
  ) -> AnyPublisher<Store<LocalState, LocalAction>, Never>
  where P.Output == LocalState, P.Failure == Never {

    func extractLocalState(_ state: State) -> LocalState? {
      var localState: LocalState?
      _ = toLocalState(Just(state).eraseToAnyPublisher())
        .sink { localState = $0 }
      return localState
    }

    return toLocalState(self.state.eraseToAnyPublisher())
      .map { localState in
        let localStore = Store<LocalState, LocalAction>(
          initialState: localState,
          reducer: .init { localState, localAction, _ in
            self.send(fromLocalAction(localAction))
            localState = extractLocalState(self.state.value) ?? localState
            return .none
          },
          environment: ()
        )

        localStore.parentCancellable = self.state
          .sink { [weak localStore] state in
            guard let localStore = localStore else { return }
            localStore.state.value = extractLocalState(state) ?? localStore.state.value
          }
        return localStore
      }
      .eraseToAnyPublisher()
  }

  @available(
    *, deprecated,
    message:
      "If you use this method, please open a discussion on GitHub and let us know how: https://github.com/pointfreeco/swift-composable-architecture/discussions/new"
  )
  public func publisherScope<P: Publisher, LocalState>(
    state toLocalState: @escaping (AnyPublisher<State, Never>) -> P
  ) -> AnyPublisher<Store<LocalState, Action>, Never>
  where P.Output == LocalState, P.Failure == Never {
    self.publisherScope(state: toLocalState, action: { $0 })
  }
}  

extension ViewStore {
  @available(
    *, deprecated,
    message:
      "Dynamic member lookup is no longer supported for bindable state. Instead of dot-chaining on the view store, e.g. 'viewStore.$value', invoke the 'binding' method on view store with a key path to the value, e.g. 'viewStore.binding(\\.$value)'. For more on this change, see: https://github.com/pointfreeco/swift-composable-architecture/pull/810"
  )
  public subscript<Value>(
    dynamicMember keyPath: WritableKeyPath<State, BindableState<Value>>
  ) -> Binding<Value>
  where Action: BindableAction, Action.State == State, Value: Equatable {
    self.binding(
      get: { $0[keyPath: keyPath].wrappedValue },
      send: { .binding(.set(keyPath, $0)) }
    )
>>>>>>> 4bdcaafc
  }
}

// NB: Deprecated after 0.25.0:

#if compiler(>=5.4)
  extension BindingAction {
    @available(
      *, deprecated,
      message:
        "For improved safety, bindable properties must now be wrapped explicitly in 'BindableState', and accessed via key paths to that 'BindableState', like '\\.$value'"
    )
    public static func set<Value>(
      _ keyPath: WritableKeyPath<Root, Value>,
      _ value: Value
    ) -> Self
    where Value: Equatable {
      .init(
        keyPath: keyPath,
        set: { $0[keyPath: keyPath] = value },
        value: value,
        valueIsEqualTo: { $0 as? Value == value }
      )
    }

    @available(
      *, deprecated,
      message:
        "For improved safety, bindable properties must now be wrapped explicitly in 'BindableState', and accessed via key paths to that 'BindableState', like '\\.$value'"
    )
    public static func ~= <Value>(
      keyPath: WritableKeyPath<Root, Value>,
      bindingAction: Self
    ) -> Bool {
      keyPath == bindingAction.keyPath
    }
  }

  extension Reducer {
    @available(
      *, deprecated,
      message:
        "'Reducer.binding()' no longer takes an explicit extract function and instead the reducer's 'Action' type must conform to 'BindableAction'"
    )
    public func binding(action toBindingAction: @escaping (Action) -> BindingAction<State>?) -> Self
    {
      Self { state, action, environment in
        toBindingAction(action)?.set(&state)
        return self.run(&state, action, environment)
      }
    }
  }

  extension ViewStore {
    @available(
      *, deprecated,
      message:
        "For improved safety, bindable properties must now be wrapped explicitly in 'BindableState'. Bindings are now derived via 'ViewStore.binding' with a key path to that 'BindableState' (for example, 'viewStore.binding(\\.$value)'). For dynamic member lookup to be available, the view store's 'Action' type must also conform to 'BindableAction'."
    )
    public func binding<LocalState>(
      keyPath: WritableKeyPath<State, LocalState>,
      send action: @escaping (BindingAction<State>) -> Action
    ) -> Binding<LocalState>
    where LocalState: Equatable {
      self.binding(
        get: { $0[keyPath: keyPath] },
        send: { action(.set(keyPath, $0)) }
      )
    }
  }
#else
  extension BindingAction {
    @available(
      *, deprecated,
      message:
        "For improved safety, bindable properties must now be wrapped explicitly in 'BindableState', and accessed via key paths to that 'BindableState', like '\\.$value'. Upgrade to Xcode 12.5 or greater for access to 'BindableState'."
    )
    public static func set<Value>(
      _ keyPath: WritableKeyPath<Root, Value>,
      _ value: Value
    ) -> Self
    where Value: Equatable {
      .init(
        keyPath: keyPath,
        set: { $0[keyPath: keyPath] = value },
        value: value,
        valueIsEqualTo: { $0 as? Value == value }
      )
    }

    @available(
      *, deprecated,
      message:
        "For improved safety, bindable properties must now be wrapped explicitly in 'BindableState', and accessed via key paths to that 'BindableState', like '\\.$value'. Upgrade to Xcode 12.5 or greater for access to 'BindableState'."
    )
    public static func ~= <Value>(
      keyPath: WritableKeyPath<Root, Value>,
      bindingAction: Self
    ) -> Bool {
      keyPath == bindingAction.keyPath
    }
  }

  extension Reducer {
    @available(
      *, deprecated,
      message:
        "'Reducer.binding()' no longer takes an explicit extract function and instead the reducer's 'Action' type must conform to 'BindableAction'. Upgrade to Xcode 12.5 or greater for access to 'Reducer.binding()' and 'BindableAction'."
    )
    public func binding(action toBindingAction: @escaping (Action) -> BindingAction<State>?) -> Self
    {
      Self { state, action, environment in
        toBindingAction(action)?.set(&state)
        return self.run(&state, action, environment)
      }
    }
  }

  extension ViewStore {
    @available(
      *, deprecated,
      message:
        "For improved safety, bindable properties must now be wrapped explicitly in 'BindableState'. Bindings are now derived via 'ViewStore.binding' with a key path to that 'BindableState' (for example, 'viewStore.binding(\\.$value)'). For dynamic member lookup to be available, the view store's 'Action' type must also conform to 'BindableAction'. Upgrade to Xcode 12.5 or greater for access to 'BindableState' and 'BindableAction'."
    )
    public func binding<LocalState>(
      keyPath: WritableKeyPath<State, LocalState>,
      send action: @escaping (BindingAction<State>) -> Action
    ) -> Binding<LocalState>
    where LocalState: Equatable {
      self.binding(
        get: { $0[keyPath: keyPath] },
        send: { action(.set(keyPath, $0)) }
      )
    }
  }
#endif

// NB: Deprecated after 0.23.0:

extension AlertState.Button {
  @available(*, deprecated, renamed: "cancel(_:action:)")
  public static func cancel(
    _ label: TextState,
    send action: Action?
  ) -> Self {
    .cancel(label, action: action.map(AlertState.ButtonAction.send))
  }

  @available(*, deprecated, renamed: "cancel(action:)")
  public static func cancel(
    send action: Action?
  ) -> Self {
    .cancel(action: action.map(AlertState.ButtonAction.send))
  }

  @available(*, deprecated, renamed: "default(_:action:)")
  public static func `default`(
    _ label: TextState,
    send action: Action?
  ) -> Self {
    .default(label, action: action.map(AlertState.ButtonAction.send))
  }

  @available(*, deprecated, renamed: "destructive(_:action:)")
  public static func destructive(
    _ label: TextState,
    send action: Action?
  ) -> Self {
    .destructive(label, action: action.map(AlertState.ButtonAction.send))
  }
}

// NB: Deprecated after 0.20.0:

extension Reducer {
  @available(*, deprecated, message: "Use the 'IdentifiedArray'-based version, instead")
  public func forEach<GlobalState, GlobalAction, GlobalEnvironment>(
    state toLocalState: WritableKeyPath<GlobalState, [State]>,
    action toLocalAction: CasePath<GlobalAction, (Int, Action)>,
    environment toLocalEnvironment: @escaping (GlobalEnvironment) -> Environment,
    breakpointOnNil: Bool = true,
    file: StaticString = #fileID,
    line: UInt = #line
  ) -> Reducer<GlobalState, GlobalAction, GlobalEnvironment> {
    .init { globalState, globalAction, globalEnvironment in
      guard let (index, localAction) = toLocalAction.extract(from: globalAction) else {
        return .none
      }
      if index >= globalState[keyPath: toLocalState].endIndex {
        if breakpointOnNil {
          breakpoint(
            """
            ---
            Warning: Reducer.forEach@\(file):\(line)

            "\(debugCaseOutput(localAction))" was received by a "forEach" reducer at index \
            \(index) when its state contained no element at this index. This is generally \
            considered an application logic error, and can happen for a few reasons:

            * This "forEach" reducer was combined with or run from another reducer that removed \
            the element at this index when it handled this action. To fix this make sure that \
            this "forEach" reducer is run before any other reducers that can move or remove \
            elements from state. This ensures that "forEach" reducers can handle their actions \
            for the element at the intended index.

            * An in-flight effect emitted this action while state contained no element at this \
            index. While it may be perfectly reasonable to ignore this action, you may want to \
            cancel the associated effect when moving or removing an element. If your "forEach" \
            reducer returns any long-living effects, you should use the identifier-based \
            "forEach" instead.

            * This action was sent to the store while its state contained no element at this \
            index. To fix this make sure that actions for this reducer can only be sent to a \
            view store when its state contains an element at this index. In SwiftUI \
            applications, use "ForEachStore".
            ---
            """
          )
        }
        return .none
      }
      return self.run(
        &globalState[keyPath: toLocalState][index],
        localAction,
        toLocalEnvironment(globalEnvironment)
      )
      .map { toLocalAction.embed((index, $0)) }
    }
  }
}

extension ForEachStore {
  @available(*, deprecated, message: "Use the 'IdentifiedArray'-based version, instead")
  public init<EachContent>(
    _ store: Store<Data, (Data.Index, EachAction)>,
    id: KeyPath<EachState, ID>,
    @ViewBuilder content: @escaping (Store<EachState, EachAction>) -> EachContent
  )
  where
    Data == [EachState],
    EachContent: View,
    Content == WithViewStore<
      [ID], (Data.Index, EachAction), ForEach<[(offset: Int, element: ID)], ID, EachContent>
    >
  {
    let data = store.state.value
    self.data = data
    self.content = {
      WithViewStore(store.scope(state: { $0.map { $0[keyPath: id] } })) { viewStore in
        ForEach(Array(viewStore.state.enumerated()), id: \.element) { index, _ in
          content(
            store.scope(
              state: { index < $0.endIndex ? $0[index] : data[index] },
              action: { (index, $0) }
            )
          )
        }
      }
    }
  }

  @available(*, deprecated, message: "Use the 'IdentifiedArray'-based version, instead")
  public init<EachContent>(
    _ store: Store<Data, (Data.Index, EachAction)>,
    @ViewBuilder content: @escaping (Store<EachState, EachAction>) -> EachContent
  )
  where
    Data == [EachState],
    EachContent: View,
    Content == WithViewStore<
      [ID], (Data.Index, EachAction), ForEach<[(offset: Int, element: ID)], ID, EachContent>
    >,
    EachState: Identifiable,
    EachState.ID == ID
  {
    self.init(store, id: \.id, content: content)
  }
}<|MERGE_RESOLUTION|>--- conflicted
+++ resolved
@@ -2,8 +2,7 @@
 import Combine
 import SwiftUI
 
-<<<<<<< HEAD
-// NB: Deprecated after 0.27.0:
+// NB: Deprecated after 0.27.1:
 
 extension AlertState.Button {
   @available(*, deprecated, message: "Cancel buttons must be given an explicit label as their first argument")
@@ -30,8 +29,8 @@
     dismiss: Action
   ) -> some View {
     self.confirmationDialog(store, dismiss: dismiss)
-=======
-// NB: Deprecated after 0.27.1:
+  }
+}
 
 extension Store {
   @available(
@@ -101,7 +100,6 @@
       get: { $0[keyPath: keyPath].wrappedValue },
       send: { .binding(.set(keyPath, $0)) }
     )
->>>>>>> 4bdcaafc
   }
 }
 

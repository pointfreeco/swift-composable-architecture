--- conflicted
+++ resolved
@@ -4,13 +4,10 @@
 
 private let readMe = """
   This application demonstrates how to work with timers in the Composable Architecture.
-<<<<<<< HEAD
-=======
 
   It makes use of the `.timer` method on Combine Schedulers, which is a helper provided by the \
   Combine Schedulers library included with this library. The helper provides an \
   `AsyncSequence`-friendly API for dealing with timers in asynchronous code.
->>>>>>> 1fbe9d07
   """
 
 // MARK: - Timer feature domain
@@ -28,19 +25,14 @@
 
   @Dependency(\.mainQueue) var mainQueue
 
-<<<<<<< HEAD
   func reduce(into state: inout State, action: Action) -> Effect<Action, Never> {
     enum TimerID {}
-=======
-  enum TimerID {}
->>>>>>> 1fbe9d07
 
     switch action {
     case .timerTicked:
       state.secondsElapsed += 1
       return .none
 
-<<<<<<< HEAD
     case .toggleTimerButtonTapped:
       state.isTimerActive.toggle()
       return .run { [isTimerActive = state.isTimerActive] send in
@@ -51,17 +43,6 @@
       }
       .cancellable(id: TimerID.self, cancelInFlight: true)
     }
-=======
-  case .toggleTimerButtonTapped:
-    state.isTimerActive.toggle()
-    return .run { [isTimerActive = state.isTimerActive] send in
-      guard isTimerActive else { return }
-      for await _ in environment.mainQueue.timer(interval: 1) {
-        await send(.timerTicked, animation: .interpolatingSpring(stiffness: 3000, damping: 40))
-      }
-    }
-    .cancellable(id: TimerID.self, cancelInFlight: true)
->>>>>>> 1fbe9d07
   }
 }
 

--- conflicted
+++ resolved
@@ -56,20 +56,10 @@
         if state != nil {
           unwrap(
             self.scope(
-<<<<<<< HEAD
-              state: {
-                state = $0 ?? state
-                return state
-              },
-              id: nil,
-              action: { $0 },
-              isInvalid: nil,
-=======
               state: { $0! },
               id: self.id(state: \.!, action: \.self),
               action: { $0 },
               isInvalid: { $0 == nil },
->>>>>>> c2a27dca
               removeDuplicates: nil
             )
           )

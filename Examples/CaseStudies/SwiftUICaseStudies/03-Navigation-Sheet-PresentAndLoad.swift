--- conflicted
+++ resolved
@@ -8,11 +8,8 @@
   state and fires off an effect that will load this state a second later.
   """
 
-<<<<<<< HEAD
-=======
 // MARK: - Feature domain
 
->>>>>>> 92989467
 struct PresentAndLoad: ReducerProtocol {
   struct State: Equatable {
     var optionalCounter: Counter.State?
@@ -57,11 +54,8 @@
     }
   }
 }
-<<<<<<< HEAD
-=======
 
 // MARK: - Feature view
->>>>>>> 92989467
 
 struct PresentAndLoadView: View {
   let store: StoreOf<PresentAndLoad>

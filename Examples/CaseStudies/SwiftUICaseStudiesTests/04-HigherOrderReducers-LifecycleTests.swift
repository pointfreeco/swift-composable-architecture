--- conflicted
+++ resolved
@@ -16,37 +16,6 @@
       )
     )
 
-<<<<<<< HEAD
-      store.send(.toggleTimerButtonTapped) {
-        $0.count = 0
-      }
-
-      store.send(.timer(.onAppear))
-
-      scheduler.advance(by: .seconds(1))
-      store.receive(.timer(.action(.tick))) {
-        $0.count = 1
-      }
-
-      scheduler.advance(by: .seconds(1))
-      store.receive(.timer(.action(.tick))) {
-        $0.count = 2
-      }
-
-      store.send(.timer(.action(.incrementButtonTapped))) {
-        $0.count = 3
-      }
-
-      store.send(.timer(.action(.decrementButtonTapped))) {
-        $0.count = 2
-      }
-
-      store.send(.toggleTimerButtonTapped) {
-        $0.count = nil
-      }
-
-      store.send(.timer(.onDisappear))
-=======
     store.send(.toggleTimerButtonTapped) {
       $0.count = 0
     }
@@ -76,6 +45,5 @@
     }
 
     store.send(.timer(.onDisappear))
->>>>>>> 84b9a004
   }
 }
import ComposableArchitecture

struct Root: ReducerProtocol {
  struct State: Equatable {
    var alertAndConfirmationDialog = AlertAndConfirmationDialog.State()
    var animation = Animations.State()
    var bindingBasics = BindingBasics.State()
    var bindingForm = BindingForm.State()
    var clock = ClockState()
    var counter = Counter.State()
    var effectsBasics = EffectsBasics.State()
    var effectsCancellation = EffectsCancellation.State()
    var episodes = Episodes.State(episodes: .mocks)
    var focusDemo = FocusDemo.State()
    var lifecycle = LifecycleDemo.State()
    var loadThenNavigate = LoadThenNavigate.State()
    var loadThenNavigateList = LoadThenNavigateList.State()
    var loadThenPresent = LoadThenPresent.State()
    var longLivingEffects = LongLivingEffects.State()
    var map = MapApp.State(cityMaps: .mocks)
    var navigateAndLoad = NavigateAndLoad.State()
    var navigateAndLoadList = NavigateAndLoadList.State()
<<<<<<< HEAD
    var navigation = NavigationDemo.State()
    var nested = Nested.State.mock
    var optionalBasics = OptionalBasics.State()
    var presentation = SheetDemo.State()
=======
    var nested = Nested.State.mock
    var optionalBasics = OptionalBasics.State()
>>>>>>> 92989467
    var presentAndLoad = PresentAndLoad.State()
    var refreshable = Refreshable.State()
    var shared = SharedState.State()
    var timers = Timers.State()
    var twoCounters = TwoCounters.State()
    var webSocket = WebSocket.State()
  }

  enum Action {
    case alertAndConfirmationDialog(AlertAndConfirmationDialog.Action)
    case animation(Animations.Action)
    case bindingBasics(BindingBasics.Action)
    case bindingForm(BindingForm.Action)
    case clock(ClockAction)
    case counter(Counter.Action)
    case effectsBasics(EffectsBasics.Action)
    case effectsCancellation(EffectsCancellation.Action)
    case episodes(Episodes.Action)
    case focusDemo(FocusDemo.Action)
    case lifecycle(LifecycleDemo.Action)
    case loadThenNavigate(LoadThenNavigate.Action)
    case loadThenNavigateList(LoadThenNavigateList.Action)
    case loadThenPresent(LoadThenPresent.Action)
    case longLivingEffects(LongLivingEffects.Action)
    case map(MapApp.Action)
    case navigateAndLoad(NavigateAndLoad.Action)
    case navigateAndLoadList(NavigateAndLoadList.Action)
<<<<<<< HEAD
    case navigation(NavigationDemo.Action)
    case nested(Nested.Action)
    case optionalBasics(OptionalBasics.Action)
    case onAppear
    case presentation(SheetDemo.Action)
=======
    case nested(Nested.Action)
    case optionalBasics(OptionalBasics.Action)
    case onAppear
>>>>>>> 92989467
    case presentAndLoad(PresentAndLoad.Action)
    case refreshable(Refreshable.Action)
    case shared(SharedState.Action)
    case timers(Timers.Action)
    case twoCounters(TwoCounters.Action)
    case webSocket(WebSocket.Action)
  }

  @Dependency(\.mainQueue) var mainQueue

  var body: some ReducerProtocol<State, Action> {
    Reduce { state, action in
      switch action {
      case .onAppear:
        state = .init()
        return .none

      default:
        return .none
      }
    }

    Scope(state: \.alertAndConfirmationDialog, action: /Action.alertAndConfirmationDialog) {
      AlertAndConfirmationDialog()
    }
    Scope(state: \.animation, action: /Action.animation) {
      Animations()
    }
    Scope(state: \.bindingBasics, action: /Action.bindingBasics) {
      BindingBasics()
    }
    Scope(state: \.bindingForm, action: /Action.bindingForm) {
      BindingForm()
    }
    Scope(state: \.clock, action: /Action.clock) {
      Reduce(clockReducer, environment: ClockEnvironment(mainQueue: self.mainQueue))
    }
    Scope(state: \.counter, action: /Action.counter) {
      Counter()
    }
    Scope(state: \.effectsBasics, action: /Action.effectsBasics) {
      EffectsBasics()
    }
    Scope(state: \.effectsCancellation, action: /Action.effectsCancellation) {
      EffectsCancellation()
    }
    Scope(state: \.episodes, action: /Action.episodes) {
      Episodes(favorite: favorite(id:isFavorite:))
    }
    Scope(state: \.focusDemo, action: /Action.focusDemo) {
      FocusDemo()
    }
    Scope(state: \.lifecycle, action: /Action.lifecycle) {
      LifecycleDemo()
    }
    Scope(state: \.loadThenNavigate, action: /Action.loadThenNavigate) {
      LoadThenNavigate()
    }
    Scope(state: \.loadThenNavigateList, action: /Action.loadThenNavigateList) {
      LoadThenNavigateList()
    }
    Scope(state: \.loadThenPresent, action: /Action.loadThenPresent) {
      LoadThenPresent()
    }
    Scope(state: \.longLivingEffects, action: /Action.longLivingEffects) {
      LongLivingEffects()
    }
    Scope(state: \.map, action: /Action.map) {
      MapApp()
    }
    Scope(state: \.navigateAndLoad, action: /Action.navigateAndLoad) {
      NavigateAndLoad()
    }
    Scope(state: \.navigateAndLoadList, action: /Action.navigateAndLoadList) {
      NavigateAndLoadList()
    }
<<<<<<< HEAD
    Scope(state: \.navigation, action: /Action.navigation) {
      NavigationDemo()
    }
=======
>>>>>>> 92989467
    Scope(state: \.nested, action: /Action.nested) {
      Nested()
    }
    Scope(state: \.optionalBasics, action: /Action.optionalBasics) {
      OptionalBasics()
    }
<<<<<<< HEAD
    Scope(state: \.presentation, action: /Action.presentation) {
      SheetDemo()
    }
=======
>>>>>>> 92989467
    Scope(state: \.presentAndLoad, action: /Action.presentAndLoad) {
      PresentAndLoad()
    }
    Scope(state: \.refreshable, action: /Action.refreshable) {
      Refreshable()
    }
    Scope(state: \.shared, action: /Action.shared) {
      SharedState()
    }
    Scope(state: \.timers, action: /Action.timers) {
      Timers()
    }
    Scope(state: \.twoCounters, action: /Action.twoCounters) {
      TwoCounters()
    }
    Scope(state: \.webSocket, action: /Action.webSocket) {
      WebSocket()
    }
  }
}<|MERGE_RESOLUTION|>--- conflicted
+++ resolved
@@ -20,15 +20,10 @@
     var map = MapApp.State(cityMaps: .mocks)
     var navigateAndLoad = NavigateAndLoad.State()
     var navigateAndLoadList = NavigateAndLoadList.State()
-<<<<<<< HEAD
     var navigation = NavigationDemo.State()
     var nested = Nested.State.mock
     var optionalBasics = OptionalBasics.State()
     var presentation = SheetDemo.State()
-=======
-    var nested = Nested.State.mock
-    var optionalBasics = OptionalBasics.State()
->>>>>>> 92989467
     var presentAndLoad = PresentAndLoad.State()
     var refreshable = Refreshable.State()
     var shared = SharedState.State()
@@ -56,17 +51,11 @@
     case map(MapApp.Action)
     case navigateAndLoad(NavigateAndLoad.Action)
     case navigateAndLoadList(NavigateAndLoadList.Action)
-<<<<<<< HEAD
     case navigation(NavigationDemo.Action)
     case nested(Nested.Action)
     case optionalBasics(OptionalBasics.Action)
     case onAppear
     case presentation(SheetDemo.Action)
-=======
-    case nested(Nested.Action)
-    case optionalBasics(OptionalBasics.Action)
-    case onAppear
->>>>>>> 92989467
     case presentAndLoad(PresentAndLoad.Action)
     case refreshable(Refreshable.Action)
     case shared(SharedState.Action)
@@ -143,24 +132,18 @@
     Scope(state: \.navigateAndLoadList, action: /Action.navigateAndLoadList) {
       NavigateAndLoadList()
     }
-<<<<<<< HEAD
     Scope(state: \.navigation, action: /Action.navigation) {
       NavigationDemo()
     }
-=======
->>>>>>> 92989467
     Scope(state: \.nested, action: /Action.nested) {
       Nested()
     }
     Scope(state: \.optionalBasics, action: /Action.optionalBasics) {
       OptionalBasics()
     }
-<<<<<<< HEAD
     Scope(state: \.presentation, action: /Action.presentation) {
       SheetDemo()
     }
-=======
->>>>>>> 92989467
     Scope(state: \.presentAndLoad, action: /Action.presentAndLoad) {
       PresentAndLoad()
     }

--- conflicted
+++ resolved
@@ -3,7 +3,6 @@
 import SwiftUI
 import XCTestDynamicOverlay
 
-<<<<<<< HEAD
 // MARK: - Deprecated after 0.47.2:
 
 @available(*, deprecated, renamed: "BindingState")
@@ -75,8 +74,8 @@
         return .binding(.init(keyPath: keyPath, set: set, value: value))
       }
     )
-=======
-// MARK: - Deprecated after 0.47.2
+  }
+}
 
 extension ActorIsolated {
   @available(
@@ -90,7 +89,6 @@
     var value = self.value
     defer { self.value = value }
     return try await operation(&value)
->>>>>>> 5eedf980
   }
 }
 

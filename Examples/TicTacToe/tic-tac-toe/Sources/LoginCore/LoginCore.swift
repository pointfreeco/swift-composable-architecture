--- conflicted
+++ resolved
@@ -7,13 +7,8 @@
 public struct Login: Sendable {
   @ObservableState
   public struct State: Equatable {
-<<<<<<< HEAD
     @PresentationState public var alert: AlertState<AlertAction>?
     public var email = ""
-=======
-    @PresentationState public var alert: AlertState<Action.Alert>?
-    @BindingState public var email = ""
->>>>>>> c1a94759
     public var isFormValid = false
     public var isLoginRequestInFlight = false
     public var password = ""
@@ -22,15 +17,9 @@
     public init() {}
   }
 
-<<<<<<< HEAD
-  public enum Action: Equatable, Sendable, ViewAction {
+  public enum Action: Sendable, ViewAction {
     case alert(PresentationAction<AlertAction>)
-    case loginResponse(TaskResult<AuthenticationResponse>)
-=======
-  public enum Action: Sendable {
-    case alert(PresentationAction<Alert>)
     case loginResponse(Result<AuthenticationResponse, Error>)
->>>>>>> c1a94759
     case twoFactor(PresentationAction<TwoFactor.Action>)
     case view(View)
 

import AuthenticationClient
import Foundation

extension AuthenticationClient {
  public static let live = AuthenticationClient(
    login: { request in
<<<<<<< HEAD
      guard request.email.contains("@") && request.password == "password"
      else { throw AuthenticationError.invalidUserPassword }

      try await Task.sleep(nanoseconds: NSEC_PER_SEC)
      return .init(token: "deadbeef", twoFactorRequired: request.email.contains("2fa"))
    },
    twoFactor: { request in
      guard request.token == "deadbeef"
      else { throw AuthenticationError.invalidIntermediateToken }

      guard request.code == "1234"
      else { throw AuthenticationError.invalidTwoFactor }

      try await Task.sleep(nanoseconds: NSEC_PER_SEC)
      return .init(token: "deadbeefdeadbeef", twoFactorRequired: false)
=======
      var effect: Effect<AuthenticationResponse, AuthenticationError> {
        if request.email.contains("@") && request.password == "password" {
          return Effect(
            value: AuthenticationResponse(
              token: "deadbeef", twoFactorRequired: request.email.contains("2fa")
            )
          )
        } else {
          return Effect(error: .invalidUserPassword)
        }
      }
      return
        effect
        .delay(for: 1, scheduler: queue)
        .eraseToEffect()
    },
    twoFactor: { request in
      var effect: Effect<AuthenticationResponse, AuthenticationError> {
        if request.token != "deadbeef" {
          return Effect(error: .invalidIntermediateToken)
        } else if request.code != "1234" {
          return Effect(error: .invalidTwoFactor)
        } else {
          return Effect(
            value: AuthenticationResponse(token: "deadbeefdeadbeef", twoFactorRequired: false)
          )
        }
      }
      return
        effect
        .delay(for: 1, scheduler: queue)
        .eraseToEffect()
>>>>>>> 9a1541aa
    }
  )
}

private let queue = DispatchQueue(label: "AuthenticationClient")<|MERGE_RESOLUTION|>--- conflicted
+++ resolved
@@ -4,12 +4,13 @@
 extension AuthenticationClient {
   public static let live = AuthenticationClient(
     login: { request in
-<<<<<<< HEAD
       guard request.email.contains("@") && request.password == "password"
       else { throw AuthenticationError.invalidUserPassword }
 
       try await Task.sleep(nanoseconds: NSEC_PER_SEC)
-      return .init(token: "deadbeef", twoFactorRequired: request.email.contains("2fa"))
+      return AuthenticationResponse(
+        token: "deadbeef", twoFactorRequired: request.email.contains("2fa")
+      )
     },
     twoFactor: { request in
       guard request.token == "deadbeef"
@@ -19,41 +20,7 @@
       else { throw AuthenticationError.invalidTwoFactor }
 
       try await Task.sleep(nanoseconds: NSEC_PER_SEC)
-      return .init(token: "deadbeefdeadbeef", twoFactorRequired: false)
-=======
-      var effect: Effect<AuthenticationResponse, AuthenticationError> {
-        if request.email.contains("@") && request.password == "password" {
-          return Effect(
-            value: AuthenticationResponse(
-              token: "deadbeef", twoFactorRequired: request.email.contains("2fa")
-            )
-          )
-        } else {
-          return Effect(error: .invalidUserPassword)
-        }
-      }
-      return
-        effect
-        .delay(for: 1, scheduler: queue)
-        .eraseToEffect()
-    },
-    twoFactor: { request in
-      var effect: Effect<AuthenticationResponse, AuthenticationError> {
-        if request.token != "deadbeef" {
-          return Effect(error: .invalidIntermediateToken)
-        } else if request.code != "1234" {
-          return Effect(error: .invalidTwoFactor)
-        } else {
-          return Effect(
-            value: AuthenticationResponse(token: "deadbeefdeadbeef", twoFactorRequired: false)
-          )
-        }
-      }
-      return
-        effect
-        .delay(for: 1, scheduler: queue)
-        .eraseToEffect()
->>>>>>> 9a1541aa
+      return AuthenticationResponse(token: "deadbeefdeadbeef", twoFactorRequired: false)
     }
   )
 }

import ComposableArchitecture
import XCTest

@testable import SyncUps

final class RecordMeetingTests: XCTestCase {
  @MainActor
  func testTimer() async {
    let clock = TestClock()

    let store = TestStore(
      initialState: RecordMeeting.State(
        syncUp: Shared(
          SyncUp(
            id: SyncUp.ID(),
            attendees: [
              Attendee(id: Attendee.ID()),
              Attendee(id: Attendee.ID()),
              Attendee(id: Attendee.ID()),
            ],
            duration: .seconds(6)
          )
        )
      )
    ) {
      RecordMeeting()
    } withDependencies: {
      $0.continuousClock = clock
      $0.date.now = Date(timeIntervalSince1970: 1_234_567_890)
<<<<<<< HEAD
      $0.dismiss = DismissEffect { dismissed.fulfill() }
=======
>>>>>>> 5d73967c
      $0.speechClient.authorizationStatus = { .denied }
      $0.uuid = .incrementing
    }

    await store.send(.onTask)

    await clock.advance(by: .seconds(1))
    await store.receive(\.timerTick) {
      $0.speakerIndex = 0
      $0.secondsElapsed = 1
      XCTAssertEqual($0.durationRemaining, .seconds(5))
    }

    await clock.advance(by: .seconds(1))
    await store.receive(\.timerTick) {
      $0.speakerIndex = 1
      $0.secondsElapsed = 2
      XCTAssertEqual($0.durationRemaining, .seconds(4))
    }

    await clock.advance(by: .seconds(1))
    await store.receive(\.timerTick) {
      $0.speakerIndex = 1
      $0.secondsElapsed = 3
      XCTAssertEqual($0.durationRemaining, .seconds(3))
    }

    await clock.advance(by: .seconds(1))
    await store.receive(\.timerTick) {
      $0.speakerIndex = 2
      $0.secondsElapsed = 4
      XCTAssertEqual($0.durationRemaining, .seconds(2))
    }

    await clock.advance(by: .seconds(1))
    await store.receive(\.timerTick) {
      $0.speakerIndex = 2
      $0.secondsElapsed = 5
      XCTAssertEqual($0.durationRemaining, .seconds(1))
    }

    await clock.advance(by: .seconds(1))
    await store.receive(\.timerTick) {
      $0.speakerIndex = 2
      $0.secondsElapsed = 6
      $0.syncUp.meetings.insert(
        Meeting(
          id: Meeting.ID(UUID(0)),
          date: Date(timeIntervalSince1970: 1_234_567_890),
          transcript: ""
        ),
        at: 0
      )
      XCTAssertEqual($0.durationRemaining, .seconds(0))
    }
<<<<<<< HEAD

    #if swift(>=5.10)
      nonisolated(unsafe) let `self` = self
    #endif
    await self.fulfillment(of: [dismissed], timeout: 0)
    await onTask.cancel()
=======
>>>>>>> 5d73967c
  }

  @MainActor
  func testRecordTranscript() async {
    let clock = TestClock()

    let store = TestStore(
      initialState: RecordMeeting.State(
        syncUp: Shared(
          SyncUp(
            id: SyncUp.ID(),
            attendees: [
              Attendee(id: Attendee.ID()),
              Attendee(id: Attendee.ID()),
              Attendee(id: Attendee.ID()),
            ],
            duration: .seconds(6)
          )
        )
      )
    ) {
      RecordMeeting()
    } withDependencies: {
      $0.continuousClock = clock
      $0.date.now = Date(timeIntervalSince1970: 1_234_567_890)
      $0.speechClient.authorizationStatus = { .authorized }
      $0.speechClient.startTask = { @Sendable _ in
        AsyncThrowingStream { continuation in
          continuation.yield(
            SpeechRecognitionResult(
              bestTranscription: Transcription(formattedString: "I completed the project"),
              isFinal: true
            )
          )
          continuation.finish()
        }
      }
      $0.uuid = .incrementing
    }

    await store.send(.onTask)

    await store.receive(\.speechResult) {
      $0.transcript = "I completed the project"
    }

    await store.withExhaustivity(.off(showSkippedAssertions: true)) {
      await clock.advance(by: .seconds(6))
      await store.receive(\.timerTick)
      await store.receive(\.timerTick)
      await store.receive(\.timerTick)
      await store.receive(\.timerTick)
      await store.receive(\.timerTick)
      await store.receive(\.timerTick)
    }

    XCTAssertEqual(store.state.syncUp.meetings[0].transcript, "I completed the project")
  }

  @MainActor
  func testEndMeetingSave() async {
    let clock = TestClock()

    let store = TestStore(initialState: RecordMeeting.State(syncUp: Shared(.mock))) {
      RecordMeeting()
    } withDependencies: {
      $0.continuousClock = clock
      $0.date.now = Date(timeIntervalSince1970: 1_234_567_890)
      $0.speechClient.authorizationStatus = { .denied }
      $0.uuid = .incrementing
    }

    await store.send(.onTask)

    await store.send(.endMeetingButtonTapped) {
      $0.alert = .endMeeting(isDiscardable: true)
    }

    await clock.advance(by: .seconds(3))
    await store.receive(\.timerTick)
    await store.receive(\.timerTick)
    await store.receive(\.timerTick)

    await store.send(\.alert.confirmSave) {
      $0.alert = nil
      $0.syncUp.meetings.insert(
        Meeting(
          id: Meeting.ID(UUID(0)),
          date: Date(timeIntervalSince1970: 1_234_567_890),
          transcript: ""
        ),
        at: 0
      )
    }
  }

  @MainActor
  func testEndMeetingDiscard() async {
    let clock = TestClock()

    let store = TestStore(initialState: RecordMeeting.State(syncUp: Shared(.mock))) {
      RecordMeeting()
    } withDependencies: {
      $0.continuousClock = clock
      $0.speechClient.authorizationStatus = { .denied }
    }

    await store.send(.onTask)

    await store.send(.endMeetingButtonTapped) {
      $0.alert = .endMeeting(isDiscardable: true)
    }

    await store.send(\.alert.confirmDiscard) {
      $0.alert = nil
    }
  }

  @MainActor
  func testNextSpeaker() async {
    let clock = TestClock()

    let store = TestStore(
      initialState: RecordMeeting.State(
        syncUp: Shared(
          SyncUp(
            id: SyncUp.ID(),
            attendees: [
              Attendee(id: Attendee.ID()),
              Attendee(id: Attendee.ID()),
              Attendee(id: Attendee.ID()),
            ],
            duration: .seconds(6)
          )
        )
      )
    ) {
      RecordMeeting()
    } withDependencies: {
      $0.continuousClock = clock
      $0.date.now = Date(timeIntervalSince1970: 1_234_567_890)
      $0.speechClient.authorizationStatus = { .denied }
      $0.uuid = .incrementing
    }

    await store.send(.onTask)

    await store.send(.nextButtonTapped) {
      $0.speakerIndex = 1
      $0.secondsElapsed = 2
    }

    await store.send(.nextButtonTapped) {
      $0.speakerIndex = 2
      $0.secondsElapsed = 4
    }

    await store.send(.nextButtonTapped) {
      $0.alert = .endMeeting(isDiscardable: false)
    }

    await store.send(\.alert.confirmSave) {
      $0.alert = nil
      $0.syncUp.meetings.insert(
        Meeting(
          id: Meeting.ID(UUID(0)),
          date: Date(timeIntervalSince1970: 1_234_567_890),
          transcript: ""
        ),
        at: 0
      )
    }
  }

  @MainActor
  func testSpeechRecognitionFailure_Continue() async {
    let clock = TestClock()

    let store = TestStore(
      initialState: RecordMeeting.State(
        syncUp: Shared(
          SyncUp(
            id: SyncUp.ID(),
            attendees: [
              Attendee(id: Attendee.ID()),
              Attendee(id: Attendee.ID()),
              Attendee(id: Attendee.ID()),
            ],
            duration: .seconds(6)
          )
        )
      )
    ) {
      RecordMeeting()
    } withDependencies: {
      $0.continuousClock = clock
      $0.date.now = Date(timeIntervalSince1970: 1_234_567_890)
      $0.speechClient.authorizationStatus = { .authorized }
      $0.speechClient.startTask = { @Sendable _ in
        AsyncThrowingStream {
          $0.yield(
            SpeechRecognitionResult(
              bestTranscription: Transcription(formattedString: "I completed the project"),
              isFinal: true
            )
          )
          struct SpeechRecognitionFailure: Error {}
          $0.finish(throwing: SpeechRecognitionFailure())
        }
      }
      $0.uuid = .incrementing
    }

    await store.send(.onTask)

    await store.receive(\.speechResult) {
      $0.transcript = "I completed the project"
    }

    await store.receive(\.speechFailure) {
      $0.alert = .speechRecognizerFailed
      $0.transcript = "I completed the project ❌"
    }

    await store.send(\.alert.dismiss) {
      $0.alert = nil
    }

    await clock.advance(by: .seconds(6))

    store.exhaustivity = .off(showSkippedAssertions: true)
    await store.receive(\.timerTick)
    await store.receive(\.timerTick)
    await store.receive(\.timerTick)
    await store.receive(\.timerTick)
    await store.receive(\.timerTick)
    await store.receive(\.timerTick)
    store.exhaustivity = .on
  }

  @MainActor
  func testSpeechRecognitionFailure_Discard() async {
    let clock = TestClock()

    let store = TestStore(initialState: RecordMeeting.State(syncUp: Shared(.mock))) {
      RecordMeeting()
    } withDependencies: {
      $0.continuousClock = clock
      $0.speechClient.authorizationStatus = { .authorized }
      $0.speechClient.startTask = { @Sendable _ in
        AsyncThrowingStream {
          struct SpeechRecognitionFailure: Error {}
          $0.finish(throwing: SpeechRecognitionFailure())
        }
      }
    }

    await store.send(.onTask)

    await store.receive(\.speechFailure) {
      $0.alert = .speechRecognizerFailed
    }

    await store.send(\.alert.confirmDiscard) {
      $0.alert = nil
    }
  }
}<|MERGE_RESOLUTION|>--- conflicted
+++ resolved
@@ -27,10 +27,6 @@
     } withDependencies: {
       $0.continuousClock = clock
       $0.date.now = Date(timeIntervalSince1970: 1_234_567_890)
-<<<<<<< HEAD
-      $0.dismiss = DismissEffect { dismissed.fulfill() }
-=======
->>>>>>> 5d73967c
       $0.speechClient.authorizationStatus = { .denied }
       $0.uuid = .incrementing
     }
@@ -86,15 +82,6 @@
       )
       XCTAssertEqual($0.durationRemaining, .seconds(0))
     }
-<<<<<<< HEAD
-
-    #if swift(>=5.10)
-      nonisolated(unsafe) let `self` = self
-    #endif
-    await self.fulfillment(of: [dismissed], timeout: 0)
-    await onTask.cancel()
-=======
->>>>>>> 5d73967c
   }
 
   @MainActor

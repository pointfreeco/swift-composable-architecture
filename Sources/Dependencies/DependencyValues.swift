import Foundation

// TODO: should we have `@Dependency(\.runtimeWarningsEnabled)` and/or `@Dependency(\.treatWarningsAsErrors)`?

/// A collection of dependencies propagated through a reducer hierarchy.
///
/// The Composable Architecture exposes a collection of values to your app's reducers in an
/// ``DependencyValues`` structure. This is similar to the `EnvironmentValues` structure SwiftUI
/// exposes to views.
///
/// To read a value from the structure, declare a property using the ``Dependency`` property wrapper
/// and specify the value's key path. For example, you can read the current date:
///
/// ```swift
/// @Dependency(\.date) var date
/// ```
public struct DependencyValues: Sendable {
  // TODO: rename `Context`
  public enum Environment: Sendable {
    case live
    case preview
    case test
  }

  @TaskLocal public static var current = Self()

  private var storage: [ObjectIdentifier: AnySendable] = [:]

  /// Creates a dependency values instance.
  ///
  /// You don't typically create an instance of ``DependencyValues`` directly. Doing so would
  /// provide access only to default values. Instead, you rely on an dependency values' instance
  /// that the Composable Architecture manages for you when you use the ``Dependency`` property
  /// wrapper and the `ReducerProtocol/dependency(_:_:)`` modifier.
  public init() {}

<<<<<<< HEAD
  /// Accesses the dependency value associated with a custom key.
  ///
  /// Create custom dependency values by defining a key that conforms to the ``DependencyKey``
  /// protocol, and then using that key with the subscript operator of the ``DependencyValues``
  /// structure to get and set a value for that key:
  ///
  /// ```swift
  /// private struct MyDependencyKey: DependencyKey {
  ///   static let testValue = "Default value"
  /// }
  ///
  /// extension DependencyValues {
  ///   var myCustomValue: String {
  ///     get { self[MyDependencyKey.self] }
  ///     set { self[MyDependencyKey.self] = newValue }
  ///   }
  /// }
  /// ```
  ///
  /// You use custom dependency values the same way you use system-provided values, setting a value
  /// with the `ReducerProtocol/dependency(_:_:)` modifier, and reading values with the
  /// ``Dependency`` property wrapper.
=======
>>>>>>> 79d40ca7
  public subscript<Key: DependencyKey>(
    key: Key.Type,
    file: StaticString = #file,
    fileID: StaticString = #fileID,
    line: UInt = #line
  ) -> Key.Value where Key.Value: Sendable {
    get {
      guard let dependency = self.storage[ObjectIdentifier(key)]?.base as? Key.Value
      else {
        let mode =
          self.storage[ObjectIdentifier(EnvironmentKey.self)]?.base as? Environment
          ?? (isPreview ? .preview : .live)

        switch mode {
        case .live:
          guard let value = _liveValue(Key.self) as? Key.Value
          else {
            runtimeWarning(
              """
              A dependency at %@:%d is being used in a live environment without providing a live \
              implementation:

                Key:
                  %@
                Dependency:
                  %@

              Every dependency registered with the library must conform to 'LiveDependencyKey', \
              and that conformance must be visible to the running application.

              To fix, make sure that '%@' conforms to 'LiveDependencyKey' by providing a live \
              implementation of your dependency, and make sure that the conformance is linked \
              with this current application.
              """,
              [
                "\(fileID)",
                line,
                "\(typeName(Key.self))",
                "\(typeName(Key.Value.self))",
<<<<<<< HEAD
                "\(typeName(Key.self))"
=======
                "\(typeName(Key.self))",
>>>>>>> 79d40ca7
              ],
              file: file,
              line: line
            )
            return Key.testValue
          }
          return value
        case .preview:
          return Key.previewValue
        case .test:
          return Key.testValue
        }
      }
      return dependency
    }
    set {
      self.storage[ObjectIdentifier(key)] = AnySendable(newValue)
    }
  }
}

extension DependencyValues {
  public var isTesting: Bool {
    _read { yield self[IsTestingKey.self] }
    _modify { yield &self[IsTestingKey.self] }
  }

  private enum IsTestingKey: LiveDependencyKey {
    static let liveValue = false
    static var previewValue = false
    static let testValue = true
  }
}

private struct AnySendable: @unchecked Sendable {
  let base: Any

  init<Base: Sendable>(_ base: Base) {
    self.base = base
  }
}

private enum EnvironmentKey: LiveDependencyKey {
  static var liveValue = DependencyValues.Environment.live
  static var previewValue = DependencyValues.Environment.preview
  static var testValue = DependencyValues.Environment.test
}

extension DependencyValues {
  // TODO: Should we reconsider this name?
  // Using and mentioning our own "dependency environment" and also mentioning SwiftUI's environment
  // in the same documentation is confusing, so maybe we can come up with something more unique. We
  // discussed "mode," but do we like `.dependency(\.mode, .test)`? Can we come up with better?
  public var environment: DependencyValues.Environment {
    get { self[EnvironmentKey.self] }
    set { self[EnvironmentKey.self] = newValue }
  }
}

#if DEBUG
  private let isPreview = ProcessInfo.processInfo.environment["XCODE_RUNNING_FOR_PREVIEWS"] == "1"
#else
  private let isPreview = false
#endif<|MERGE_RESOLUTION|>--- conflicted
+++ resolved
@@ -34,7 +34,6 @@
   /// wrapper and the `ReducerProtocol/dependency(_:_:)`` modifier.
   public init() {}
 
-<<<<<<< HEAD
   /// Accesses the dependency value associated with a custom key.
   ///
   /// Create custom dependency values by defining a key that conforms to the ``DependencyKey``
@@ -57,8 +56,6 @@
   /// You use custom dependency values the same way you use system-provided values, setting a value
   /// with the `ReducerProtocol/dependency(_:_:)` modifier, and reading values with the
   /// ``Dependency`` property wrapper.
-=======
->>>>>>> 79d40ca7
   public subscript<Key: DependencyKey>(
     key: Key.Type,
     file: StaticString = #file,
@@ -82,27 +79,23 @@
               implementation:
 
                 Key:
-                  %@
+                  %3$@
                 Dependency:
-                  %@
+                  %4$@
 
               Every dependency registered with the library must conform to 'LiveDependencyKey', \
               and that conformance must be visible to the running application.
 
-              To fix, make sure that '%@' conforms to 'LiveDependencyKey' by providing a live \
+              To fix, make sure that '%3$@' conforms to 'LiveDependencyKey' by providing a live \
               implementation of your dependency, and make sure that the conformance is linked \
               with this current application.
               """,
               [
                 "\(fileID)",
                 line,
-                "\(typeName(Key.self))",
-                "\(typeName(Key.Value.self))",
-<<<<<<< HEAD
-                "\(typeName(Key.self))"
-=======
-                "\(typeName(Key.self))",
->>>>>>> 79d40ca7
+                typeName(Key.self),
+                typeName(Key.Value.self),
+                typeName(Key.self),
               ],
               file: file,
               line: line

--- conflicted
+++ resolved
@@ -91,30 +91,18 @@
         case changed(from: Int, to: Int)
       }
 
-<<<<<<< HEAD
-      let reducer = Reduce<State, Action> { state, action in
-        switch action {
-        case .increment:
-          state.isChanging = true
-          return .send(.changed(from: state.count, to: state.count + 1))
-        case .changed(let from, let to):
-          state.isChanging = false
-          if state.count == from {
-            state.count = to
-=======
       let store = TestStore(initialState: State()) {
         Reduce<State, Action> { state, action in
           switch action {
           case .increment:
             state.isChanging = true
-            return EffectTask(value: .changed(from: state.count, to: state.count + 1))
+            return .send(.changed(from: state.count, to: state.count + 1))
           case .changed(let from, let to):
             state.isChanging = false
             if state.count == from {
               state.count = to
             }
             return .none
->>>>>>> 8c691c1a
           }
         }
       }
@@ -149,23 +137,14 @@
         case noop, finished
       }
 
-<<<<<<< HEAD
-      let reducer = Reduce<State, Action> { state, action in
-        switch action {
-        case .noop:
-          return .send(.finished)
-        case .finished:
-          return .none
-=======
       let store = TestStore(initialState: State()) {
         Reduce<State, Action> { state, action in
           switch action {
           case .noop:
-            return EffectTask(value: .finished)
+            return .send(.finished)
           case .finished:
             return .none
           }
->>>>>>> 8c691c1a
         }
       }
 
@@ -189,23 +168,14 @@
         case noop, finished
       }
 
-<<<<<<< HEAD
-      let reducer = Reduce<Int, Action> { state, action in
-        switch action {
-        case .noop:
-          return .send(.finished)
-        case .finished:
-          return .none
-=======
       let store = TestStore(initialState: 0) {
         Reduce<Int, Action> { state, action in
           switch action {
           case .noop:
-            return EffectTask(value: .finished)
+            return .send(.finished)
           case .finished:
             return .none
           }
->>>>>>> 8c691c1a
         }
       }
 
@@ -216,11 +186,7 @@
         predicateShouldBeCalledExpectation.fulfill()
         return action == .finished
       }
-<<<<<<< HEAD
-      { wait(for: [predicateShouldBeCalledExpectation], timeout: 0) }()
-=======
       _ = { wait(for: [predicateShouldBeCalledExpectation], timeout: 0) }()
->>>>>>> 8c691c1a
 
       XCTExpectFailure {
         store.send(.noop)

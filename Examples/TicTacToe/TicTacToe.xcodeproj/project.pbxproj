// !$*UTF8*$!
{
	archiveVersion = 1;
	classes = {
	};
	objectVersion = 52;
	objects = {

/* Begin PBXBuildFile section */
		CA0A5766242AA3A800BA537D /* SceneDelegate.swift in Sources */ = {isa = PBXBuildFile; fileRef = CA0A5765242AA3A800BA537D /* SceneDelegate.swift */; };
		CA0A576A242AA3A900BA537D /* Assets.xcassets in Resources */ = {isa = PBXBuildFile; fileRef = CA0A5769242AA3A900BA537D /* Assets.xcassets */; };
		CA0A577B242AA3A900BA537D /* TicTacToeTests.swift in Sources */ = {isa = PBXBuildFile; fileRef = CA0A577A242AA3A900BA537D /* TicTacToeTests.swift */; };
		CA0A579F242AA7F800BA537D /* RootView.swift in Sources */ = {isa = PBXBuildFile; fileRef = CA0A579E242AA7F800BA537D /* RootView.swift */; };
		CA0A57A5242ABA7400BA537D /* AppViewController.swift in Sources */ = {isa = PBXBuildFile; fileRef = CA841EB12420492A0093C098 /* AppViewController.swift */; };
		CA0A57A6242ABA7400BA537D /* LoginViewController.swift in Sources */ = {isa = PBXBuildFile; fileRef = CA841EA02420471C0093C098 /* LoginViewController.swift */; };
		CA0A57A7242ABA7400BA537D /* NewGameViewController.swift in Sources */ = {isa = PBXBuildFile; fileRef = CA841EB524212DB50093C098 /* NewGameViewController.swift */; };
		CA0A57A8242ABA7400BA537D /* GameViewController.swift in Sources */ = {isa = PBXBuildFile; fileRef = CA841EB92421594D0093C098 /* GameViewController.swift */; };
		CA0A57A9242ABA7400BA537D /* TwoFactorViewController.swift in Sources */ = {isa = PBXBuildFile; fileRef = CA841EB724214C4D0093C098 /* TwoFactorViewController.swift */; };
		DC09A282242023D1007E2F27 /* LiveAuthenticationClient.swift in Sources */ = {isa = PBXBuildFile; fileRef = DC09A281242023D1007E2F27 /* LiveAuthenticationClient.swift */; };
		DC13941D2469E40B00EE1157 /* ComposableArchitecture in Frameworks */ = {isa = PBXBuildFile; productRef = DC13941C2469E40B00EE1157 /* ComposableArchitecture */; };
		DC13941E2469E42A00EE1157 /* TicTacToeCommon.framework in Frameworks */ = {isa = PBXBuildFile; fileRef = DCAF11312420293300483288 /* TicTacToeCommon.framework */; };
		DC1394212469E44B00EE1157 /* AuthenticationClient.framework in Frameworks */ = {isa = PBXBuildFile; fileRef = DC919425242012D200A5BE1F /* AuthenticationClient.framework */; };
		DC1394222469E45C00EE1157 /* TicTacToeCommon.framework in Frameworks */ = {isa = PBXBuildFile; fileRef = DCAF11312420293300483288 /* TicTacToeCommon.framework */; };
		DC1394252469E47E00EE1157 /* TicTacToeCommon.framework in Frameworks */ = {isa = PBXBuildFile; fileRef = DCAF11312420293300483288 /* TicTacToeCommon.framework */; };
		DC1394262469E48D00EE1157 /* TicTacToeCommon.framework in Frameworks */ = {isa = PBXBuildFile; fileRef = DCAF11312420293300483288 /* TicTacToeCommon.framework */; };
		DC1394272469E51300EE1157 /* TicTacToeCommon.framework in Frameworks */ = {isa = PBXBuildFile; fileRef = DCAF11312420293300483288 /* TicTacToeCommon.framework */; };
		DC1394282469E52800EE1157 /* TicTacToeCommon.framework in Frameworks */ = {isa = PBXBuildFile; fileRef = DCAF11312420293300483288 /* TicTacToeCommon.framework */; };
		DC1394292469E52F00EE1157 /* TicTacToeCommon.framework in Frameworks */ = {isa = PBXBuildFile; fileRef = DCAF11312420293300483288 /* TicTacToeCommon.framework */; };
		DC13942A2469E53500EE1157 /* TicTacToeCommon.framework in Frameworks */ = {isa = PBXBuildFile; fileRef = DCAF11312420293300483288 /* TicTacToeCommon.framework */; };
		DC13942B2469E53A00EE1157 /* TicTacToeCommon.framework in Frameworks */ = {isa = PBXBuildFile; fileRef = DCAF11312420293300483288 /* TicTacToeCommon.framework */; };
		DC13942C2469E53F00EE1157 /* TicTacToeCommon.framework in Frameworks */ = {isa = PBXBuildFile; fileRef = DCAF11312420293300483288 /* TicTacToeCommon.framework */; };
		DC13942D2469E54700EE1157 /* TicTacToeCommon.framework in Frameworks */ = {isa = PBXBuildFile; fileRef = DCAF11312420293300483288 /* TicTacToeCommon.framework */; };
		DC13942E2469E54C00EE1157 /* TicTacToeCommon.framework in Frameworks */ = {isa = PBXBuildFile; fileRef = DCAF11312420293300483288 /* TicTacToeCommon.framework */; };
		DC13942F2469E55200EE1157 /* TicTacToeCommon.framework in Frameworks */ = {isa = PBXBuildFile; fileRef = DCAF11312420293300483288 /* TicTacToeCommon.framework */; };
		DC1394302469E55900EE1157 /* TicTacToeCommon.framework in Frameworks */ = {isa = PBXBuildFile; fileRef = DCAF11312420293300483288 /* TicTacToeCommon.framework */; };
		DC13943B2469F0BF00EE1157 /* AppCore.framework in Frameworks */ = {isa = PBXBuildFile; fileRef = DCAF10EC242028DE00483288 /* AppCore.framework */; };
		DC13943C2469F0BF00EE1157 /* AppSwiftUI.framework in Frameworks */ = {isa = PBXBuildFile; fileRef = DCAF110E242028E600483288 /* AppSwiftUI.framework */; };
		DC13943D2469F0BF00EE1157 /* AuthenticationClient.framework in Frameworks */ = {isa = PBXBuildFile; fileRef = DC919425242012D200A5BE1F /* AuthenticationClient.framework */; };
		DC13943E2469F0BF00EE1157 /* GameCore.framework in Frameworks */ = {isa = PBXBuildFile; fileRef = DC91953C24201A8700A5BE1F /* GameCore.framework */; };
		DC13943F2469F0BF00EE1157 /* GameSwiftUI.framework in Frameworks */ = {isa = PBXBuildFile; fileRef = DC91955E24201A8D00A5BE1F /* GameSwiftUI.framework */; };
		DC1394402469F0BF00EE1157 /* LiveAuthenticationClient.framework in Frameworks */ = {isa = PBXBuildFile; fileRef = DC9194482420130D00A5BE1F /* LiveAuthenticationClient.framework */; };
		DC1394412469F0BF00EE1157 /* LoginCore.framework in Frameworks */ = {isa = PBXBuildFile; fileRef = DC91946A242013DB00A5BE1F /* LoginCore.framework */; };
		DC1394422469F0BF00EE1157 /* LoginSwiftUI.framework in Frameworks */ = {isa = PBXBuildFile; fileRef = DC9194B22420142600A5BE1F /* LoginSwiftUI.framework */; };
		DC1394432469F0BF00EE1157 /* NewGameCore.framework in Frameworks */ = {isa = PBXBuildFile; fileRef = DC9194F824201A7800A5BE1F /* NewGameCore.framework */; };
		DC1394442469F0BF00EE1157 /* NewGameSwiftUI.framework in Frameworks */ = {isa = PBXBuildFile; fileRef = DC91951A24201A8100A5BE1F /* NewGameSwiftUI.framework */; };
		DC1394452469F0BF00EE1157 /* TicTacToeCommon.framework in Frameworks */ = {isa = PBXBuildFile; fileRef = DCAF11312420293300483288 /* TicTacToeCommon.framework */; };
		DC1394462469F0BF00EE1157 /* TwoFactorCore.framework in Frameworks */ = {isa = PBXBuildFile; fileRef = DC9194D42420144700A5BE1F /* TwoFactorCore.framework */; };
		DC1394472469F0BF00EE1157 /* TwoFactorSwiftUI.framework in Frameworks */ = {isa = PBXBuildFile; fileRef = DCAF10C8242027D400483288 /* TwoFactorSwiftUI.framework */; };
		DC1394482469F0FD00EE1157 /* AuthenticationClient.framework in Embed Frameworks */ = {isa = PBXBuildFile; fileRef = DC919425242012D200A5BE1F /* AuthenticationClient.framework */; settings = {ATTRIBUTES = (CodeSignOnCopy, RemoveHeadersOnCopy, ); }; };
		DC1394492469F0FD00EE1157 /* LiveAuthenticationClient.framework in Embed Frameworks */ = {isa = PBXBuildFile; fileRef = DC9194482420130D00A5BE1F /* LiveAuthenticationClient.framework */; settings = {ATTRIBUTES = (CodeSignOnCopy, RemoveHeadersOnCopy, ); }; };
		DC13944A2469F0FD00EE1157 /* LoginCore.framework in Embed Frameworks */ = {isa = PBXBuildFile; fileRef = DC91946A242013DB00A5BE1F /* LoginCore.framework */; settings = {ATTRIBUTES = (CodeSignOnCopy, RemoveHeadersOnCopy, ); }; };
		DC13944B2469F0FD00EE1157 /* LoginSwiftUI.framework in Embed Frameworks */ = {isa = PBXBuildFile; fileRef = DC9194B22420142600A5BE1F /* LoginSwiftUI.framework */; settings = {ATTRIBUTES = (CodeSignOnCopy, RemoveHeadersOnCopy, ); }; };
		DC13944C2469F0FD00EE1157 /* TwoFactorCore.framework in Embed Frameworks */ = {isa = PBXBuildFile; fileRef = DC9194D42420144700A5BE1F /* TwoFactorCore.framework */; settings = {ATTRIBUTES = (CodeSignOnCopy, RemoveHeadersOnCopy, ); }; };
		DC13944D2469F0FD00EE1157 /* NewGameCore.framework in Embed Frameworks */ = {isa = PBXBuildFile; fileRef = DC9194F824201A7800A5BE1F /* NewGameCore.framework */; settings = {ATTRIBUTES = (CodeSignOnCopy, RemoveHeadersOnCopy, ); }; };
		DC13944E2469F0FD00EE1157 /* NewGameSwiftUI.framework in Embed Frameworks */ = {isa = PBXBuildFile; fileRef = DC91951A24201A8100A5BE1F /* NewGameSwiftUI.framework */; settings = {ATTRIBUTES = (CodeSignOnCopy, RemoveHeadersOnCopy, ); }; };
		DC13944F2469F0FD00EE1157 /* GameCore.framework in Embed Frameworks */ = {isa = PBXBuildFile; fileRef = DC91953C24201A8700A5BE1F /* GameCore.framework */; settings = {ATTRIBUTES = (CodeSignOnCopy, RemoveHeadersOnCopy, ); }; };
		DC1394502469F0FD00EE1157 /* GameSwiftUI.framework in Embed Frameworks */ = {isa = PBXBuildFile; fileRef = DC91955E24201A8D00A5BE1F /* GameSwiftUI.framework */; settings = {ATTRIBUTES = (CodeSignOnCopy, RemoveHeadersOnCopy, ); }; };
		DC1394512469F0FD00EE1157 /* TwoFactorSwiftUI.framework in Embed Frameworks */ = {isa = PBXBuildFile; fileRef = DCAF10C8242027D400483288 /* TwoFactorSwiftUI.framework */; settings = {ATTRIBUTES = (CodeSignOnCopy, RemoveHeadersOnCopy, ); }; };
		DC1394522469F0FD00EE1157 /* AppCore.framework in Embed Frameworks */ = {isa = PBXBuildFile; fileRef = DCAF10EC242028DE00483288 /* AppCore.framework */; settings = {ATTRIBUTES = (CodeSignOnCopy, RemoveHeadersOnCopy, ); }; };
		DC1394532469F0FD00EE1157 /* AppSwiftUI.framework in Embed Frameworks */ = {isa = PBXBuildFile; fileRef = DCAF110E242028E600483288 /* AppSwiftUI.framework */; settings = {ATTRIBUTES = (CodeSignOnCopy, RemoveHeadersOnCopy, ); }; };
		DC1394542469F0FD00EE1157 /* TicTacToeCommon.framework in Embed Frameworks */ = {isa = PBXBuildFile; fileRef = DCAF11312420293300483288 /* TicTacToeCommon.framework */; settings = {ATTRIBUTES = (CodeSignOnCopy, RemoveHeadersOnCopy, ); }; };
		DC1394572469F1F400EE1157 /* LoginSwiftUI.framework in Resources */ = {isa = PBXBuildFile; fileRef = DC9194B22420142600A5BE1F /* LoginSwiftUI.framework */; };
		DC1394582469F1F400EE1157 /* NewGameSwiftUI.framework in Resources */ = {isa = PBXBuildFile; fileRef = DC91951A24201A8100A5BE1F /* NewGameSwiftUI.framework */; };
		DC1394592469F1FC00EE1157 /* TwoFactorCore.framework in Resources */ = {isa = PBXBuildFile; fileRef = DC9194D42420144700A5BE1F /* TwoFactorCore.framework */; };
		DC13945A2469F20600EE1157 /* LoginCore.framework in Resources */ = {isa = PBXBuildFile; fileRef = DC91946A242013DB00A5BE1F /* LoginCore.framework */; };
		DC13945B2469F20600EE1157 /* TwoFactorSwiftUI.framework in Resources */ = {isa = PBXBuildFile; fileRef = DCAF10C8242027D400483288 /* TwoFactorSwiftUI.framework */; };
		DC13945C2469F21600EE1157 /* AuthenticationClient.framework in Resources */ = {isa = PBXBuildFile; fileRef = DC919425242012D200A5BE1F /* AuthenticationClient.framework */; };
		DC13945D2469F21600EE1157 /* TicTacToeCommon.framework in Resources */ = {isa = PBXBuildFile; fileRef = DCAF11312420293300483288 /* TicTacToeCommon.framework */; };
		DC13945E2469F22300EE1157 /* TwoFactorCore.framework in Resources */ = {isa = PBXBuildFile; fileRef = DC9194D42420144700A5BE1F /* TwoFactorCore.framework */; };
		DC13945F2469F22D00EE1157 /* GameCore.framework in Resources */ = {isa = PBXBuildFile; fileRef = DC91953C24201A8700A5BE1F /* GameCore.framework */; };
		DC1394602469F22D00EE1157 /* TicTacToeCommon.framework in Resources */ = {isa = PBXBuildFile; fileRef = DCAF11312420293300483288 /* TicTacToeCommon.framework */; };
		DC1394612469F23A00EE1157 /* NewGameCore.framework in Resources */ = {isa = PBXBuildFile; fileRef = DC9194F824201A7800A5BE1F /* NewGameCore.framework */; };
		DC1394622469F23A00EE1157 /* GameSwiftUI.framework in Resources */ = {isa = PBXBuildFile; fileRef = DC91955E24201A8D00A5BE1F /* GameSwiftUI.framework */; };
		DC1394632469F24400EE1157 /* TicTacToeCommon.framework in Resources */ = {isa = PBXBuildFile; fileRef = DCAF11312420293300483288 /* TicTacToeCommon.framework */; };
		DC1394642469F24C00EE1157 /* GameCore.framework in Resources */ = {isa = PBXBuildFile; fileRef = DC91953C24201A8700A5BE1F /* GameCore.framework */; };
		DC1394652469F24C00EE1157 /* TicTacToeCommon.framework in Resources */ = {isa = PBXBuildFile; fileRef = DCAF11312420293300483288 /* TicTacToeCommon.framework */; };
		DC1394662469F25300EE1157 /* TicTacToeCommon.framework in Resources */ = {isa = PBXBuildFile; fileRef = DCAF11312420293300483288 /* TicTacToeCommon.framework */; };
		DC1394672469F25D00EE1157 /* AuthenticationClient.framework in Resources */ = {isa = PBXBuildFile; fileRef = DC919425242012D200A5BE1F /* AuthenticationClient.framework */; };
		DC1394682469F25D00EE1157 /* TicTacToeCommon.framework in Resources */ = {isa = PBXBuildFile; fileRef = DCAF11312420293300483288 /* TicTacToeCommon.framework */; };
		DC919473242013DC00A5BE1F /* LoginCore.framework in Frameworks */ = {isa = PBXBuildFile; fileRef = DC91946A242013DB00A5BE1F /* LoginCore.framework */; };
		DC91947A242013DC00A5BE1F /* LoginCoreTests.swift in Sources */ = {isa = PBXBuildFile; fileRef = DC919479242013DC00A5BE1F /* LoginCoreTests.swift */; };
		DC9194BB2420142700A5BE1F /* LoginSwiftUI.framework in Frameworks */ = {isa = PBXBuildFile; fileRef = DC9194B22420142600A5BE1F /* LoginSwiftUI.framework */; };
		DC9194DD2420144700A5BE1F /* TwoFactorCore.framework in Frameworks */ = {isa = PBXBuildFile; fileRef = DC9194D42420144700A5BE1F /* TwoFactorCore.framework */; };
		DC9194E42420144700A5BE1F /* TwoFactorCoreTests.swift in Sources */ = {isa = PBXBuildFile; fileRef = DC9194E32420144700A5BE1F /* TwoFactorCoreTests.swift */; };
		DC91950124201A7900A5BE1F /* NewGameCore.framework in Frameworks */ = {isa = PBXBuildFile; fileRef = DC9194F824201A7800A5BE1F /* NewGameCore.framework */; };
		DC91950824201A7900A5BE1F /* NewGameCoreTests.swift in Sources */ = {isa = PBXBuildFile; fileRef = DC91950724201A7900A5BE1F /* NewGameCoreTests.swift */; };
		DC91952324201A8100A5BE1F /* NewGameSwiftUI.framework in Frameworks */ = {isa = PBXBuildFile; fileRef = DC91951A24201A8100A5BE1F /* NewGameSwiftUI.framework */; };
		DC91952A24201A8100A5BE1F /* NewGameSwiftUITests.swift in Sources */ = {isa = PBXBuildFile; fileRef = DC91952924201A8100A5BE1F /* NewGameSwiftUITests.swift */; };
		DC91954524201A8700A5BE1F /* GameCore.framework in Frameworks */ = {isa = PBXBuildFile; fileRef = DC91953C24201A8700A5BE1F /* GameCore.framework */; };
		DC91954C24201A8700A5BE1F /* GameCoreTests.swift in Sources */ = {isa = PBXBuildFile; fileRef = DC91954B24201A8700A5BE1F /* GameCoreTests.swift */; };
		DC91956724201A8E00A5BE1F /* GameSwiftUI.framework in Frameworks */ = {isa = PBXBuildFile; fileRef = DC91955E24201A8D00A5BE1F /* GameSwiftUI.framework */; };
		DC91956E24201A8E00A5BE1F /* GameSwiftUITests.swift in Sources */ = {isa = PBXBuildFile; fileRef = DC91956D24201A8E00A5BE1F /* GameSwiftUITests.swift */; };
		DC91959E24201AEF00A5BE1F /* AuthenticationClient.swift in Sources */ = {isa = PBXBuildFile; fileRef = DC91959D24201AEF00A5BE1F /* AuthenticationClient.swift */; };
		DC9195A324201B3B00A5BE1F /* LoginSwiftUITests.swift in Sources */ = {isa = PBXBuildFile; fileRef = DC9195A124201B3B00A5BE1F /* LoginSwiftUITests.swift */; };
		DCAF10D1242027D400483288 /* TwoFactorSwiftUI.framework in Frameworks */ = {isa = PBXBuildFile; fileRef = DCAF10C8242027D400483288 /* TwoFactorSwiftUI.framework */; };
		DCAF10D8242027D400483288 /* TwoFactorSwiftUITests.swift in Sources */ = {isa = PBXBuildFile; fileRef = DCAF10D7242027D400483288 /* TwoFactorSwiftUITests.swift */; };
		DCAF10F5242028DF00483288 /* AppCore.framework in Frameworks */ = {isa = PBXBuildFile; fileRef = DCAF10EC242028DE00483288 /* AppCore.framework */; };
		DCAF10FC242028DF00483288 /* AppCoreTests.swift in Sources */ = {isa = PBXBuildFile; fileRef = DCAF10FB242028DF00483288 /* AppCoreTests.swift */; };
		DCAF114E2420294700483288 /* AlertData.swift in Sources */ = {isa = PBXBuildFile; fileRef = DCAF10E52420285A00483288 /* AlertData.swift */; };
		DCAF1152242029EE00483288 /* TwoFactorSwiftView.swift in Sources */ = {isa = PBXBuildFile; fileRef = DCAF1151242029EE00483288 /* TwoFactorSwiftView.swift */; };
		DCAF115D24202A5700483288 /* AuthenticationClient.framework in Frameworks */ = {isa = PBXBuildFile; fileRef = DC919425242012D200A5BE1F /* AuthenticationClient.framework */; };
		DCAF115E24202A5C00483288 /* TicTacToeCommon.framework in Frameworks */ = {isa = PBXBuildFile; fileRef = DCAF11312420293300483288 /* TicTacToeCommon.framework */; };
		DCAF116124202B1000483288 /* TwoFactorCore.framework in Frameworks */ = {isa = PBXBuildFile; fileRef = DC9194D42420144700A5BE1F /* TwoFactorCore.framework */; };
		DCAF117D24202C9600483288 /* LoginSwiftView.swift in Sources */ = {isa = PBXBuildFile; fileRef = DCAF117C24202C9600483288 /* LoginSwiftView.swift */; };
		DCAF118024202D3C00483288 /* TwoFactorCore.framework in Frameworks */ = {isa = PBXBuildFile; fileRef = DC9194D42420144700A5BE1F /* TwoFactorCore.framework */; };
		DCAF118F24202DCB00483288 /* LoginCore.framework in Frameworks */ = {isa = PBXBuildFile; fileRef = DC91946A242013DB00A5BE1F /* LoginCore.framework */; };
		DCAF119C24202F1300483288 /* GameSwiftView.swift in Sources */ = {isa = PBXBuildFile; fileRef = DCAF119B24202F1300483288 /* GameSwiftView.swift */; };
		DCAF11A524202F9700483288 /* GameCore.framework in Frameworks */ = {isa = PBXBuildFile; fileRef = DC91953C24201A8700A5BE1F /* GameCore.framework */; };
		DCAF11A924202FF200483288 /* NewGameSwiftView.swift in Sources */ = {isa = PBXBuildFile; fileRef = DCAF11A824202FF200483288 /* NewGameSwiftView.swift */; };
		DCAF11B22420305200483288 /* GameCore.framework in Frameworks */ = {isa = PBXBuildFile; fileRef = DC91953C24201A8700A5BE1F /* GameCore.framework */; };
		DCAF11BB2420312800483288 /* NewGameCore.framework in Frameworks */ = {isa = PBXBuildFile; fileRef = DC9194F824201A7800A5BE1F /* NewGameCore.framework */; };
		DCAF11BE242031ED00483288 /* TicTacToeCommon.framework in Frameworks */ = {isa = PBXBuildFile; fileRef = DCAF11312420293300483288 /* TicTacToeCommon.framework */; };
		DCAF11C0242032F000483288 /* TwoFactorCore.swift in Sources */ = {isa = PBXBuildFile; fileRef = DCAF11BF242032F000483288 /* TwoFactorCore.swift */; };
		DCAF11C22420330200483288 /* LoginCore.swift in Sources */ = {isa = PBXBuildFile; fileRef = DCAF11C12420330100483288 /* LoginCore.swift */; };
		DCAF11C42420330E00483288 /* NewGameCore.swift in Sources */ = {isa = PBXBuildFile; fileRef = DCAF11C32420330E00483288 /* NewGameCore.swift */; };
		DCAF11C62420331A00483288 /* GameCore.swift in Sources */ = {isa = PBXBuildFile; fileRef = DCAF11C52420331A00483288 /* GameCore.swift */; };
		DCAF11CA2420335500483288 /* ActivityIndicator.swift in Sources */ = {isa = PBXBuildFile; fileRef = DCAF11C72420335500483288 /* ActivityIndicator.swift */; };
		DCAF11CE2420339100483288 /* AppCore.swift in Sources */ = {isa = PBXBuildFile; fileRef = DCAF11CD2420339100483288 /* AppCore.swift */; };
		DCAF11D7242033EB00483288 /* NewGameCore.framework in Frameworks */ = {isa = PBXBuildFile; fileRef = DC9194F824201A7800A5BE1F /* NewGameCore.framework */; };
		DCAF11D8242033F000483288 /* LoginCore.framework in Frameworks */ = {isa = PBXBuildFile; fileRef = DC91946A242013DB00A5BE1F /* LoginCore.framework */; };
		DCAF11DC2420340900483288 /* AppSwiftView.swift in Sources */ = {isa = PBXBuildFile; fileRef = DCAF11DB2420340900483288 /* AppSwiftView.swift */; };
		DCAF11E5242034D200483288 /* NewGameSwiftUI.framework in Frameworks */ = {isa = PBXBuildFile; fileRef = DC91951A24201A8100A5BE1F /* NewGameSwiftUI.framework */; };
		DCAF11E8242034DA00483288 /* LoginSwiftUI.framework in Frameworks */ = {isa = PBXBuildFile; fileRef = DC9194B22420142600A5BE1F /* LoginSwiftUI.framework */; };
		DCAF11EB2420352B00483288 /* GameSwiftUI.framework in Frameworks */ = {isa = PBXBuildFile; fileRef = DC91955E24201A8D00A5BE1F /* GameSwiftUI.framework */; };
		DCF775202423A55D00795AF1 /* TwoFactorSwiftUI.framework in Frameworks */ = {isa = PBXBuildFile; fileRef = DCAF10C8242027D400483288 /* TwoFactorSwiftUI.framework */; };
/* End PBXBuildFile section */

/* Begin PBXContainerItemProxy section */
		CA0A5777242AA3A900BA537D /* PBXContainerItemProxy */ = {
			isa = PBXContainerItemProxy;
			containerPortal = DC9193EE2420104100A5BE1F /* Project object */;
			proxyType = 1;
			remoteGlobalIDString = CA0A5760242AA3A800BA537D;
			remoteInfo = TicTacToe;
		};
		CA0A5785242AA48100BA537D /* PBXContainerItemProxy */ = {
			isa = PBXContainerItemProxy;
			containerPortal = DC9193EE2420104100A5BE1F /* Project object */;
			proxyType = 1;
			remoteGlobalIDString = DCAF11302420293300483288;
			remoteInfo = TicTacToeCommon;
		};
		CA0A5787242AA48A00BA537D /* PBXContainerItemProxy */ = {
			isa = PBXContainerItemProxy;
			containerPortal = DC9193EE2420104100A5BE1F /* Project object */;
			proxyType = 1;
			remoteGlobalIDString = DC9194472420130D00A5BE1F;
			remoteInfo = LiveAuthenticationClient;
		};
		CA0A5789242AA48E00BA537D /* PBXContainerItemProxy */ = {
			isa = PBXContainerItemProxy;
			containerPortal = DC9193EE2420104100A5BE1F /* Project object */;
			proxyType = 1;
			remoteGlobalIDString = DCAF10EB242028DE00483288;
			remoteInfo = AppCore;
		};
		CA0A5794242AA56A00BA537D /* PBXContainerItemProxy */ = {
			isa = PBXContainerItemProxy;
			containerPortal = DC9193EE2420104100A5BE1F /* Project object */;
			proxyType = 1;
			remoteGlobalIDString = DC9194B12420142600A5BE1F;
			remoteInfo = LoginSwiftUI;
		};
		CA0A5797242AA59100BA537D /* PBXContainerItemProxy */ = {
			isa = PBXContainerItemProxy;
			containerPortal = DC9193EE2420104100A5BE1F /* Project object */;
			proxyType = 1;
			remoteGlobalIDString = DC91951924201A8100A5BE1F;
			remoteInfo = NewGameSwiftUI;
		};
		CA0A57A0242AA83F00BA537D /* PBXContainerItemProxy */ = {
			isa = PBXContainerItemProxy;
			containerPortal = DC9193EE2420104100A5BE1F /* Project object */;
			proxyType = 1;
			remoteGlobalIDString = DCAF110D242028E600483288;
			remoteInfo = AppSwiftUI;
		};
		DC09A27E242022F0007E2F27 /* PBXContainerItemProxy */ = {
			isa = PBXContainerItemProxy;
			containerPortal = DC9193EE2420104100A5BE1F /* Project object */;
			proxyType = 1;
			remoteGlobalIDString = DC919424242012D200A5BE1F;
			remoteInfo = AuthenticationClient;
		};
		DC13941F2469E43300EE1157 /* PBXContainerItemProxy */ = {
			isa = PBXContainerItemProxy;
			containerPortal = DC9193EE2420104100A5BE1F /* Project object */;
			proxyType = 1;
			remoteGlobalIDString = DCAF11302420293300483288;
			remoteInfo = TicTacToeCommon;
		};
		DC1394232469E47A00EE1157 /* PBXContainerItemProxy */ = {
			isa = PBXContainerItemProxy;
			containerPortal = DC9193EE2420104100A5BE1F /* Project object */;
			proxyType = 1;
			remoteGlobalIDString = DCAF11302420293300483288;
			remoteInfo = TicTacToeCommon;
		};
		DC919474242013DC00A5BE1F /* PBXContainerItemProxy */ = {
			isa = PBXContainerItemProxy;
			containerPortal = DC9193EE2420104100A5BE1F /* Project object */;
			proxyType = 1;
			remoteGlobalIDString = DC919469242013DB00A5BE1F;
			remoteInfo = LoginCore;
		};
		DC9194BC2420142700A5BE1F /* PBXContainerItemProxy */ = {
			isa = PBXContainerItemProxy;
			containerPortal = DC9193EE2420104100A5BE1F /* Project object */;
			proxyType = 1;
			remoteGlobalIDString = DC9194B12420142600A5BE1F;
			remoteInfo = LoginSwiftUI;
		};
		DC9194DE2420144700A5BE1F /* PBXContainerItemProxy */ = {
			isa = PBXContainerItemProxy;
			containerPortal = DC9193EE2420104100A5BE1F /* Project object */;
			proxyType = 1;
			remoteGlobalIDString = DC9194D32420144700A5BE1F;
			remoteInfo = TwoFactorCore;
		};
		DC91950224201A7900A5BE1F /* PBXContainerItemProxy */ = {
			isa = PBXContainerItemProxy;
			containerPortal = DC9193EE2420104100A5BE1F /* Project object */;
			proxyType = 1;
			remoteGlobalIDString = DC9194F724201A7800A5BE1F;
			remoteInfo = NewGameCore;
		};
		DC91952424201A8100A5BE1F /* PBXContainerItemProxy */ = {
			isa = PBXContainerItemProxy;
			containerPortal = DC9193EE2420104100A5BE1F /* Project object */;
			proxyType = 1;
			remoteGlobalIDString = DC91951924201A8100A5BE1F;
			remoteInfo = NewGameSwiftUI;
		};
		DC91954624201A8700A5BE1F /* PBXContainerItemProxy */ = {
			isa = PBXContainerItemProxy;
			containerPortal = DC9193EE2420104100A5BE1F /* Project object */;
			proxyType = 1;
			remoteGlobalIDString = DC91953B24201A8700A5BE1F;
			remoteInfo = GameCore;
		};
		DC91956824201A8E00A5BE1F /* PBXContainerItemProxy */ = {
			isa = PBXContainerItemProxy;
			containerPortal = DC9193EE2420104100A5BE1F /* Project object */;
			proxyType = 1;
			remoteGlobalIDString = DC91955D24201A8D00A5BE1F;
			remoteInfo = GameSwiftUI;
		};
		DCAF10D2242027D400483288 /* PBXContainerItemProxy */ = {
			isa = PBXContainerItemProxy;
			containerPortal = DC9193EE2420104100A5BE1F /* Project object */;
			proxyType = 1;
			remoteGlobalIDString = DCAF10C7242027D400483288;
			remoteInfo = TwoFactorSwiftUI;
		};
		DCAF10F6242028DF00483288 /* PBXContainerItemProxy */ = {
			isa = PBXContainerItemProxy;
			containerPortal = DC9193EE2420104100A5BE1F /* Project object */;
			proxyType = 1;
			remoteGlobalIDString = DCAF10EB242028DE00483288;
			remoteInfo = AppCore;
		};
		DCAF115924202A4200483288 /* PBXContainerItemProxy */ = {
			isa = PBXContainerItemProxy;
			containerPortal = DC9193EE2420104100A5BE1F /* Project object */;
			proxyType = 1;
			remoteGlobalIDString = DC919424242012D200A5BE1F;
			remoteInfo = AuthenticationClient;
		};
		DCAF115B24202A5100483288 /* PBXContainerItemProxy */ = {
			isa = PBXContainerItemProxy;
			containerPortal = DC9193EE2420104100A5BE1F /* Project object */;
			proxyType = 1;
			remoteGlobalIDString = DCAF11302420293300483288;
			remoteInfo = TicTacToeCommon;
		};
		DCAF115F24202B0C00483288 /* PBXContainerItemProxy */ = {
			isa = PBXContainerItemProxy;
			containerPortal = DC9193EE2420104100A5BE1F /* Project object */;
			proxyType = 1;
			remoteGlobalIDString = DC9194D32420144700A5BE1F;
			remoteInfo = TwoFactorCore;
		};
		DCAF117E24202D3700483288 /* PBXContainerItemProxy */ = {
			isa = PBXContainerItemProxy;
			containerPortal = DC9193EE2420104100A5BE1F /* Project object */;
			proxyType = 1;
			remoteGlobalIDString = DC9194D32420144700A5BE1F;
			remoteInfo = TwoFactorCore;
		};
		DCAF118D24202DC800483288 /* PBXContainerItemProxy */ = {
			isa = PBXContainerItemProxy;
			containerPortal = DC9193EE2420104100A5BE1F /* Project object */;
			proxyType = 1;
			remoteGlobalIDString = DC919469242013DB00A5BE1F;
			remoteInfo = LoginCore;
		};
		DCAF11A324202F9400483288 /* PBXContainerItemProxy */ = {
			isa = PBXContainerItemProxy;
			containerPortal = DC9193EE2420104100A5BE1F /* Project object */;
			proxyType = 1;
			remoteGlobalIDString = DC91953B24201A8700A5BE1F;
			remoteInfo = GameCore;
		};
		DCAF11B02420304F00483288 /* PBXContainerItemProxy */ = {
			isa = PBXContainerItemProxy;
			containerPortal = DC9193EE2420104100A5BE1F /* Project object */;
			proxyType = 1;
			remoteGlobalIDString = DC91953B24201A8700A5BE1F;
			remoteInfo = GameCore;
		};
		DCAF11B92420312000483288 /* PBXContainerItemProxy */ = {
			isa = PBXContainerItemProxy;
			containerPortal = DC9193EE2420104100A5BE1F /* Project object */;
			proxyType = 1;
			remoteGlobalIDString = DC9194F724201A7800A5BE1F;
			remoteInfo = NewGameCore;
		};
		DCAF11BC242031E700483288 /* PBXContainerItemProxy */ = {
			isa = PBXContainerItemProxy;
			containerPortal = DC9193EE2420104100A5BE1F /* Project object */;
			proxyType = 1;
			remoteGlobalIDString = DCAF11302420293300483288;
			remoteInfo = TicTacToeCommon;
		};
		DCAF11CF242033D800483288 /* PBXContainerItemProxy */ = {
			isa = PBXContainerItemProxy;
			containerPortal = DC9193EE2420104100A5BE1F /* Project object */;
			proxyType = 1;
			remoteGlobalIDString = DC9194F724201A7800A5BE1F;
			remoteInfo = NewGameCore;
		};
		DCAF11D9242033F500483288 /* PBXContainerItemProxy */ = {
			isa = PBXContainerItemProxy;
			containerPortal = DC9193EE2420104100A5BE1F /* Project object */;
			proxyType = 1;
			remoteGlobalIDString = DC919469242013DB00A5BE1F;
			remoteInfo = LoginCore;
		};
		DCAF11E3242034CD00483288 /* PBXContainerItemProxy */ = {
			isa = PBXContainerItemProxy;
			containerPortal = DC9193EE2420104100A5BE1F /* Project object */;
			proxyType = 1;
			remoteGlobalIDString = DC91951924201A8100A5BE1F;
			remoteInfo = NewGameSwiftUI;
		};
		DCAF11E6242034D600483288 /* PBXContainerItemProxy */ = {
			isa = PBXContainerItemProxy;
			containerPortal = DC9193EE2420104100A5BE1F /* Project object */;
			proxyType = 1;
			remoteGlobalIDString = DC9194B12420142600A5BE1F;
			remoteInfo = LoginSwiftUI;
		};
		DCAF11E92420352200483288 /* PBXContainerItemProxy */ = {
			isa = PBXContainerItemProxy;
			containerPortal = DC9193EE2420104100A5BE1F /* Project object */;
			proxyType = 1;
			remoteGlobalIDString = DC91955D24201A8D00A5BE1F;
			remoteInfo = GameSwiftUI;
		};
		DCF7751E2423A55400795AF1 /* PBXContainerItemProxy */ = {
			isa = PBXContainerItemProxy;
			containerPortal = DC9193EE2420104100A5BE1F /* Project object */;
			proxyType = 1;
			remoteGlobalIDString = DCAF10C7242027D400483288;
			remoteInfo = TwoFactorSwiftUI;
		};
/* End PBXContainerItemProxy section */

/* Begin PBXCopyFilesBuildPhase section */
		CA0A578E242AA49700BA537D /* Embed Frameworks */ = {
			isa = PBXCopyFilesBuildPhase;
			buildActionMask = 12;
			dstPath = "";
			dstSubfolderSpec = 10;
			files = (
				DC1394522469F0FD00EE1157 /* AppCore.framework in Embed Frameworks */,
				DC1394532469F0FD00EE1157 /* AppSwiftUI.framework in Embed Frameworks */,
				DC1394482469F0FD00EE1157 /* AuthenticationClient.framework in Embed Frameworks */,
				DC13944F2469F0FD00EE1157 /* GameCore.framework in Embed Frameworks */,
				DC1394502469F0FD00EE1157 /* GameSwiftUI.framework in Embed Frameworks */,
				DC1394492469F0FD00EE1157 /* LiveAuthenticationClient.framework in Embed Frameworks */,
				DC13944A2469F0FD00EE1157 /* LoginCore.framework in Embed Frameworks */,
				DC13944B2469F0FD00EE1157 /* LoginSwiftUI.framework in Embed Frameworks */,
				DC13944D2469F0FD00EE1157 /* NewGameCore.framework in Embed Frameworks */,
				DC13944E2469F0FD00EE1157 /* NewGameSwiftUI.framework in Embed Frameworks */,
				DC1394542469F0FD00EE1157 /* TicTacToeCommon.framework in Embed Frameworks */,
				DC13944C2469F0FD00EE1157 /* TwoFactorCore.framework in Embed Frameworks */,
				DC1394512469F0FD00EE1157 /* TwoFactorSwiftUI.framework in Embed Frameworks */,
			);
			name = "Embed Frameworks";
			runOnlyForDeploymentPostprocessing = 0;
		};
		DCAF109F2420276900483288 /* Embed Frameworks */ = {
			isa = PBXCopyFilesBuildPhase;
			buildActionMask = 2147483647;
			dstPath = "";
			dstSubfolderSpec = 10;
			files = (
			);
			name = "Embed Frameworks";
			runOnlyForDeploymentPostprocessing = 0;
		};
		DCAF115724202A1300483288 /* Embed Frameworks */ = {
			isa = PBXCopyFilesBuildPhase;
			buildActionMask = 2147483647;
			dstPath = "";
			dstSubfolderSpec = 10;
			files = (
			);
			name = "Embed Frameworks";
			runOnlyForDeploymentPostprocessing = 0;
		};
		DCAF116C24202B8900483288 /* Embed Frameworks */ = {
			isa = PBXCopyFilesBuildPhase;
			buildActionMask = 2147483647;
			dstPath = "";
			dstSubfolderSpec = 10;
			files = (
			);
			name = "Embed Frameworks";
			runOnlyForDeploymentPostprocessing = 0;
		};
		DCAF117224202C5900483288 /* Embed Frameworks */ = {
			isa = PBXCopyFilesBuildPhase;
			buildActionMask = 2147483647;
			dstPath = "";
			dstSubfolderSpec = 10;
			files = (
			);
			name = "Embed Frameworks";
			runOnlyForDeploymentPostprocessing = 0;
		};
		DCAF117824202C7800483288 /* Embed Frameworks */ = {
			isa = PBXCopyFilesBuildPhase;
			buildActionMask = 2147483647;
			dstPath = "";
			dstSubfolderSpec = 10;
			files = (
			);
			name = "Embed Frameworks";
			runOnlyForDeploymentPostprocessing = 0;
		};
		DCAF118524202D5D00483288 /* Embed Frameworks */ = {
			isa = PBXCopyFilesBuildPhase;
			buildActionMask = 2147483647;
			dstPath = "";
			dstSubfolderSpec = 10;
			files = (
			);
			name = "Embed Frameworks";
			runOnlyForDeploymentPostprocessing = 0;
		};
		DCAF118B24202DC400483288 /* Embed Frameworks */ = {
			isa = PBXCopyFilesBuildPhase;
			buildActionMask = 2147483647;
			dstPath = "";
			dstSubfolderSpec = 10;
			files = (
			);
			name = "Embed Frameworks";
			runOnlyForDeploymentPostprocessing = 0;
		};
		DCAF119924202EF700483288 /* Embed Frameworks */ = {
			isa = PBXCopyFilesBuildPhase;
			buildActionMask = 2147483647;
			dstPath = "";
			dstSubfolderSpec = 10;
			files = (
			);
			name = "Embed Frameworks";
			runOnlyForDeploymentPostprocessing = 0;
		};
		DCAF11A124202F9100483288 /* Embed Frameworks */ = {
			isa = PBXCopyFilesBuildPhase;
			buildActionMask = 2147483647;
			dstPath = "";
			dstSubfolderSpec = 10;
			files = (
			);
			name = "Embed Frameworks";
			runOnlyForDeploymentPostprocessing = 0;
		};
		DCAF11AE2420304600483288 /* Embed Frameworks */ = {
			isa = PBXCopyFilesBuildPhase;
			buildActionMask = 2147483647;
			dstPath = "";
			dstSubfolderSpec = 10;
			files = (
			);
			name = "Embed Frameworks";
			runOnlyForDeploymentPostprocessing = 0;
		};
		DCAF11B72420311000483288 /* Embed Frameworks */ = {
			isa = PBXCopyFilesBuildPhase;
			buildActionMask = 2147483647;
			dstPath = "";
			dstSubfolderSpec = 10;
			files = (
			);
			name = "Embed Frameworks";
			runOnlyForDeploymentPostprocessing = 0;
		};
		DCAF11D5242033E700483288 /* Embed Frameworks */ = {
			isa = PBXCopyFilesBuildPhase;
			buildActionMask = 12;
			dstPath = "";
			dstSubfolderSpec = 10;
			files = (
			);
			name = "Embed Frameworks";
			runOnlyForDeploymentPostprocessing = 0;
		};
		DCAF11E1242034C900483288 /* Embed Frameworks */ = {
			isa = PBXCopyFilesBuildPhase;
			buildActionMask = 2147483647;
			dstPath = "";
			dstSubfolderSpec = 10;
			files = (
			);
			name = "Embed Frameworks";
			runOnlyForDeploymentPostprocessing = 0;
		};
		DCAF11FE2420398B00483288 /* Embed Frameworks */ = {
			isa = PBXCopyFilesBuildPhase;
			buildActionMask = 2147483647;
			dstPath = "";
			dstSubfolderSpec = 10;
			files = (
			);
			name = "Embed Frameworks";
			runOnlyForDeploymentPostprocessing = 0;
		};
		DCAF1204242039A500483288 /* Embed Frameworks */ = {
			isa = PBXCopyFilesBuildPhase;
			buildActionMask = 2147483647;
			dstPath = "";
			dstSubfolderSpec = 10;
			files = (
			);
			name = "Embed Frameworks";
			runOnlyForDeploymentPostprocessing = 0;
		};
		DCAF120A242039B900483288 /* Embed Frameworks */ = {
			isa = PBXCopyFilesBuildPhase;
			buildActionMask = 2147483647;
			dstPath = "";
			dstSubfolderSpec = 10;
			files = (
			);
			name = "Embed Frameworks";
			runOnlyForDeploymentPostprocessing = 0;
		};
		DCAF1210242039DC00483288 /* Embed Frameworks */ = {
			isa = PBXCopyFilesBuildPhase;
			buildActionMask = 2147483647;
			dstPath = "";
			dstSubfolderSpec = 10;
			files = (
			);
			name = "Embed Frameworks";
			runOnlyForDeploymentPostprocessing = 0;
		};
		DCAF1219242039F000483288 /* Embed Frameworks */ = {
			isa = PBXCopyFilesBuildPhase;
			buildActionMask = 2147483647;
			dstPath = "";
			dstSubfolderSpec = 10;
			files = (
			);
			name = "Embed Frameworks";
			runOnlyForDeploymentPostprocessing = 0;
		};
		DCAF121F24216E3300483288 /* Embed Frameworks */ = {
			isa = PBXCopyFilesBuildPhase;
			buildActionMask = 2147483647;
			dstPath = "";
			dstSubfolderSpec = 10;
			files = (
			);
			name = "Embed Frameworks";
			runOnlyForDeploymentPostprocessing = 0;
		};
		DCEAF4D1242D0BB500E4639F /* Embed Frameworks */ = {
			isa = PBXCopyFilesBuildPhase;
			buildActionMask = 2147483647;
			dstPath = "";
			dstSubfolderSpec = 10;
			files = (
			);
			name = "Embed Frameworks";
			runOnlyForDeploymentPostprocessing = 0;
		};
		DCF775102423A01000795AF1 /* Embed Frameworks */ = {
			isa = PBXCopyFilesBuildPhase;
			buildActionMask = 2147483647;
			dstPath = "";
			dstSubfolderSpec = 10;
			files = (
			);
			name = "Embed Frameworks";
			runOnlyForDeploymentPostprocessing = 0;
		};
		DCF775162423A02A00795AF1 /* Embed Frameworks */ = {
			isa = PBXCopyFilesBuildPhase;
			buildActionMask = 2147483647;
			dstPath = "";
			dstSubfolderSpec = 10;
			files = (
			);
			name = "Embed Frameworks";
			runOnlyForDeploymentPostprocessing = 0;
		};
		DCF775252423A56E00795AF1 /* Embed Frameworks */ = {
			isa = PBXCopyFilesBuildPhase;
			buildActionMask = 2147483647;
			dstPath = "";
			dstSubfolderSpec = 10;
			files = (
			);
			name = "Embed Frameworks";
			runOnlyForDeploymentPostprocessing = 0;
		};
/* End PBXCopyFilesBuildPhase section */

/* Begin PBXFileReference section */
		CA0A5761242AA3A800BA537D /* TicTacToe.app */ = {isa = PBXFileReference; explicitFileType = wrapper.application; includeInIndex = 0; path = TicTacToe.app; sourceTree = BUILT_PRODUCTS_DIR; };
		CA0A5765242AA3A800BA537D /* SceneDelegate.swift */ = {isa = PBXFileReference; lastKnownFileType = sourcecode.swift; path = SceneDelegate.swift; sourceTree = "<group>"; };
		CA0A5769242AA3A900BA537D /* Assets.xcassets */ = {isa = PBXFileReference; lastKnownFileType = folder.assetcatalog; path = Assets.xcassets; sourceTree = "<group>"; };
		CA0A5771242AA3A900BA537D /* Info.plist */ = {isa = PBXFileReference; lastKnownFileType = text.plist.xml; path = Info.plist; sourceTree = "<group>"; };
		CA0A5776242AA3A900BA537D /* TicTacToeTests.xctest */ = {isa = PBXFileReference; explicitFileType = wrapper.cfbundle; includeInIndex = 0; path = TicTacToeTests.xctest; sourceTree = BUILT_PRODUCTS_DIR; };
		CA0A577A242AA3A900BA537D /* TicTacToeTests.swift */ = {isa = PBXFileReference; lastKnownFileType = sourcecode.swift; path = TicTacToeTests.swift; sourceTree = "<group>"; };
		CA0A579E242AA7F800BA537D /* RootView.swift */ = {isa = PBXFileReference; lastKnownFileType = sourcecode.swift; path = RootView.swift; sourceTree = "<group>"; };
		CA841EA02420471C0093C098 /* LoginViewController.swift */ = {isa = PBXFileReference; lastKnownFileType = sourcecode.swift; path = LoginViewController.swift; sourceTree = "<group>"; };
		CA841EB12420492A0093C098 /* AppViewController.swift */ = {isa = PBXFileReference; lastKnownFileType = sourcecode.swift; path = AppViewController.swift; sourceTree = "<group>"; };
		CA841EB524212DB50093C098 /* NewGameViewController.swift */ = {isa = PBXFileReference; lastKnownFileType = sourcecode.swift; path = NewGameViewController.swift; sourceTree = "<group>"; };
		CA841EB724214C4D0093C098 /* TwoFactorViewController.swift */ = {isa = PBXFileReference; lastKnownFileType = sourcecode.swift; path = TwoFactorViewController.swift; sourceTree = "<group>"; };
		CA841EB92421594D0093C098 /* GameViewController.swift */ = {isa = PBXFileReference; lastKnownFileType = sourcecode.swift; path = GameViewController.swift; sourceTree = "<group>"; };
		DC09A281242023D1007E2F27 /* LiveAuthenticationClient.swift */ = {isa = PBXFileReference; lastKnownFileType = sourcecode.swift; path = LiveAuthenticationClient.swift; sourceTree = "<group>"; };
		DC919425242012D200A5BE1F /* AuthenticationClient.framework */ = {isa = PBXFileReference; explicitFileType = wrapper.framework; includeInIndex = 0; path = AuthenticationClient.framework; sourceTree = BUILT_PRODUCTS_DIR; };
		DC9194482420130D00A5BE1F /* LiveAuthenticationClient.framework */ = {isa = PBXFileReference; explicitFileType = wrapper.framework; includeInIndex = 0; path = LiveAuthenticationClient.framework; sourceTree = BUILT_PRODUCTS_DIR; };
		DC91946A242013DB00A5BE1F /* LoginCore.framework */ = {isa = PBXFileReference; explicitFileType = wrapper.framework; includeInIndex = 0; path = LoginCore.framework; sourceTree = BUILT_PRODUCTS_DIR; };
		DC919472242013DB00A5BE1F /* LoginCoreTests.xctest */ = {isa = PBXFileReference; explicitFileType = wrapper.cfbundle; includeInIndex = 0; path = LoginCoreTests.xctest; sourceTree = BUILT_PRODUCTS_DIR; };
		DC919479242013DC00A5BE1F /* LoginCoreTests.swift */ = {isa = PBXFileReference; lastKnownFileType = sourcecode.swift; path = LoginCoreTests.swift; sourceTree = "<group>"; };
		DC9194B22420142600A5BE1F /* LoginSwiftUI.framework */ = {isa = PBXFileReference; explicitFileType = wrapper.framework; includeInIndex = 0; path = LoginSwiftUI.framework; sourceTree = BUILT_PRODUCTS_DIR; };
		DC9194BA2420142700A5BE1F /* LoginSwiftUITests.xctest */ = {isa = PBXFileReference; explicitFileType = wrapper.cfbundle; includeInIndex = 0; path = LoginSwiftUITests.xctest; sourceTree = BUILT_PRODUCTS_DIR; };
		DC9194D42420144700A5BE1F /* TwoFactorCore.framework */ = {isa = PBXFileReference; explicitFileType = wrapper.framework; includeInIndex = 0; path = TwoFactorCore.framework; sourceTree = BUILT_PRODUCTS_DIR; };
		DC9194DC2420144700A5BE1F /* TwoFactorCoreTests.xctest */ = {isa = PBXFileReference; explicitFileType = wrapper.cfbundle; includeInIndex = 0; path = TwoFactorCoreTests.xctest; sourceTree = BUILT_PRODUCTS_DIR; };
		DC9194E32420144700A5BE1F /* TwoFactorCoreTests.swift */ = {isa = PBXFileReference; lastKnownFileType = sourcecode.swift; path = TwoFactorCoreTests.swift; sourceTree = "<group>"; };
		DC9194F824201A7800A5BE1F /* NewGameCore.framework */ = {isa = PBXFileReference; explicitFileType = wrapper.framework; includeInIndex = 0; path = NewGameCore.framework; sourceTree = BUILT_PRODUCTS_DIR; };
		DC91950024201A7900A5BE1F /* NewGameCoreTests.xctest */ = {isa = PBXFileReference; explicitFileType = wrapper.cfbundle; includeInIndex = 0; path = NewGameCoreTests.xctest; sourceTree = BUILT_PRODUCTS_DIR; };
		DC91950724201A7900A5BE1F /* NewGameCoreTests.swift */ = {isa = PBXFileReference; lastKnownFileType = sourcecode.swift; path = NewGameCoreTests.swift; sourceTree = "<group>"; };
		DC91951A24201A8100A5BE1F /* NewGameSwiftUI.framework */ = {isa = PBXFileReference; explicitFileType = wrapper.framework; includeInIndex = 0; path = NewGameSwiftUI.framework; sourceTree = BUILT_PRODUCTS_DIR; };
		DC91952224201A8100A5BE1F /* NewGameSwiftUITests.xctest */ = {isa = PBXFileReference; explicitFileType = wrapper.cfbundle; includeInIndex = 0; path = NewGameSwiftUITests.xctest; sourceTree = BUILT_PRODUCTS_DIR; };
		DC91952924201A8100A5BE1F /* NewGameSwiftUITests.swift */ = {isa = PBXFileReference; lastKnownFileType = sourcecode.swift; path = NewGameSwiftUITests.swift; sourceTree = "<group>"; };
		DC91953C24201A8700A5BE1F /* GameCore.framework */ = {isa = PBXFileReference; explicitFileType = wrapper.framework; includeInIndex = 0; path = GameCore.framework; sourceTree = BUILT_PRODUCTS_DIR; };
		DC91954424201A8700A5BE1F /* GameCoreTests.xctest */ = {isa = PBXFileReference; explicitFileType = wrapper.cfbundle; includeInIndex = 0; path = GameCoreTests.xctest; sourceTree = BUILT_PRODUCTS_DIR; };
		DC91954B24201A8700A5BE1F /* GameCoreTests.swift */ = {isa = PBXFileReference; lastKnownFileType = sourcecode.swift; path = GameCoreTests.swift; sourceTree = "<group>"; };
		DC91955E24201A8D00A5BE1F /* GameSwiftUI.framework */ = {isa = PBXFileReference; explicitFileType = wrapper.framework; includeInIndex = 0; path = GameSwiftUI.framework; sourceTree = BUILT_PRODUCTS_DIR; };
		DC91956624201A8E00A5BE1F /* GameSwiftUITests.xctest */ = {isa = PBXFileReference; explicitFileType = wrapper.cfbundle; includeInIndex = 0; path = GameSwiftUITests.xctest; sourceTree = BUILT_PRODUCTS_DIR; };
		DC91956D24201A8E00A5BE1F /* GameSwiftUITests.swift */ = {isa = PBXFileReference; lastKnownFileType = sourcecode.swift; path = GameSwiftUITests.swift; sourceTree = "<group>"; };
		DC91959D24201AEF00A5BE1F /* AuthenticationClient.swift */ = {isa = PBXFileReference; lastKnownFileType = sourcecode.swift; path = AuthenticationClient.swift; sourceTree = "<group>"; };
		DC9195A124201B3B00A5BE1F /* LoginSwiftUITests.swift */ = {isa = PBXFileReference; fileEncoding = 4; lastKnownFileType = sourcecode.swift; path = LoginSwiftUITests.swift; sourceTree = "<group>"; };
		DCAF10C8242027D400483288 /* TwoFactorSwiftUI.framework */ = {isa = PBXFileReference; explicitFileType = wrapper.framework; includeInIndex = 0; path = TwoFactorSwiftUI.framework; sourceTree = BUILT_PRODUCTS_DIR; };
		DCAF10D0242027D400483288 /* TwoFactorSwiftUITests.xctest */ = {isa = PBXFileReference; explicitFileType = wrapper.cfbundle; includeInIndex = 0; path = TwoFactorSwiftUITests.xctest; sourceTree = BUILT_PRODUCTS_DIR; };
		DCAF10D7242027D400483288 /* TwoFactorSwiftUITests.swift */ = {isa = PBXFileReference; lastKnownFileType = sourcecode.swift; path = TwoFactorSwiftUITests.swift; sourceTree = "<group>"; };
		DCAF10E52420285A00483288 /* AlertData.swift */ = {isa = PBXFileReference; lastKnownFileType = sourcecode.swift; path = AlertData.swift; sourceTree = "<group>"; };
		DCAF10EC242028DE00483288 /* AppCore.framework */ = {isa = PBXFileReference; explicitFileType = wrapper.framework; includeInIndex = 0; path = AppCore.framework; sourceTree = BUILT_PRODUCTS_DIR; };
		DCAF10F4242028DE00483288 /* AppCoreTests.xctest */ = {isa = PBXFileReference; explicitFileType = wrapper.cfbundle; includeInIndex = 0; path = AppCoreTests.xctest; sourceTree = BUILT_PRODUCTS_DIR; };
		DCAF10FB242028DF00483288 /* AppCoreTests.swift */ = {isa = PBXFileReference; lastKnownFileType = sourcecode.swift; path = AppCoreTests.swift; sourceTree = "<group>"; };
		DCAF110E242028E600483288 /* AppSwiftUI.framework */ = {isa = PBXFileReference; explicitFileType = wrapper.framework; includeInIndex = 0; path = AppSwiftUI.framework; sourceTree = BUILT_PRODUCTS_DIR; };
		DCAF11312420293300483288 /* TicTacToeCommon.framework */ = {isa = PBXFileReference; explicitFileType = wrapper.framework; includeInIndex = 0; path = TicTacToeCommon.framework; sourceTree = BUILT_PRODUCTS_DIR; };
		DCAF1151242029EE00483288 /* TwoFactorSwiftView.swift */ = {isa = PBXFileReference; lastKnownFileType = sourcecode.swift; path = TwoFactorSwiftView.swift; sourceTree = "<group>"; };
		DCAF117C24202C9600483288 /* LoginSwiftView.swift */ = {isa = PBXFileReference; lastKnownFileType = sourcecode.swift; path = LoginSwiftView.swift; sourceTree = "<group>"; };
		DCAF119B24202F1300483288 /* GameSwiftView.swift */ = {isa = PBXFileReference; lastKnownFileType = sourcecode.swift; path = GameSwiftView.swift; sourceTree = "<group>"; };
		DCAF11A824202FF200483288 /* NewGameSwiftView.swift */ = {isa = PBXFileReference; lastKnownFileType = sourcecode.swift; path = NewGameSwiftView.swift; sourceTree = "<group>"; };
		DCAF11BF242032F000483288 /* TwoFactorCore.swift */ = {isa = PBXFileReference; fileEncoding = 4; lastKnownFileType = sourcecode.swift; path = TwoFactorCore.swift; sourceTree = "<group>"; };
		DCAF11C12420330100483288 /* LoginCore.swift */ = {isa = PBXFileReference; fileEncoding = 4; lastKnownFileType = sourcecode.swift; path = LoginCore.swift; sourceTree = "<group>"; };
		DCAF11C32420330E00483288 /* NewGameCore.swift */ = {isa = PBXFileReference; fileEncoding = 4; lastKnownFileType = sourcecode.swift; path = NewGameCore.swift; sourceTree = "<group>"; };
		DCAF11C52420331A00483288 /* GameCore.swift */ = {isa = PBXFileReference; fileEncoding = 4; lastKnownFileType = sourcecode.swift; path = GameCore.swift; sourceTree = "<group>"; };
		DCAF11C72420335500483288 /* ActivityIndicator.swift */ = {isa = PBXFileReference; fileEncoding = 4; lastKnownFileType = sourcecode.swift; path = ActivityIndicator.swift; sourceTree = "<group>"; };
		DCAF11CD2420339100483288 /* AppCore.swift */ = {isa = PBXFileReference; lastKnownFileType = sourcecode.swift; path = AppCore.swift; sourceTree = "<group>"; };
		DCAF11DB2420340900483288 /* AppSwiftView.swift */ = {isa = PBXFileReference; lastKnownFileType = sourcecode.swift; path = AppSwiftView.swift; sourceTree = "<group>"; };
		DCEAF4BA242D08D900E4639F /* swift-composable-architecture */ = {isa = PBXFileReference; lastKnownFileType = folder; name = "swift-composable-architecture"; path = ../..; sourceTree = "<group>"; };
/* End PBXFileReference section */

/* Begin PBXFrameworksBuildPhase section */
		CA0A575E242AA3A800BA537D /* Frameworks */ = {
			isa = PBXFrameworksBuildPhase;
			buildActionMask = 2147483647;
			files = (
				DC13943B2469F0BF00EE1157 /* AppCore.framework in Frameworks */,
				DC13943C2469F0BF00EE1157 /* AppSwiftUI.framework in Frameworks */,
				DC13943D2469F0BF00EE1157 /* AuthenticationClient.framework in Frameworks */,
				DC13943E2469F0BF00EE1157 /* GameCore.framework in Frameworks */,
				DC13943F2469F0BF00EE1157 /* GameSwiftUI.framework in Frameworks */,
				DC1394402469F0BF00EE1157 /* LiveAuthenticationClient.framework in Frameworks */,
				DC1394412469F0BF00EE1157 /* LoginCore.framework in Frameworks */,
				DC1394422469F0BF00EE1157 /* LoginSwiftUI.framework in Frameworks */,
				DC1394432469F0BF00EE1157 /* NewGameCore.framework in Frameworks */,
				DC1394442469F0BF00EE1157 /* NewGameSwiftUI.framework in Frameworks */,
				DC1394452469F0BF00EE1157 /* TicTacToeCommon.framework in Frameworks */,
				DC1394462469F0BF00EE1157 /* TwoFactorCore.framework in Frameworks */,
				DC1394472469F0BF00EE1157 /* TwoFactorSwiftUI.framework in Frameworks */,
			);
			runOnlyForDeploymentPostprocessing = 0;
		};
		CA0A5773242AA3A900BA537D /* Frameworks */ = {
			isa = PBXFrameworksBuildPhase;
			buildActionMask = 2147483647;
			files = (
				DC1394302469E55900EE1157 /* TicTacToeCommon.framework in Frameworks */,
			);
			runOnlyForDeploymentPostprocessing = 0;
		};
		DC919422242012D200A5BE1F /* Frameworks */ = {
			isa = PBXFrameworksBuildPhase;
			buildActionMask = 2147483647;
			files = (
				DC13941E2469E42A00EE1157 /* TicTacToeCommon.framework in Frameworks */,
			);
			runOnlyForDeploymentPostprocessing = 0;
		};
		DC9194452420130D00A5BE1F /* Frameworks */ = {
			isa = PBXFrameworksBuildPhase;
			buildActionMask = 2147483647;
			files = (
				DC1394212469E44B00EE1157 /* AuthenticationClient.framework in Frameworks */,
				DC1394222469E45C00EE1157 /* TicTacToeCommon.framework in Frameworks */,
			);
			runOnlyForDeploymentPostprocessing = 0;
		};
		DC919467242013DB00A5BE1F /* Frameworks */ = {
			isa = PBXFrameworksBuildPhase;
			buildActionMask = 2147483647;
			files = (
				DCAF118024202D3C00483288 /* TwoFactorCore.framework in Frameworks */,
			);
			runOnlyForDeploymentPostprocessing = 0;
		};
		DC91946F242013DB00A5BE1F /* Frameworks */ = {
			isa = PBXFrameworksBuildPhase;
			buildActionMask = 2147483647;
			files = (
				DC919473242013DC00A5BE1F /* LoginCore.framework in Frameworks */,
				DC13942E2469E54C00EE1157 /* TicTacToeCommon.framework in Frameworks */,
			);
			runOnlyForDeploymentPostprocessing = 0;
		};
		DC9194AF2420142600A5BE1F /* Frameworks */ = {
			isa = PBXFrameworksBuildPhase;
			buildActionMask = 2147483647;
			files = (
				DCAF118F24202DCB00483288 /* LoginCore.framework in Frameworks */,
				DCF775202423A55D00795AF1 /* TwoFactorSwiftUI.framework in Frameworks */,
			);
			runOnlyForDeploymentPostprocessing = 0;
		};
		DC9194B72420142700A5BE1F /* Frameworks */ = {
			isa = PBXFrameworksBuildPhase;
			buildActionMask = 2147483647;
			files = (
				DC9194BB2420142700A5BE1F /* LoginSwiftUI.framework in Frameworks */,
				DC13942D2469E54700EE1157 /* TicTacToeCommon.framework in Frameworks */,
			);
			runOnlyForDeploymentPostprocessing = 0;
		};
		DC9194D12420144700A5BE1F /* Frameworks */ = {
			isa = PBXFrameworksBuildPhase;
			buildActionMask = 2147483647;
			files = (
				DCAF115D24202A5700483288 /* AuthenticationClient.framework in Frameworks */,
				DCAF115E24202A5C00483288 /* TicTacToeCommon.framework in Frameworks */,
			);
			runOnlyForDeploymentPostprocessing = 0;
		};
		DC9194D92420144700A5BE1F /* Frameworks */ = {
			isa = PBXFrameworksBuildPhase;
			buildActionMask = 2147483647;
			files = (
				DC13942C2469E53F00EE1157 /* TicTacToeCommon.framework in Frameworks */,
				DC9194DD2420144700A5BE1F /* TwoFactorCore.framework in Frameworks */,
			);
			runOnlyForDeploymentPostprocessing = 0;
		};
		DC9194F524201A7800A5BE1F /* Frameworks */ = {
			isa = PBXFrameworksBuildPhase;
			buildActionMask = 2147483647;
			files = (
				DCAF11B22420305200483288 /* GameCore.framework in Frameworks */,
				DCAF11BE242031ED00483288 /* TicTacToeCommon.framework in Frameworks */,
			);
			runOnlyForDeploymentPostprocessing = 0;
		};
		DC9194FD24201A7800A5BE1F /* Frameworks */ = {
			isa = PBXFrameworksBuildPhase;
			buildActionMask = 2147483647;
			files = (
				DC91950124201A7900A5BE1F /* NewGameCore.framework in Frameworks */,
				DC13942A2469E53500EE1157 /* TicTacToeCommon.framework in Frameworks */,
			);
			runOnlyForDeploymentPostprocessing = 0;
		};
		DC91951724201A8100A5BE1F /* Frameworks */ = {
			isa = PBXFrameworksBuildPhase;
			buildActionMask = 2147483647;
			files = (
				DCAF11EB2420352B00483288 /* GameSwiftUI.framework in Frameworks */,
				DCAF11BB2420312800483288 /* NewGameCore.framework in Frameworks */,
			);
			runOnlyForDeploymentPostprocessing = 0;
		};
		DC91951F24201A8100A5BE1F /* Frameworks */ = {
			isa = PBXFrameworksBuildPhase;
			buildActionMask = 2147483647;
			files = (
				DC91952324201A8100A5BE1F /* NewGameSwiftUI.framework in Frameworks */,
				DC1394292469E52F00EE1157 /* TicTacToeCommon.framework in Frameworks */,
			);
			runOnlyForDeploymentPostprocessing = 0;
		};
		DC91953924201A8700A5BE1F /* Frameworks */ = {
			isa = PBXFrameworksBuildPhase;
			buildActionMask = 2147483647;
			files = (
				DC1394252469E47E00EE1157 /* TicTacToeCommon.framework in Frameworks */,
			);
			runOnlyForDeploymentPostprocessing = 0;
		};
		DC91954124201A8700A5BE1F /* Frameworks */ = {
			isa = PBXFrameworksBuildPhase;
			buildActionMask = 2147483647;
			files = (
				DC91954524201A8700A5BE1F /* GameCore.framework in Frameworks */,
				DC1394272469E51300EE1157 /* TicTacToeCommon.framework in Frameworks */,
			);
			runOnlyForDeploymentPostprocessing = 0;
		};
		DC91955B24201A8D00A5BE1F /* Frameworks */ = {
			isa = PBXFrameworksBuildPhase;
			buildActionMask = 2147483647;
			files = (
				DCAF11A524202F9700483288 /* GameCore.framework in Frameworks */,
				DC1394262469E48D00EE1157 /* TicTacToeCommon.framework in Frameworks */,
			);
			runOnlyForDeploymentPostprocessing = 0;
		};
		DC91956324201A8E00A5BE1F /* Frameworks */ = {
			isa = PBXFrameworksBuildPhase;
			buildActionMask = 2147483647;
			files = (
				DC91956724201A8E00A5BE1F /* GameSwiftUI.framework in Frameworks */,
				DC1394282469E52800EE1157 /* TicTacToeCommon.framework in Frameworks */,
			);
			runOnlyForDeploymentPostprocessing = 0;
		};
		DCAF10C5242027D400483288 /* Frameworks */ = {
			isa = PBXFrameworksBuildPhase;
			buildActionMask = 2147483647;
			files = (
				DCAF116124202B1000483288 /* TwoFactorCore.framework in Frameworks */,
			);
			runOnlyForDeploymentPostprocessing = 0;
		};
		DCAF10CD242027D400483288 /* Frameworks */ = {
			isa = PBXFrameworksBuildPhase;
			buildActionMask = 2147483647;
			files = (
				DCAF10D1242027D400483288 /* TwoFactorSwiftUI.framework in Frameworks */,
				DC13942B2469E53A00EE1157 /* TicTacToeCommon.framework in Frameworks */,
			);
			runOnlyForDeploymentPostprocessing = 0;
		};
		DCAF10E9242028DE00483288 /* Frameworks */ = {
			isa = PBXFrameworksBuildPhase;
			buildActionMask = 2147483647;
			files = (
				DCAF11D8242033F000483288 /* LoginCore.framework in Frameworks */,
				DCAF11D7242033EB00483288 /* NewGameCore.framework in Frameworks */,
			);
			runOnlyForDeploymentPostprocessing = 0;
		};
		DCAF10F1242028DE00483288 /* Frameworks */ = {
			isa = PBXFrameworksBuildPhase;
			buildActionMask = 2147483647;
			files = (
				DCAF10F5242028DF00483288 /* AppCore.framework in Frameworks */,
				DC13942F2469E55200EE1157 /* TicTacToeCommon.framework in Frameworks */,
			);
			runOnlyForDeploymentPostprocessing = 0;
		};
		DCAF110B242028E600483288 /* Frameworks */ = {
			isa = PBXFrameworksBuildPhase;
			buildActionMask = 2147483647;
			files = (
				DCAF11E8242034DA00483288 /* LoginSwiftUI.framework in Frameworks */,
				DCAF11E5242034D200483288 /* NewGameSwiftUI.framework in Frameworks */,
			);
			runOnlyForDeploymentPostprocessing = 0;
		};
		DCAF112E2420293300483288 /* Frameworks */ = {
			isa = PBXFrameworksBuildPhase;
			buildActionMask = 2147483647;
			files = (
				DC13941D2469E40B00EE1157 /* ComposableArchitecture in Frameworks */,
			);
			runOnlyForDeploymentPostprocessing = 0;
		};
/* End PBXFrameworksBuildPhase section */

/* Begin PBXGroup section */
		CA6AC2582450FA5000C71CB3 /* Core */ = {
			isa = PBXGroup;
			children = (
				DCAF11CD2420339100483288 /* AppCore.swift */,
				DC91959D24201AEF00A5BE1F /* AuthenticationClient.swift */,
				DCAF11C52420331A00483288 /* GameCore.swift */,
				DC09A281242023D1007E2F27 /* LiveAuthenticationClient.swift */,
				DCAF11C12420330100483288 /* LoginCore.swift */,
				DCAF11C32420330E00483288 /* NewGameCore.swift */,
				DCAF11BF242032F000483288 /* TwoFactorCore.swift */,
			);
			path = Core;
			sourceTree = "<group>";
		};
		CA6AC2592450FA5500C71CB3 /* Views-SwiftUI */ = {
			isa = PBXGroup;
			children = (
				DCAF11DB2420340900483288 /* AppSwiftView.swift */,
				DCAF119B24202F1300483288 /* GameSwiftView.swift */,
				DCAF117C24202C9600483288 /* LoginSwiftView.swift */,
				DCAF11A824202FF200483288 /* NewGameSwiftView.swift */,
				DCAF1151242029EE00483288 /* TwoFactorSwiftView.swift */,
			);
			path = "Views-SwiftUI";
			sourceTree = "<group>";
		};
		CA6AC25A2450FA5B00C71CB3 /* Views-UIKit */ = {
			isa = PBXGroup;
			children = (
				CA841EB12420492A0093C098 /* AppViewController.swift */,
				CA841EB92421594D0093C098 /* GameViewController.swift */,
				CA841EA02420471C0093C098 /* LoginViewController.swift */,
				CA841EB524212DB50093C098 /* NewGameViewController.swift */,
				CA841EB724214C4D0093C098 /* TwoFactorViewController.swift */,
			);
			path = "Views-UIKit";
			sourceTree = "<group>";
		};
		CA6AC25B2450FBB700C71CB3 /* Tests */ = {
			isa = PBXGroup;
			children = (
				CA0A577A242AA3A900BA537D /* TicTacToeTests.swift */,
				DC9194E32420144700A5BE1F /* TwoFactorCoreTests.swift */,
				DCAF10D7242027D400483288 /* TwoFactorSwiftUITests.swift */,
				DCAF10FB242028DF00483288 /* AppCoreTests.swift */,
				DC91954B24201A8700A5BE1F /* GameCoreTests.swift */,
				DC91956D24201A8E00A5BE1F /* GameSwiftUITests.swift */,
				DC919479242013DC00A5BE1F /* LoginCoreTests.swift */,
				DC9195A124201B3B00A5BE1F /* LoginSwiftUITests.swift */,
				DC91950724201A7900A5BE1F /* NewGameCoreTests.swift */,
				DC91952924201A8100A5BE1F /* NewGameSwiftUITests.swift */,
			);
			path = Tests;
			sourceTree = "<group>";
		};
		CA6AC25C2450FDB800C71CB3 /* Sources */ = {
			isa = PBXGroup;
			children = (
				CA0A579E242AA7F800BA537D /* RootView.swift */,
				CA0A5765242AA3A800BA537D /* SceneDelegate.swift */,
				DCAF11322420293300483288 /* Common */,
				CA6AC2582450FA5000C71CB3 /* Core */,
				CA6AC2592450FA5500C71CB3 /* Views-SwiftUI */,
				CA6AC25A2450FA5B00C71CB3 /* Views-UIKit */,
			);
			path = Sources;
			sourceTree = "<group>";
		};
		DC1394192469E3AE00EE1157 /* Frameworks */ = {
			isa = PBXGroup;
			children = (
			);
			name = Frameworks;
			sourceTree = "<group>";
		};
		DC9193ED2420104100A5BE1F = {
			isa = PBXGroup;
			children = (
				DCEAF4BA242D08D900E4639F /* swift-composable-architecture */,
				CA0A5771242AA3A900BA537D /* Info.plist */,
				CA0A5769242AA3A900BA537D /* Assets.xcassets */,
				DC9193F72420104100A5BE1F /* Products */,
				CA6AC25C2450FDB800C71CB3 /* Sources */,
				CA6AC25B2450FBB700C71CB3 /* Tests */,
				DC1394192469E3AE00EE1157 /* Frameworks */,
			);
			sourceTree = "<group>";
		};
		DC9193F72420104100A5BE1F /* Products */ = {
			isa = PBXGroup;
			children = (
				DC919425242012D200A5BE1F /* AuthenticationClient.framework */,
				DC9194482420130D00A5BE1F /* LiveAuthenticationClient.framework */,
				DC91946A242013DB00A5BE1F /* LoginCore.framework */,
				DC919472242013DB00A5BE1F /* LoginCoreTests.xctest */,
				DC9194B22420142600A5BE1F /* LoginSwiftUI.framework */,
				DC9194BA2420142700A5BE1F /* LoginSwiftUITests.xctest */,
				DC9194D42420144700A5BE1F /* TwoFactorCore.framework */,
				DC9194DC2420144700A5BE1F /* TwoFactorCoreTests.xctest */,
				DC9194F824201A7800A5BE1F /* NewGameCore.framework */,
				DC91950024201A7900A5BE1F /* NewGameCoreTests.xctest */,
				DC91951A24201A8100A5BE1F /* NewGameSwiftUI.framework */,
				DC91952224201A8100A5BE1F /* NewGameSwiftUITests.xctest */,
				DC91953C24201A8700A5BE1F /* GameCore.framework */,
				DC91954424201A8700A5BE1F /* GameCoreTests.xctest */,
				DC91955E24201A8D00A5BE1F /* GameSwiftUI.framework */,
				DC91956624201A8E00A5BE1F /* GameSwiftUITests.xctest */,
				DCAF10C8242027D400483288 /* TwoFactorSwiftUI.framework */,
				DCAF10D0242027D400483288 /* TwoFactorSwiftUITests.xctest */,
				DCAF10EC242028DE00483288 /* AppCore.framework */,
				DCAF10F4242028DE00483288 /* AppCoreTests.xctest */,
				DCAF110E242028E600483288 /* AppSwiftUI.framework */,
				DCAF11312420293300483288 /* TicTacToeCommon.framework */,
				CA0A5761242AA3A800BA537D /* TicTacToe.app */,
				CA0A5776242AA3A900BA537D /* TicTacToeTests.xctest */,
			);
			name = Products;
			sourceTree = "<group>";
		};
		DCAF11322420293300483288 /* Common */ = {
			isa = PBXGroup;
			children = (
				DCAF11C72420335500483288 /* ActivityIndicator.swift */,
				DCAF10E52420285A00483288 /* AlertData.swift */,
			);
			path = Common;
			sourceTree = "<group>";
		};
/* End PBXGroup section */

/* Begin PBXHeadersBuildPhase section */
		DC919420242012D200A5BE1F /* Headers */ = {
			isa = PBXHeadersBuildPhase;
			buildActionMask = 2147483647;
			files = (
			);
			runOnlyForDeploymentPostprocessing = 0;
		};
		DC9194432420130D00A5BE1F /* Headers */ = {
			isa = PBXHeadersBuildPhase;
			buildActionMask = 2147483647;
			files = (
			);
			runOnlyForDeploymentPostprocessing = 0;
		};
		DC919465242013DB00A5BE1F /* Headers */ = {
			isa = PBXHeadersBuildPhase;
			buildActionMask = 2147483647;
			files = (
			);
			runOnlyForDeploymentPostprocessing = 0;
		};
		DC9194AD2420142600A5BE1F /* Headers */ = {
			isa = PBXHeadersBuildPhase;
			buildActionMask = 2147483647;
			files = (
			);
			runOnlyForDeploymentPostprocessing = 0;
		};
		DC9194CF2420144700A5BE1F /* Headers */ = {
			isa = PBXHeadersBuildPhase;
			buildActionMask = 2147483647;
			files = (
			);
			runOnlyForDeploymentPostprocessing = 0;
		};
		DC9194F324201A7800A5BE1F /* Headers */ = {
			isa = PBXHeadersBuildPhase;
			buildActionMask = 2147483647;
			files = (
			);
			runOnlyForDeploymentPostprocessing = 0;
		};
		DC91951524201A8100A5BE1F /* Headers */ = {
			isa = PBXHeadersBuildPhase;
			buildActionMask = 2147483647;
			files = (
			);
			runOnlyForDeploymentPostprocessing = 0;
		};
		DC91953724201A8700A5BE1F /* Headers */ = {
			isa = PBXHeadersBuildPhase;
			buildActionMask = 2147483647;
			files = (
			);
			runOnlyForDeploymentPostprocessing = 0;
		};
		DC91955924201A8D00A5BE1F /* Headers */ = {
			isa = PBXHeadersBuildPhase;
			buildActionMask = 2147483647;
			files = (
			);
			runOnlyForDeploymentPostprocessing = 0;
		};
		DCAF10C3242027D400483288 /* Headers */ = {
			isa = PBXHeadersBuildPhase;
			buildActionMask = 2147483647;
			files = (
			);
			runOnlyForDeploymentPostprocessing = 0;
		};
		DCAF10E7242028DE00483288 /* Headers */ = {
			isa = PBXHeadersBuildPhase;
			buildActionMask = 2147483647;
			files = (
			);
			runOnlyForDeploymentPostprocessing = 0;
		};
		DCAF1109242028E600483288 /* Headers */ = {
			isa = PBXHeadersBuildPhase;
			buildActionMask = 2147483647;
			files = (
			);
			runOnlyForDeploymentPostprocessing = 0;
		};
		DCAF112C2420293300483288 /* Headers */ = {
			isa = PBXHeadersBuildPhase;
			buildActionMask = 2147483647;
			files = (
			);
			runOnlyForDeploymentPostprocessing = 0;
		};
/* End PBXHeadersBuildPhase section */

/* Begin PBXNativeTarget section */
		CA0A5760242AA3A800BA537D /* TicTacToe */ = {
			isa = PBXNativeTarget;
			buildConfigurationList = CA0A5781242AA3A900BA537D /* Build configuration list for PBXNativeTarget "TicTacToe" */;
			buildPhases = (
				CA0A575D242AA3A800BA537D /* Sources */,
				CA0A575E242AA3A800BA537D /* Frameworks */,
				CA0A575F242AA3A800BA537D /* Resources */,
				CA0A578E242AA49700BA537D /* Embed Frameworks */,
			);
			buildRules = (
			);
			dependencies = (
				CA0A578A242AA48E00BA537D /* PBXTargetDependency */,
				CA0A57A1242AA83F00BA537D /* PBXTargetDependency */,
				CA0A5788242AA48A00BA537D /* PBXTargetDependency */,
				CA0A5795242AA56A00BA537D /* PBXTargetDependency */,
				CA0A5798242AA59100BA537D /* PBXTargetDependency */,
				CA0A5786242AA48100BA537D /* PBXTargetDependency */,
			);
			name = TicTacToe;
			packageProductDependencies = (
			);
			productName = TicTacToe;
			productReference = CA0A5761242AA3A800BA537D /* TicTacToe.app */;
			productType = "com.apple.product-type.application";
		};
		CA0A5775242AA3A900BA537D /* TicTacToeTests */ = {
			isa = PBXNativeTarget;
			buildConfigurationList = CA0A5782242AA3A900BA537D /* Build configuration list for PBXNativeTarget "TicTacToeTests" */;
			buildPhases = (
				CA0A5772242AA3A900BA537D /* Sources */,
				CA0A5773242AA3A900BA537D /* Frameworks */,
				CA0A5774242AA3A900BA537D /* Resources */,
				DCEAF4D1242D0BB500E4639F /* Embed Frameworks */,
			);
			buildRules = (
			);
			dependencies = (
				CA0A5778242AA3A900BA537D /* PBXTargetDependency */,
			);
			name = TicTacToeTests;
			packageProductDependencies = (
			);
			productName = TicTacToeTests;
			productReference = CA0A5776242AA3A900BA537D /* TicTacToeTests.xctest */;
			productType = "com.apple.product-type.bundle.unit-test";
		};
		DC919424242012D200A5BE1F /* AuthenticationClient */ = {
			isa = PBXNativeTarget;
			buildConfigurationList = DC91943C242012D200A5BE1F /* Build configuration list for PBXNativeTarget "AuthenticationClient" */;
			buildPhases = (
				DC919420242012D200A5BE1F /* Headers */,
				DC919421242012D200A5BE1F /* Sources */,
				DC919422242012D200A5BE1F /* Frameworks */,
				DC919423242012D200A5BE1F /* Resources */,
				DCAF109F2420276900483288 /* Embed Frameworks */,
			);
			buildRules = (
			);
			dependencies = (
				DC1394202469E43300EE1157 /* PBXTargetDependency */,
			);
			name = AuthenticationClient;
			packageProductDependencies = (
			);
			productName = AuthenticationClient;
			productReference = DC919425242012D200A5BE1F /* AuthenticationClient.framework */;
			productType = "com.apple.product-type.framework";
		};
		DC9194472420130D00A5BE1F /* LiveAuthenticationClient */ = {
			isa = PBXNativeTarget;
			buildConfigurationList = DC91945F2420130D00A5BE1F /* Build configuration list for PBXNativeTarget "LiveAuthenticationClient" */;
			buildPhases = (
				DC9194432420130D00A5BE1F /* Headers */,
				DC9194442420130D00A5BE1F /* Sources */,
				DC9194452420130D00A5BE1F /* Frameworks */,
				DC9194462420130D00A5BE1F /* Resources */,
				DCAF117224202C5900483288 /* Embed Frameworks */,
			);
			buildRules = (
			);
			dependencies = (
				DC09A27F242022F0007E2F27 /* PBXTargetDependency */,
			);
			name = LiveAuthenticationClient;
			packageProductDependencies = (
			);
			productName = LiveAuthenticationClient;
			productReference = DC9194482420130D00A5BE1F /* LiveAuthenticationClient.framework */;
			productType = "com.apple.product-type.framework";
		};
		DC919469242013DB00A5BE1F /* LoginCore */ = {
			isa = PBXNativeTarget;
			buildConfigurationList = DC919481242013DC00A5BE1F /* Build configuration list for PBXNativeTarget "LoginCore" */;
			buildPhases = (
				DC919465242013DB00A5BE1F /* Headers */,
				DC919466242013DB00A5BE1F /* Sources */,
				DC919467242013DB00A5BE1F /* Frameworks */,
				DC919468242013DB00A5BE1F /* Resources */,
				DCAF118524202D5D00483288 /* Embed Frameworks */,
			);
			buildRules = (
			);
			dependencies = (
				DCAF117F24202D3700483288 /* PBXTargetDependency */,
			);
			name = LoginCore;
			packageProductDependencies = (
			);
			productName = LoginCore;
			productReference = DC91946A242013DB00A5BE1F /* LoginCore.framework */;
			productType = "com.apple.product-type.framework";
		};
		DC919471242013DB00A5BE1F /* LoginCoreTests */ = {
			isa = PBXNativeTarget;
			buildConfigurationList = DC919484242013DC00A5BE1F /* Build configuration list for PBXNativeTarget "LoginCoreTests" */;
			buildPhases = (
				DC91946E242013DB00A5BE1F /* Sources */,
				DC91946F242013DB00A5BE1F /* Frameworks */,
				DC919470242013DB00A5BE1F /* Resources */,
				DCAF1204242039A500483288 /* Embed Frameworks */,
			);
			buildRules = (
			);
			dependencies = (
				DC919475242013DC00A5BE1F /* PBXTargetDependency */,
			);
			name = LoginCoreTests;
			packageProductDependencies = (
			);
			productName = LoginCoreTests;
			productReference = DC919472242013DB00A5BE1F /* LoginCoreTests.xctest */;
			productType = "com.apple.product-type.bundle.unit-test";
		};
		DC9194B12420142600A5BE1F /* LoginSwiftUI */ = {
			isa = PBXNativeTarget;
			buildConfigurationList = DC9194C92420142700A5BE1F /* Build configuration list for PBXNativeTarget "LoginSwiftUI" */;
			buildPhases = (
				DC9194AD2420142600A5BE1F /* Headers */,
				DC9194AE2420142600A5BE1F /* Sources */,
				DC9194AF2420142600A5BE1F /* Frameworks */,
				DC9194B02420142600A5BE1F /* Resources */,
				DCAF118B24202DC400483288 /* Embed Frameworks */,
			);
			buildRules = (
			);
			dependencies = (
				DCAF118E24202DC800483288 /* PBXTargetDependency */,
				DCF7751F2423A55400795AF1 /* PBXTargetDependency */,
			);
			name = LoginSwiftUI;
			packageProductDependencies = (
			);
			productName = LoginSwiftUI;
			productReference = DC9194B22420142600A5BE1F /* LoginSwiftUI.framework */;
			productType = "com.apple.product-type.framework";
		};
		DC9194B92420142700A5BE1F /* LoginSwiftUITests */ = {
			isa = PBXNativeTarget;
			buildConfigurationList = DC9194CC2420142700A5BE1F /* Build configuration list for PBXNativeTarget "LoginSwiftUITests" */;
			buildPhases = (
				DC9194B62420142700A5BE1F /* Sources */,
				DC9194B72420142700A5BE1F /* Frameworks */,
				DC9194B82420142700A5BE1F /* Resources */,
				DCF775252423A56E00795AF1 /* Embed Frameworks */,
			);
			buildRules = (
			);
			dependencies = (
				DC9194BD2420142700A5BE1F /* PBXTargetDependency */,
			);
			name = LoginSwiftUITests;
			packageProductDependencies = (
			);
			productName = LoginSwiftUITests;
			productReference = DC9194BA2420142700A5BE1F /* LoginSwiftUITests.xctest */;
			productType = "com.apple.product-type.bundle.unit-test";
		};
		DC9194D32420144700A5BE1F /* TwoFactorCore */ = {
			isa = PBXNativeTarget;
			buildConfigurationList = DC9194EB2420144700A5BE1F /* Build configuration list for PBXNativeTarget "TwoFactorCore" */;
			buildPhases = (
				DC9194CF2420144700A5BE1F /* Headers */,
				DC9194D02420144700A5BE1F /* Sources */,
				DC9194D12420144700A5BE1F /* Frameworks */,
				DC9194D22420144700A5BE1F /* Resources */,
				DCAF115724202A1300483288 /* Embed Frameworks */,
			);
			buildRules = (
			);
			dependencies = (
				DCAF115A24202A4200483288 /* PBXTargetDependency */,
				DCAF115C24202A5100483288 /* PBXTargetDependency */,
			);
			name = TwoFactorCore;
			packageProductDependencies = (
			);
			productName = TwoFactorCore;
			productReference = DC9194D42420144700A5BE1F /* TwoFactorCore.framework */;
			productType = "com.apple.product-type.framework";
		};
		DC9194DB2420144700A5BE1F /* TwoFactorCoreTests */ = {
			isa = PBXNativeTarget;
			buildConfigurationList = DC9194EE2420144700A5BE1F /* Build configuration list for PBXNativeTarget "TwoFactorCoreTests" */;
			buildPhases = (
				DC9194D82420144700A5BE1F /* Sources */,
				DC9194D92420144700A5BE1F /* Frameworks */,
				DC9194DA2420144700A5BE1F /* Resources */,
				DCAF120A242039B900483288 /* Embed Frameworks */,
			);
			buildRules = (
			);
			dependencies = (
				DC9194DF2420144700A5BE1F /* PBXTargetDependency */,
			);
			name = TwoFactorCoreTests;
			packageProductDependencies = (
			);
			productName = TwoFactorCoreTests;
			productReference = DC9194DC2420144700A5BE1F /* TwoFactorCoreTests.xctest */;
			productType = "com.apple.product-type.bundle.unit-test";
		};
		DC9194F724201A7800A5BE1F /* NewGameCore */ = {
			isa = PBXNativeTarget;
			buildConfigurationList = DC91950F24201A7900A5BE1F /* Build configuration list for PBXNativeTarget "NewGameCore" */;
			buildPhases = (
				DC9194F324201A7800A5BE1F /* Headers */,
				DC9194F424201A7800A5BE1F /* Sources */,
				DC9194F524201A7800A5BE1F /* Frameworks */,
				DC9194F624201A7800A5BE1F /* Resources */,
				DCAF11AE2420304600483288 /* Embed Frameworks */,
			);
			buildRules = (
			);
			dependencies = (
				DCAF11B12420304F00483288 /* PBXTargetDependency */,
				DCAF11BD242031E700483288 /* PBXTargetDependency */,
			);
			name = NewGameCore;
			packageProductDependencies = (
			);
			productName = NewGameCore;
			productReference = DC9194F824201A7800A5BE1F /* NewGameCore.framework */;
			productType = "com.apple.product-type.framework";
		};
		DC9194FF24201A7800A5BE1F /* NewGameCoreTests */ = {
			isa = PBXNativeTarget;
			buildConfigurationList = DC91951224201A7900A5BE1F /* Build configuration list for PBXNativeTarget "NewGameCoreTests" */;
			buildPhases = (
				DC9194FC24201A7800A5BE1F /* Sources */,
				DC9194FD24201A7800A5BE1F /* Frameworks */,
				DC9194FE24201A7800A5BE1F /* Resources */,
				DCAF1210242039DC00483288 /* Embed Frameworks */,
			);
			buildRules = (
			);
			dependencies = (
				DC91950324201A7900A5BE1F /* PBXTargetDependency */,
			);
			name = NewGameCoreTests;
			packageProductDependencies = (
			);
			productName = NewGameCoreTests;
			productReference = DC91950024201A7900A5BE1F /* NewGameCoreTests.xctest */;
			productType = "com.apple.product-type.bundle.unit-test";
		};
		DC91951924201A8100A5BE1F /* NewGameSwiftUI */ = {
			isa = PBXNativeTarget;
			buildConfigurationList = DC91953124201A8100A5BE1F /* Build configuration list for PBXNativeTarget "NewGameSwiftUI" */;
			buildPhases = (
				DC91951524201A8100A5BE1F /* Headers */,
				DC91951624201A8100A5BE1F /* Sources */,
				DC91951724201A8100A5BE1F /* Frameworks */,
				DC91951824201A8100A5BE1F /* Resources */,
				DCAF11B72420311000483288 /* Embed Frameworks */,
			);
			buildRules = (
			);
			dependencies = (
				DCAF11EA2420352200483288 /* PBXTargetDependency */,
				DCAF11BA2420312000483288 /* PBXTargetDependency */,
			);
			name = NewGameSwiftUI;
			packageProductDependencies = (
			);
			productName = NewGameSwiftUI;
			productReference = DC91951A24201A8100A5BE1F /* NewGameSwiftUI.framework */;
			productType = "com.apple.product-type.framework";
		};
		DC91952124201A8100A5BE1F /* NewGameSwiftUITests */ = {
			isa = PBXNativeTarget;
			buildConfigurationList = DC91953424201A8100A5BE1F /* Build configuration list for PBXNativeTarget "NewGameSwiftUITests" */;
			buildPhases = (
				DC91951E24201A8100A5BE1F /* Sources */,
				DC91951F24201A8100A5BE1F /* Frameworks */,
				DC91952024201A8100A5BE1F /* Resources */,
				DCF775102423A01000795AF1 /* Embed Frameworks */,
			);
			buildRules = (
			);
			dependencies = (
				DC91952524201A8100A5BE1F /* PBXTargetDependency */,
			);
			name = NewGameSwiftUITests;
			packageProductDependencies = (
			);
			productName = NewGameSwiftUITests;
			productReference = DC91952224201A8100A5BE1F /* NewGameSwiftUITests.xctest */;
			productType = "com.apple.product-type.bundle.unit-test";
		};
		DC91953B24201A8700A5BE1F /* GameCore */ = {
			isa = PBXNativeTarget;
			buildConfigurationList = DC91955324201A8700A5BE1F /* Build configuration list for PBXNativeTarget "GameCore" */;
			buildPhases = (
				DC91953724201A8700A5BE1F /* Headers */,
				DC91953824201A8700A5BE1F /* Sources */,
				DC91953924201A8700A5BE1F /* Frameworks */,
				DC91953A24201A8700A5BE1F /* Resources */,
				DCAF119924202EF700483288 /* Embed Frameworks */,
			);
			buildRules = (
			);
			dependencies = (
				DC1394242469E47A00EE1157 /* PBXTargetDependency */,
			);
			name = GameCore;
			packageProductDependencies = (
			);
			productName = GameCore;
			productReference = DC91953C24201A8700A5BE1F /* GameCore.framework */;
			productType = "com.apple.product-type.framework";
		};
		DC91954324201A8700A5BE1F /* GameCoreTests */ = {
			isa = PBXNativeTarget;
			buildConfigurationList = DC91955624201A8700A5BE1F /* Build configuration list for PBXNativeTarget "GameCoreTests" */;
			buildPhases = (
				DC91954024201A8700A5BE1F /* Sources */,
				DC91954124201A8700A5BE1F /* Frameworks */,
				DC91954224201A8700A5BE1F /* Resources */,
				DCAF1219242039F000483288 /* Embed Frameworks */,
			);
			buildRules = (
			);
			dependencies = (
				DC91954724201A8700A5BE1F /* PBXTargetDependency */,
			);
			name = GameCoreTests;
			packageProductDependencies = (
			);
			productName = GameCoreTests;
			productReference = DC91954424201A8700A5BE1F /* GameCoreTests.xctest */;
			productType = "com.apple.product-type.bundle.unit-test";
		};
		DC91955D24201A8D00A5BE1F /* GameSwiftUI */ = {
			isa = PBXNativeTarget;
			buildConfigurationList = DC91957524201A8E00A5BE1F /* Build configuration list for PBXNativeTarget "GameSwiftUI" */;
			buildPhases = (
				DC91955924201A8D00A5BE1F /* Headers */,
				DC91955A24201A8D00A5BE1F /* Sources */,
				DC91955B24201A8D00A5BE1F /* Frameworks */,
				DC91955C24201A8D00A5BE1F /* Resources */,
				DCAF11A124202F9100483288 /* Embed Frameworks */,
			);
			buildRules = (
			);
			dependencies = (
				DCAF11A424202F9400483288 /* PBXTargetDependency */,
			);
			name = GameSwiftUI;
			packageProductDependencies = (
			);
			productName = GameSwiftUI;
			productReference = DC91955E24201A8D00A5BE1F /* GameSwiftUI.framework */;
			productType = "com.apple.product-type.framework";
		};
		DC91956524201A8E00A5BE1F /* GameSwiftUITests */ = {
			isa = PBXNativeTarget;
			buildConfigurationList = DC91957824201A8E00A5BE1F /* Build configuration list for PBXNativeTarget "GameSwiftUITests" */;
			buildPhases = (
				DC91956224201A8E00A5BE1F /* Sources */,
				DC91956324201A8E00A5BE1F /* Frameworks */,
				DC91956424201A8E00A5BE1F /* Resources */,
				DCAF121F24216E3300483288 /* Embed Frameworks */,
			);
			buildRules = (
			);
			dependencies = (
				DC91956924201A8E00A5BE1F /* PBXTargetDependency */,
			);
			name = GameSwiftUITests;
			packageProductDependencies = (
			);
			productName = GameSwiftUITests;
			productReference = DC91956624201A8E00A5BE1F /* GameSwiftUITests.xctest */;
			productType = "com.apple.product-type.bundle.unit-test";
		};
		DCAF10C7242027D400483288 /* TwoFactorSwiftUI */ = {
			isa = PBXNativeTarget;
			buildConfigurationList = DCAF10DF242027D400483288 /* Build configuration list for PBXNativeTarget "TwoFactorSwiftUI" */;
			buildPhases = (
				DCAF10C3242027D400483288 /* Headers */,
				DCAF10C4242027D400483288 /* Sources */,
				DCAF10C5242027D400483288 /* Frameworks */,
				DCAF10C6242027D400483288 /* Resources */,
				DCAF117824202C7800483288 /* Embed Frameworks */,
			);
			buildRules = (
			);
			dependencies = (
				DCAF116024202B0C00483288 /* PBXTargetDependency */,
			);
			name = TwoFactorSwiftUI;
			packageProductDependencies = (
			);
			productName = TwoFactorSwiftUI;
			productReference = DCAF10C8242027D400483288 /* TwoFactorSwiftUI.framework */;
			productType = "com.apple.product-type.framework";
		};
		DCAF10CF242027D400483288 /* TwoFactorSwiftUITests */ = {
			isa = PBXNativeTarget;
			buildConfigurationList = DCAF10E2242027D400483288 /* Build configuration list for PBXNativeTarget "TwoFactorSwiftUITests" */;
			buildPhases = (
				DCAF10CC242027D400483288 /* Sources */,
				DCAF10CD242027D400483288 /* Frameworks */,
				DCAF10CE242027D400483288 /* Resources */,
				DCF775162423A02A00795AF1 /* Embed Frameworks */,
			);
			buildRules = (
			);
			dependencies = (
				DCAF10D3242027D400483288 /* PBXTargetDependency */,
			);
			name = TwoFactorSwiftUITests;
			packageProductDependencies = (
			);
			productName = TwoFactorSwiftUITests;
			productReference = DCAF10D0242027D400483288 /* TwoFactorSwiftUITests.xctest */;
			productType = "com.apple.product-type.bundle.unit-test";
		};
		DCAF10EB242028DE00483288 /* AppCore */ = {
			isa = PBXNativeTarget;
			buildConfigurationList = DCAF1103242028DF00483288 /* Build configuration list for PBXNativeTarget "AppCore" */;
			buildPhases = (
				DCAF10E7242028DE00483288 /* Headers */,
				DCAF10E8242028DE00483288 /* Sources */,
				DCAF10E9242028DE00483288 /* Frameworks */,
				DCAF10EA242028DE00483288 /* Resources */,
				DCAF11D5242033E700483288 /* Embed Frameworks */,
			);
			buildRules = (
			);
			dependencies = (
				DCAF11DA242033F500483288 /* PBXTargetDependency */,
				DCAF11D0242033D800483288 /* PBXTargetDependency */,
			);
			name = AppCore;
			packageProductDependencies = (
			);
			productName = AppCore;
			productReference = DCAF10EC242028DE00483288 /* AppCore.framework */;
			productType = "com.apple.product-type.framework";
		};
		DCAF10F3242028DE00483288 /* AppCoreTests */ = {
			isa = PBXNativeTarget;
			buildConfigurationList = DCAF1106242028DF00483288 /* Build configuration list for PBXNativeTarget "AppCoreTests" */;
			buildPhases = (
				DCAF10F0242028DE00483288 /* Sources */,
				DCAF10F1242028DE00483288 /* Frameworks */,
				DCAF10F2242028DE00483288 /* Resources */,
				DCAF11FE2420398B00483288 /* Embed Frameworks */,
			);
			buildRules = (
			);
			dependencies = (
				DCAF10F7242028DF00483288 /* PBXTargetDependency */,
			);
			name = AppCoreTests;
			packageProductDependencies = (
			);
			productName = AppCoreTests;
			productReference = DCAF10F4242028DE00483288 /* AppCoreTests.xctest */;
			productType = "com.apple.product-type.bundle.unit-test";
		};
		DCAF110D242028E600483288 /* AppSwiftUI */ = {
			isa = PBXNativeTarget;
			buildConfigurationList = DCAF1125242028E600483288 /* Build configuration list for PBXNativeTarget "AppSwiftUI" */;
			buildPhases = (
				DCAF1109242028E600483288 /* Headers */,
				DCAF110A242028E600483288 /* Sources */,
				DCAF110B242028E600483288 /* Frameworks */,
				DCAF110C242028E600483288 /* Resources */,
				DCAF11E1242034C900483288 /* Embed Frameworks */,
			);
			buildRules = (
			);
			dependencies = (
				DCAF11E7242034D600483288 /* PBXTargetDependency */,
				DCAF11E4242034CD00483288 /* PBXTargetDependency */,
			);
			name = AppSwiftUI;
			packageProductDependencies = (
			);
			productName = AppSwiftUI;
			productReference = DCAF110E242028E600483288 /* AppSwiftUI.framework */;
			productType = "com.apple.product-type.framework";
		};
		DCAF11302420293300483288 /* TicTacToeCommon */ = {
			isa = PBXNativeTarget;
			buildConfigurationList = DCAF11482420293400483288 /* Build configuration list for PBXNativeTarget "TicTacToeCommon" */;
			buildPhases = (
				DCAF112C2420293300483288 /* Headers */,
				DCAF112D2420293300483288 /* Sources */,
				DCAF112E2420293300483288 /* Frameworks */,
				DCAF112F2420293300483288 /* Resources */,
				DCAF116C24202B8900483288 /* Embed Frameworks */,
			);
			buildRules = (
			);
			dependencies = (
			);
			name = TicTacToeCommon;
			packageProductDependencies = (
				DC13941C2469E40B00EE1157 /* ComposableArchitecture */,
			);
			productName = TicTacToeCommon;
			productReference = DCAF11312420293300483288 /* TicTacToeCommon.framework */;
			productType = "com.apple.product-type.framework";
		};
/* End PBXNativeTarget section */

/* Begin PBXProject section */
		DC9193EE2420104100A5BE1F /* Project object */ = {
			isa = PBXProject;
			attributes = {
				LastSwiftUpdateCheck = 1140;
				LastUpgradeCheck = 1140;
				ORGANIZATIONNAME = "Point-Free";
				TargetAttributes = {
					CA0A5760242AA3A800BA537D = {
						CreatedOnToolsVersion = 11.4;
					};
					CA0A5775242AA3A900BA537D = {
						CreatedOnToolsVersion = 11.4;
						TestTargetID = CA0A5760242AA3A800BA537D;
					};
					DC919424242012D200A5BE1F = {
						CreatedOnToolsVersion = 11.4;
						LastSwiftMigration = 1140;
					};
					DC9194472420130D00A5BE1F = {
						CreatedOnToolsVersion = 11.4;
						LastSwiftMigration = 1140;
					};
					DC919469242013DB00A5BE1F = {
						CreatedOnToolsVersion = 11.4;
						LastSwiftMigration = 1140;
					};
					DC919471242013DB00A5BE1F = {
						CreatedOnToolsVersion = 11.4;
					};
					DC9194B12420142600A5BE1F = {
						CreatedOnToolsVersion = 11.4;
					};
					DC9194B92420142700A5BE1F = {
						CreatedOnToolsVersion = 11.4;
					};
					DC9194D32420144700A5BE1F = {
						CreatedOnToolsVersion = 11.4;
						LastSwiftMigration = 1140;
					};
					DC9194DB2420144700A5BE1F = {
						CreatedOnToolsVersion = 11.4;
					};
					DC9194F724201A7800A5BE1F = {
						CreatedOnToolsVersion = 11.4;
						LastSwiftMigration = 1140;
					};
					DC9194FF24201A7800A5BE1F = {
						CreatedOnToolsVersion = 11.4;
					};
					DC91951924201A8100A5BE1F = {
						CreatedOnToolsVersion = 11.4;
					};
					DC91952124201A8100A5BE1F = {
						CreatedOnToolsVersion = 11.4;
					};
					DC91953B24201A8700A5BE1F = {
						CreatedOnToolsVersion = 11.4;
						LastSwiftMigration = 1140;
					};
					DC91954324201A8700A5BE1F = {
						CreatedOnToolsVersion = 11.4;
					};
					DC91955D24201A8D00A5BE1F = {
						CreatedOnToolsVersion = 11.4;
					};
					DC91956524201A8E00A5BE1F = {
						CreatedOnToolsVersion = 11.4;
					};
					DCAF10C7242027D400483288 = {
						CreatedOnToolsVersion = 11.4;
						LastSwiftMigration = 1140;
					};
					DCAF10CF242027D400483288 = {
						CreatedOnToolsVersion = 11.4;
					};
					DCAF10EB242028DE00483288 = {
						CreatedOnToolsVersion = 11.4;
						LastSwiftMigration = 1140;
					};
					DCAF10F3242028DE00483288 = {
						CreatedOnToolsVersion = 11.4;
					};
					DCAF110D242028E600483288 = {
						CreatedOnToolsVersion = 11.4;
					};
					DCAF11302420293300483288 = {
						CreatedOnToolsVersion = 11.4;
					};
				};
			};
			buildConfigurationList = DC9193F12420104100A5BE1F /* Build configuration list for PBXProject "TicTacToe" */;
			compatibilityVersion = "Xcode 9.3";
			developmentRegion = en;
			hasScannedForEncodings = 0;
			knownRegions = (
				en,
				Base,
			);
			mainGroup = DC9193ED2420104100A5BE1F;
			packageReferences = (
			);
			productRefGroup = DC9193F72420104100A5BE1F /* Products */;
			projectDirPath = "";
			projectRoot = "";
			targets = (
				CA0A5760242AA3A800BA537D /* TicTacToe */,
				CA0A5775242AA3A900BA537D /* TicTacToeTests */,
				DCAF10EB242028DE00483288 /* AppCore */,
				DCAF10F3242028DE00483288 /* AppCoreTests */,
				DCAF110D242028E600483288 /* AppSwiftUI */,
				DC919469242013DB00A5BE1F /* LoginCore */,
				DC919471242013DB00A5BE1F /* LoginCoreTests */,
				DC9194B12420142600A5BE1F /* LoginSwiftUI */,
				DC9194B92420142700A5BE1F /* LoginSwiftUITests */,
				DC9194D32420144700A5BE1F /* TwoFactorCore */,
				DC9194DB2420144700A5BE1F /* TwoFactorCoreTests */,
				DCAF10C7242027D400483288 /* TwoFactorSwiftUI */,
				DCAF10CF242027D400483288 /* TwoFactorSwiftUITests */,
				DC9194F724201A7800A5BE1F /* NewGameCore */,
				DC9194FF24201A7800A5BE1F /* NewGameCoreTests */,
				DC91951924201A8100A5BE1F /* NewGameSwiftUI */,
				DC91952124201A8100A5BE1F /* NewGameSwiftUITests */,
				DC91953B24201A8700A5BE1F /* GameCore */,
				DC91954324201A8700A5BE1F /* GameCoreTests */,
				DC91955D24201A8D00A5BE1F /* GameSwiftUI */,
				DC91956524201A8E00A5BE1F /* GameSwiftUITests */,
				DC919424242012D200A5BE1F /* AuthenticationClient */,
				DC9194472420130D00A5BE1F /* LiveAuthenticationClient */,
				DCAF11302420293300483288 /* TicTacToeCommon */,
			);
		};
/* End PBXProject section */

/* Begin PBXResourcesBuildPhase section */
		CA0A575F242AA3A800BA537D /* Resources */ = {
			isa = PBXResourcesBuildPhase;
			buildActionMask = 2147483647;
			files = (
				CA0A576A242AA3A900BA537D /* Assets.xcassets in Resources */,
			);
			runOnlyForDeploymentPostprocessing = 0;
		};
		CA0A5774242AA3A900BA537D /* Resources */ = {
			isa = PBXResourcesBuildPhase;
			buildActionMask = 2147483647;
			files = (
			);
			runOnlyForDeploymentPostprocessing = 0;
		};
		DC919423242012D200A5BE1F /* Resources */ = {
			isa = PBXResourcesBuildPhase;
			buildActionMask = 2147483647;
			files = (
				DC1394662469F25300EE1157 /* TicTacToeCommon.framework in Resources */,
			);
			runOnlyForDeploymentPostprocessing = 0;
		};
		DC9194462420130D00A5BE1F /* Resources */ = {
			isa = PBXResourcesBuildPhase;
			buildActionMask = 2147483647;
			files = (
				DC1394672469F25D00EE1157 /* AuthenticationClient.framework in Resources */,
				DC1394682469F25D00EE1157 /* TicTacToeCommon.framework in Resources */,
			);
			runOnlyForDeploymentPostprocessing = 0;
		};
		DC919468242013DB00A5BE1F /* Resources */ = {
			isa = PBXResourcesBuildPhase;
			buildActionMask = 2147483647;
			files = (
				DC1394592469F1FC00EE1157 /* TwoFactorCore.framework in Resources */,
			);
			runOnlyForDeploymentPostprocessing = 0;
		};
		DC919470242013DB00A5BE1F /* Resources */ = {
			isa = PBXResourcesBuildPhase;
			buildActionMask = 2147483647;
			files = (
			);
			runOnlyForDeploymentPostprocessing = 0;
		};
		DC9194B02420142600A5BE1F /* Resources */ = {
			isa = PBXResourcesBuildPhase;
			buildActionMask = 2147483647;
			files = (
				DC13945A2469F20600EE1157 /* LoginCore.framework in Resources */,
				DC13945B2469F20600EE1157 /* TwoFactorSwiftUI.framework in Resources */,
			);
			runOnlyForDeploymentPostprocessing = 0;
		};
		DC9194B82420142700A5BE1F /* Resources */ = {
			isa = PBXResourcesBuildPhase;
			buildActionMask = 2147483647;
			files = (
			);
			runOnlyForDeploymentPostprocessing = 0;
		};
		DC9194D22420144700A5BE1F /* Resources */ = {
			isa = PBXResourcesBuildPhase;
			buildActionMask = 2147483647;
			files = (
				DC13945C2469F21600EE1157 /* AuthenticationClient.framework in Resources */,
				DC13945D2469F21600EE1157 /* TicTacToeCommon.framework in Resources */,
			);
			runOnlyForDeploymentPostprocessing = 0;
		};
		DC9194DA2420144700A5BE1F /* Resources */ = {
			isa = PBXResourcesBuildPhase;
			buildActionMask = 2147483647;
			files = (
			);
			runOnlyForDeploymentPostprocessing = 0;
		};
		DC9194F624201A7800A5BE1F /* Resources */ = {
			isa = PBXResourcesBuildPhase;
			buildActionMask = 2147483647;
			files = (
				DC13945F2469F22D00EE1157 /* GameCore.framework in Resources */,
				DC1394602469F22D00EE1157 /* TicTacToeCommon.framework in Resources */,
			);
			runOnlyForDeploymentPostprocessing = 0;
		};
		DC9194FE24201A7800A5BE1F /* Resources */ = {
			isa = PBXResourcesBuildPhase;
			buildActionMask = 2147483647;
			files = (
			);
			runOnlyForDeploymentPostprocessing = 0;
		};
		DC91951824201A8100A5BE1F /* Resources */ = {
			isa = PBXResourcesBuildPhase;
			buildActionMask = 2147483647;
			files = (
				DC1394622469F23A00EE1157 /* GameSwiftUI.framework in Resources */,
				DC1394612469F23A00EE1157 /* NewGameCore.framework in Resources */,
			);
			runOnlyForDeploymentPostprocessing = 0;
		};
		DC91952024201A8100A5BE1F /* Resources */ = {
			isa = PBXResourcesBuildPhase;
			buildActionMask = 2147483647;
			files = (
			);
			runOnlyForDeploymentPostprocessing = 0;
		};
		DC91953A24201A8700A5BE1F /* Resources */ = {
			isa = PBXResourcesBuildPhase;
			buildActionMask = 2147483647;
			files = (
				DC1394632469F24400EE1157 /* TicTacToeCommon.framework in Resources */,
			);
			runOnlyForDeploymentPostprocessing = 0;
		};
		DC91954224201A8700A5BE1F /* Resources */ = {
			isa = PBXResourcesBuildPhase;
			buildActionMask = 2147483647;
			files = (
			);
			runOnlyForDeploymentPostprocessing = 0;
		};
		DC91955C24201A8D00A5BE1F /* Resources */ = {
			isa = PBXResourcesBuildPhase;
			buildActionMask = 2147483647;
			files = (
				DC1394642469F24C00EE1157 /* GameCore.framework in Resources */,
				DC1394652469F24C00EE1157 /* TicTacToeCommon.framework in Resources */,
			);
			runOnlyForDeploymentPostprocessing = 0;
		};
		DC91956424201A8E00A5BE1F /* Resources */ = {
			isa = PBXResourcesBuildPhase;
			buildActionMask = 2147483647;
			files = (
			);
			runOnlyForDeploymentPostprocessing = 0;
		};
		DCAF10C6242027D400483288 /* Resources */ = {
			isa = PBXResourcesBuildPhase;
			buildActionMask = 2147483647;
			files = (
				DC13945E2469F22300EE1157 /* TwoFactorCore.framework in Resources */,
			);
			runOnlyForDeploymentPostprocessing = 0;
		};
		DCAF10CE242027D400483288 /* Resources */ = {
			isa = PBXResourcesBuildPhase;
			buildActionMask = 2147483647;
			files = (
			);
			runOnlyForDeploymentPostprocessing = 0;
		};
		DCAF10EA242028DE00483288 /* Resources */ = {
			isa = PBXResourcesBuildPhase;
			buildActionMask = 2147483647;
			files = (
			);
			runOnlyForDeploymentPostprocessing = 0;
		};
		DCAF10F2242028DE00483288 /* Resources */ = {
			isa = PBXResourcesBuildPhase;
			buildActionMask = 2147483647;
			files = (
			);
			runOnlyForDeploymentPostprocessing = 0;
		};
		DCAF110C242028E600483288 /* Resources */ = {
			isa = PBXResourcesBuildPhase;
			buildActionMask = 2147483647;
			files = (
				DC1394572469F1F400EE1157 /* LoginSwiftUI.framework in Resources */,
				DC1394582469F1F400EE1157 /* NewGameSwiftUI.framework in Resources */,
			);
			runOnlyForDeploymentPostprocessing = 0;
		};
		DCAF112F2420293300483288 /* Resources */ = {
			isa = PBXResourcesBuildPhase;
			buildActionMask = 2147483647;
			files = (
			);
			runOnlyForDeploymentPostprocessing = 0;
		};
/* End PBXResourcesBuildPhase section */

/* Begin PBXSourcesBuildPhase section */
		CA0A575D242AA3A800BA537D /* Sources */ = {
			isa = PBXSourcesBuildPhase;
			buildActionMask = 2147483647;
			files = (
				CA0A57A6242ABA7400BA537D /* LoginViewController.swift in Sources */,
				CA0A57A5242ABA7400BA537D /* AppViewController.swift in Sources */,
				CA0A57A7242ABA7400BA537D /* NewGameViewController.swift in Sources */,
				CA0A5766242AA3A800BA537D /* SceneDelegate.swift in Sources */,
				CA0A57A9242ABA7400BA537D /* TwoFactorViewController.swift in Sources */,
				CA0A57A8242ABA7400BA537D /* GameViewController.swift in Sources */,
				CA0A579F242AA7F800BA537D /* RootView.swift in Sources */,
			);
			runOnlyForDeploymentPostprocessing = 0;
		};
		CA0A5772242AA3A900BA537D /* Sources */ = {
			isa = PBXSourcesBuildPhase;
			buildActionMask = 2147483647;
			files = (
				CA0A577B242AA3A900BA537D /* TicTacToeTests.swift in Sources */,
			);
			runOnlyForDeploymentPostprocessing = 0;
		};
		DC919421242012D200A5BE1F /* Sources */ = {
			isa = PBXSourcesBuildPhase;
			buildActionMask = 2147483647;
			files = (
				DC91959E24201AEF00A5BE1F /* AuthenticationClient.swift in Sources */,
			);
			runOnlyForDeploymentPostprocessing = 0;
		};
		DC9194442420130D00A5BE1F /* Sources */ = {
			isa = PBXSourcesBuildPhase;
			buildActionMask = 2147483647;
			files = (
				DC09A282242023D1007E2F27 /* LiveAuthenticationClient.swift in Sources */,
			);
			runOnlyForDeploymentPostprocessing = 0;
		};
		DC919466242013DB00A5BE1F /* Sources */ = {
			isa = PBXSourcesBuildPhase;
			buildActionMask = 2147483647;
			files = (
				DCAF11C22420330200483288 /* LoginCore.swift in Sources */,
			);
			runOnlyForDeploymentPostprocessing = 0;
		};
		DC91946E242013DB00A5BE1F /* Sources */ = {
			isa = PBXSourcesBuildPhase;
			buildActionMask = 2147483647;
			files = (
				DC91947A242013DC00A5BE1F /* LoginCoreTests.swift in Sources */,
			);
			runOnlyForDeploymentPostprocessing = 0;
		};
		DC9194AE2420142600A5BE1F /* Sources */ = {
			isa = PBXSourcesBuildPhase;
			buildActionMask = 2147483647;
			files = (
				DCAF117D24202C9600483288 /* LoginSwiftView.swift in Sources */,
			);
			runOnlyForDeploymentPostprocessing = 0;
		};
		DC9194B62420142700A5BE1F /* Sources */ = {
			isa = PBXSourcesBuildPhase;
			buildActionMask = 2147483647;
			files = (
				DC9195A324201B3B00A5BE1F /* LoginSwiftUITests.swift in Sources */,
			);
			runOnlyForDeploymentPostprocessing = 0;
		};
		DC9194D02420144700A5BE1F /* Sources */ = {
			isa = PBXSourcesBuildPhase;
			buildActionMask = 2147483647;
			files = (
				DCAF11C0242032F000483288 /* TwoFactorCore.swift in Sources */,
			);
			runOnlyForDeploymentPostprocessing = 0;
		};
		DC9194D82420144700A5BE1F /* Sources */ = {
			isa = PBXSourcesBuildPhase;
			buildActionMask = 2147483647;
			files = (
				DC9194E42420144700A5BE1F /* TwoFactorCoreTests.swift in Sources */,
			);
			runOnlyForDeploymentPostprocessing = 0;
		};
		DC9194F424201A7800A5BE1F /* Sources */ = {
			isa = PBXSourcesBuildPhase;
			buildActionMask = 2147483647;
			files = (
				DCAF11C42420330E00483288 /* NewGameCore.swift in Sources */,
			);
			runOnlyForDeploymentPostprocessing = 0;
		};
		DC9194FC24201A7800A5BE1F /* Sources */ = {
			isa = PBXSourcesBuildPhase;
			buildActionMask = 2147483647;
			files = (
				DC91950824201A7900A5BE1F /* NewGameCoreTests.swift in Sources */,
			);
			runOnlyForDeploymentPostprocessing = 0;
		};
		DC91951624201A8100A5BE1F /* Sources */ = {
			isa = PBXSourcesBuildPhase;
			buildActionMask = 2147483647;
			files = (
				DCAF11A924202FF200483288 /* NewGameSwiftView.swift in Sources */,
			);
			runOnlyForDeploymentPostprocessing = 0;
		};
		DC91951E24201A8100A5BE1F /* Sources */ = {
			isa = PBXSourcesBuildPhase;
			buildActionMask = 2147483647;
			files = (
				DC91952A24201A8100A5BE1F /* NewGameSwiftUITests.swift in Sources */,
			);
			runOnlyForDeploymentPostprocessing = 0;
		};
		DC91953824201A8700A5BE1F /* Sources */ = {
			isa = PBXSourcesBuildPhase;
			buildActionMask = 2147483647;
			files = (
				DCAF11C62420331A00483288 /* GameCore.swift in Sources */,
			);
			runOnlyForDeploymentPostprocessing = 0;
		};
		DC91954024201A8700A5BE1F /* Sources */ = {
			isa = PBXSourcesBuildPhase;
			buildActionMask = 2147483647;
			files = (
				DC91954C24201A8700A5BE1F /* GameCoreTests.swift in Sources */,
			);
			runOnlyForDeploymentPostprocessing = 0;
		};
		DC91955A24201A8D00A5BE1F /* Sources */ = {
			isa = PBXSourcesBuildPhase;
			buildActionMask = 2147483647;
			files = (
				DCAF119C24202F1300483288 /* GameSwiftView.swift in Sources */,
			);
			runOnlyForDeploymentPostprocessing = 0;
		};
		DC91956224201A8E00A5BE1F /* Sources */ = {
			isa = PBXSourcesBuildPhase;
			buildActionMask = 2147483647;
			files = (
				DC91956E24201A8E00A5BE1F /* GameSwiftUITests.swift in Sources */,
			);
			runOnlyForDeploymentPostprocessing = 0;
		};
		DCAF10C4242027D400483288 /* Sources */ = {
			isa = PBXSourcesBuildPhase;
			buildActionMask = 2147483647;
			files = (
				DCAF1152242029EE00483288 /* TwoFactorSwiftView.swift in Sources */,
			);
			runOnlyForDeploymentPostprocessing = 0;
		};
		DCAF10CC242027D400483288 /* Sources */ = {
			isa = PBXSourcesBuildPhase;
			buildActionMask = 2147483647;
			files = (
				DCAF10D8242027D400483288 /* TwoFactorSwiftUITests.swift in Sources */,
			);
			runOnlyForDeploymentPostprocessing = 0;
		};
		DCAF10E8242028DE00483288 /* Sources */ = {
			isa = PBXSourcesBuildPhase;
			buildActionMask = 2147483647;
			files = (
				DCAF11CE2420339100483288 /* AppCore.swift in Sources */,
			);
			runOnlyForDeploymentPostprocessing = 0;
		};
		DCAF10F0242028DE00483288 /* Sources */ = {
			isa = PBXSourcesBuildPhase;
			buildActionMask = 2147483647;
			files = (
				DCAF10FC242028DF00483288 /* AppCoreTests.swift in Sources */,
			);
			runOnlyForDeploymentPostprocessing = 0;
		};
		DCAF110A242028E600483288 /* Sources */ = {
			isa = PBXSourcesBuildPhase;
			buildActionMask = 2147483647;
			files = (
				DCAF11DC2420340900483288 /* AppSwiftView.swift in Sources */,
			);
			runOnlyForDeploymentPostprocessing = 0;
		};
		DCAF112D2420293300483288 /* Sources */ = {
			isa = PBXSourcesBuildPhase;
			buildActionMask = 2147483647;
			files = (
				DCAF11CA2420335500483288 /* ActivityIndicator.swift in Sources */,
				DCAF114E2420294700483288 /* AlertData.swift in Sources */,
			);
			runOnlyForDeploymentPostprocessing = 0;
		};
/* End PBXSourcesBuildPhase section */

/* Begin PBXTargetDependency section */
		CA0A5778242AA3A900BA537D /* PBXTargetDependency */ = {
			isa = PBXTargetDependency;
			target = CA0A5760242AA3A800BA537D /* TicTacToe */;
			targetProxy = CA0A5777242AA3A900BA537D /* PBXContainerItemProxy */;
		};
		CA0A5786242AA48100BA537D /* PBXTargetDependency */ = {
			isa = PBXTargetDependency;
			target = DCAF11302420293300483288 /* TicTacToeCommon */;
			targetProxy = CA0A5785242AA48100BA537D /* PBXContainerItemProxy */;
		};
		CA0A5788242AA48A00BA537D /* PBXTargetDependency */ = {
			isa = PBXTargetDependency;
			target = DC9194472420130D00A5BE1F /* LiveAuthenticationClient */;
			targetProxy = CA0A5787242AA48A00BA537D /* PBXContainerItemProxy */;
		};
		CA0A578A242AA48E00BA537D /* PBXTargetDependency */ = {
			isa = PBXTargetDependency;
			target = DCAF10EB242028DE00483288 /* AppCore */;
			targetProxy = CA0A5789242AA48E00BA537D /* PBXContainerItemProxy */;
		};
		CA0A5795242AA56A00BA537D /* PBXTargetDependency */ = {
			isa = PBXTargetDependency;
			target = DC9194B12420142600A5BE1F /* LoginSwiftUI */;
			targetProxy = CA0A5794242AA56A00BA537D /* PBXContainerItemProxy */;
		};
		CA0A5798242AA59100BA537D /* PBXTargetDependency */ = {
			isa = PBXTargetDependency;
			target = DC91951924201A8100A5BE1F /* NewGameSwiftUI */;
			targetProxy = CA0A5797242AA59100BA537D /* PBXContainerItemProxy */;
		};
		CA0A57A1242AA83F00BA537D /* PBXTargetDependency */ = {
			isa = PBXTargetDependency;
			target = DCAF110D242028E600483288 /* AppSwiftUI */;
			targetProxy = CA0A57A0242AA83F00BA537D /* PBXContainerItemProxy */;
		};
		DC09A27F242022F0007E2F27 /* PBXTargetDependency */ = {
			isa = PBXTargetDependency;
			target = DC919424242012D200A5BE1F /* AuthenticationClient */;
			targetProxy = DC09A27E242022F0007E2F27 /* PBXContainerItemProxy */;
		};
		DC1394202469E43300EE1157 /* PBXTargetDependency */ = {
			isa = PBXTargetDependency;
			target = DCAF11302420293300483288 /* TicTacToeCommon */;
			targetProxy = DC13941F2469E43300EE1157 /* PBXContainerItemProxy */;
		};
		DC1394242469E47A00EE1157 /* PBXTargetDependency */ = {
			isa = PBXTargetDependency;
			target = DCAF11302420293300483288 /* TicTacToeCommon */;
			targetProxy = DC1394232469E47A00EE1157 /* PBXContainerItemProxy */;
		};
		DC919475242013DC00A5BE1F /* PBXTargetDependency */ = {
			isa = PBXTargetDependency;
			target = DC919469242013DB00A5BE1F /* LoginCore */;
			targetProxy = DC919474242013DC00A5BE1F /* PBXContainerItemProxy */;
		};
		DC9194BD2420142700A5BE1F /* PBXTargetDependency */ = {
			isa = PBXTargetDependency;
			target = DC9194B12420142600A5BE1F /* LoginSwiftUI */;
			targetProxy = DC9194BC2420142700A5BE1F /* PBXContainerItemProxy */;
		};
		DC9194DF2420144700A5BE1F /* PBXTargetDependency */ = {
			isa = PBXTargetDependency;
			target = DC9194D32420144700A5BE1F /* TwoFactorCore */;
			targetProxy = DC9194DE2420144700A5BE1F /* PBXContainerItemProxy */;
		};
		DC91950324201A7900A5BE1F /* PBXTargetDependency */ = {
			isa = PBXTargetDependency;
			target = DC9194F724201A7800A5BE1F /* NewGameCore */;
			targetProxy = DC91950224201A7900A5BE1F /* PBXContainerItemProxy */;
		};
		DC91952524201A8100A5BE1F /* PBXTargetDependency */ = {
			isa = PBXTargetDependency;
			target = DC91951924201A8100A5BE1F /* NewGameSwiftUI */;
			targetProxy = DC91952424201A8100A5BE1F /* PBXContainerItemProxy */;
		};
		DC91954724201A8700A5BE1F /* PBXTargetDependency */ = {
			isa = PBXTargetDependency;
			target = DC91953B24201A8700A5BE1F /* GameCore */;
			targetProxy = DC91954624201A8700A5BE1F /* PBXContainerItemProxy */;
		};
		DC91956924201A8E00A5BE1F /* PBXTargetDependency */ = {
			isa = PBXTargetDependency;
			target = DC91955D24201A8D00A5BE1F /* GameSwiftUI */;
			targetProxy = DC91956824201A8E00A5BE1F /* PBXContainerItemProxy */;
		};
		DCAF10D3242027D400483288 /* PBXTargetDependency */ = {
			isa = PBXTargetDependency;
			target = DCAF10C7242027D400483288 /* TwoFactorSwiftUI */;
			targetProxy = DCAF10D2242027D400483288 /* PBXContainerItemProxy */;
		};
		DCAF10F7242028DF00483288 /* PBXTargetDependency */ = {
			isa = PBXTargetDependency;
			target = DCAF10EB242028DE00483288 /* AppCore */;
			targetProxy = DCAF10F6242028DF00483288 /* PBXContainerItemProxy */;
		};
		DCAF115A24202A4200483288 /* PBXTargetDependency */ = {
			isa = PBXTargetDependency;
			target = DC919424242012D200A5BE1F /* AuthenticationClient */;
			targetProxy = DCAF115924202A4200483288 /* PBXContainerItemProxy */;
		};
		DCAF115C24202A5100483288 /* PBXTargetDependency */ = {
			isa = PBXTargetDependency;
			target = DCAF11302420293300483288 /* TicTacToeCommon */;
			targetProxy = DCAF115B24202A5100483288 /* PBXContainerItemProxy */;
		};
		DCAF116024202B0C00483288 /* PBXTargetDependency */ = {
			isa = PBXTargetDependency;
			target = DC9194D32420144700A5BE1F /* TwoFactorCore */;
			targetProxy = DCAF115F24202B0C00483288 /* PBXContainerItemProxy */;
		};
		DCAF117F24202D3700483288 /* PBXTargetDependency */ = {
			isa = PBXTargetDependency;
			target = DC9194D32420144700A5BE1F /* TwoFactorCore */;
			targetProxy = DCAF117E24202D3700483288 /* PBXContainerItemProxy */;
		};
		DCAF118E24202DC800483288 /* PBXTargetDependency */ = {
			isa = PBXTargetDependency;
			target = DC919469242013DB00A5BE1F /* LoginCore */;
			targetProxy = DCAF118D24202DC800483288 /* PBXContainerItemProxy */;
		};
		DCAF11A424202F9400483288 /* PBXTargetDependency */ = {
			isa = PBXTargetDependency;
			target = DC91953B24201A8700A5BE1F /* GameCore */;
			targetProxy = DCAF11A324202F9400483288 /* PBXContainerItemProxy */;
		};
		DCAF11B12420304F00483288 /* PBXTargetDependency */ = {
			isa = PBXTargetDependency;
			target = DC91953B24201A8700A5BE1F /* GameCore */;
			targetProxy = DCAF11B02420304F00483288 /* PBXContainerItemProxy */;
		};
		DCAF11BA2420312000483288 /* PBXTargetDependency */ = {
			isa = PBXTargetDependency;
			target = DC9194F724201A7800A5BE1F /* NewGameCore */;
			targetProxy = DCAF11B92420312000483288 /* PBXContainerItemProxy */;
		};
		DCAF11BD242031E700483288 /* PBXTargetDependency */ = {
			isa = PBXTargetDependency;
			target = DCAF11302420293300483288 /* TicTacToeCommon */;
			targetProxy = DCAF11BC242031E700483288 /* PBXContainerItemProxy */;
		};
		DCAF11D0242033D800483288 /* PBXTargetDependency */ = {
			isa = PBXTargetDependency;
			target = DC9194F724201A7800A5BE1F /* NewGameCore */;
			targetProxy = DCAF11CF242033D800483288 /* PBXContainerItemProxy */;
		};
		DCAF11DA242033F500483288 /* PBXTargetDependency */ = {
			isa = PBXTargetDependency;
			target = DC919469242013DB00A5BE1F /* LoginCore */;
			targetProxy = DCAF11D9242033F500483288 /* PBXContainerItemProxy */;
		};
		DCAF11E4242034CD00483288 /* PBXTargetDependency */ = {
			isa = PBXTargetDependency;
			target = DC91951924201A8100A5BE1F /* NewGameSwiftUI */;
			targetProxy = DCAF11E3242034CD00483288 /* PBXContainerItemProxy */;
		};
		DCAF11E7242034D600483288 /* PBXTargetDependency */ = {
			isa = PBXTargetDependency;
			target = DC9194B12420142600A5BE1F /* LoginSwiftUI */;
			targetProxy = DCAF11E6242034D600483288 /* PBXContainerItemProxy */;
		};
		DCAF11EA2420352200483288 /* PBXTargetDependency */ = {
			isa = PBXTargetDependency;
			target = DC91955D24201A8D00A5BE1F /* GameSwiftUI */;
			targetProxy = DCAF11E92420352200483288 /* PBXContainerItemProxy */;
		};
<<<<<<< HEAD
		DCEAF4BC242D08FC00E4639F /* PBXTargetDependency */ = {
			isa = PBXTargetDependency;
			productRef = DCEAF4BB242D08FC00E4639F /* ComposableArchitecture */;
		};
		DCEAF4C6242D092700E4639F /* PBXTargetDependency */ = {
			isa = PBXTargetDependency;
			productRef = DCEAF4C5242D092700E4639F /* ComposableArchitecture */;
		};
		DCEAF4D4242D0BBE00E4639F /* PBXTargetDependency */ = {
			isa = PBXTargetDependency;
			productRef = DCEAF4D3242D0BBE00E4639F /* ComposableArchitecture */;
		};
		DCEAF4D9242D0BE500E4639F /* PBXTargetDependency */ = {
			isa = PBXTargetDependency;
			productRef = DCEAF4D8242D0BE500E4639F /* ComposableArchitecture */;
		};
		DCEAF4E3242D0C1100E4639F /* PBXTargetDependency */ = {
			isa = PBXTargetDependency;
			productRef = DCEAF4E2242D0C1100E4639F /* ComposableArchitecture */;
		};
		DCEAF4ED242D0C3D00E4639F /* PBXTargetDependency */ = {
			isa = PBXTargetDependency;
			productRef = DCEAF4EC242D0C3D00E4639F /* ComposableArchitecture */;
		};
		DCEAF4F7242D0C7A00E4639F /* PBXTargetDependency */ = {
			isa = PBXTargetDependency;
			productRef = DCEAF4F6242D0C7A00E4639F /* ComposableArchitecture */;
		};
		DCEAF501242D0C9900E4639F /* PBXTargetDependency */ = {
			isa = PBXTargetDependency;
			productRef = DCEAF500242D0C9900E4639F /* ComposableArchitecture */;
		};
		DCEAF50B242D0CBE00E4639F /* PBXTargetDependency */ = {
			isa = PBXTargetDependency;
			productRef = DCEAF50A242D0CBE00E4639F /* ComposableArchitecture */;
		};
		DCEAF515242D0CE500E4639F /* PBXTargetDependency */ = {
			isa = PBXTargetDependency;
			productRef = DCEAF514242D0CE500E4639F /* ComposableArchitecture */;
		};
		DCEAF51F242D0D0600E4639F /* PBXTargetDependency */ = {
			isa = PBXTargetDependency;
			productRef = DCEAF51E242D0D0600E4639F /* ComposableArchitecture */;
		};
		DCEAF52B242D0D2D00E4639F /* PBXTargetDependency */ = {
			isa = PBXTargetDependency;
			productRef = DCEAF52A242D0D2D00E4639F /* ComposableArchitecture */;
		};
		DCEAF530242D0D3C00E4639F /* PBXTargetDependency */ = {
			isa = PBXTargetDependency;
			productRef = DCEAF52F242D0D3C00E4639F /* ComposableArchitecture */;
		};
		DCEAF535242D0D5600E4639F /* PBXTargetDependency */ = {
			isa = PBXTargetDependency;
			productRef = DCEAF534242D0D5600E4639F /* ComposableArchitecture */;
		};
=======
>>>>>>> a429d9d3
		DCF7751F2423A55400795AF1 /* PBXTargetDependency */ = {
			isa = PBXTargetDependency;
			target = DCAF10C7242027D400483288 /* TwoFactorSwiftUI */;
			targetProxy = DCF7751E2423A55400795AF1 /* PBXContainerItemProxy */;
		};
/* End PBXTargetDependency section */

/* Begin XCBuildConfiguration section */
		CA0A577D242AA3A900BA537D /* Debug */ = {
			isa = XCBuildConfiguration;
			buildSettings = {
				ASSETCATALOG_COMPILER_APPICON_NAME = AppIcon;
				CODE_SIGN_STYLE = Automatic;
				ENABLE_PREVIEWS = YES;
				INFOPLIST_FILE = Info.plist;
				LD_RUNPATH_SEARCH_PATHS = (
					"$(inherited)",
					"@executable_path/Frameworks",
				);
				PRODUCT_BUNDLE_IDENTIFIER = co.pointfree.TicTacToe;
				PRODUCT_NAME = "$(TARGET_NAME)";
				SWIFT_VERSION = 5.0;
				TARGETED_DEVICE_FAMILY = "1,2";
			};
			name = Debug;
		};
		CA0A577E242AA3A900BA537D /* Release */ = {
			isa = XCBuildConfiguration;
			buildSettings = {
				ASSETCATALOG_COMPILER_APPICON_NAME = AppIcon;
				CODE_SIGN_STYLE = Automatic;
				ENABLE_PREVIEWS = YES;
				INFOPLIST_FILE = Info.plist;
				LD_RUNPATH_SEARCH_PATHS = (
					"$(inherited)",
					"@executable_path/Frameworks",
				);
				PRODUCT_BUNDLE_IDENTIFIER = co.pointfree.TicTacToe;
				PRODUCT_NAME = "$(TARGET_NAME)";
				SWIFT_VERSION = 5.0;
				TARGETED_DEVICE_FAMILY = "1,2";
			};
			name = Release;
		};
		CA0A577F242AA3A900BA537D /* Debug */ = {
			isa = XCBuildConfiguration;
			buildSettings = {
				ALWAYS_EMBED_SWIFT_STANDARD_LIBRARIES = YES;
				BUNDLE_LOADER = "$(TEST_HOST)";
				CODE_SIGN_STYLE = Automatic;
<<<<<<< HEAD
=======
				INFOPLIST_FILE = Info.plist;
				IPHONEOS_DEPLOYMENT_TARGET = 13.4;
>>>>>>> a429d9d3
				LD_RUNPATH_SEARCH_PATHS = (
					"$(inherited)",
					"@executable_path/Frameworks",
					"@loader_path/Frameworks",
				);
				PRODUCT_BUNDLE_IDENTIFIER = co.pointfree.TicTacToeTests;
				PRODUCT_NAME = "$(TARGET_NAME)";
				SWIFT_VERSION = 5.0;
				TARGETED_DEVICE_FAMILY = "1,2";
				TEST_HOST = "$(BUILT_PRODUCTS_DIR)/TicTacToe.app/TicTacToe";
			};
			name = Debug;
		};
		CA0A5780242AA3A900BA537D /* Release */ = {
			isa = XCBuildConfiguration;
			buildSettings = {
				ALWAYS_EMBED_SWIFT_STANDARD_LIBRARIES = YES;
				BUNDLE_LOADER = "$(TEST_HOST)";
				CODE_SIGN_STYLE = Automatic;
<<<<<<< HEAD
=======
				INFOPLIST_FILE = Info.plist;
				IPHONEOS_DEPLOYMENT_TARGET = 13.4;
>>>>>>> a429d9d3
				LD_RUNPATH_SEARCH_PATHS = (
					"$(inherited)",
					"@executable_path/Frameworks",
					"@loader_path/Frameworks",
				);
				PRODUCT_BUNDLE_IDENTIFIER = co.pointfree.TicTacToeTests;
				PRODUCT_NAME = "$(TARGET_NAME)";
				SWIFT_VERSION = 5.0;
				TARGETED_DEVICE_FAMILY = "1,2";
				TEST_HOST = "$(BUILT_PRODUCTS_DIR)/TicTacToe.app/TicTacToe";
			};
			name = Release;
		};
		DC9194132420104400A5BE1F /* Debug */ = {
			isa = XCBuildConfiguration;
			buildSettings = {
				ALWAYS_SEARCH_USER_PATHS = NO;
				CLANG_ANALYZER_NONNULL = YES;
				CLANG_ANALYZER_NUMBER_OBJECT_CONVERSION = YES_AGGRESSIVE;
				CLANG_CXX_LANGUAGE_STANDARD = "gnu++14";
				CLANG_CXX_LIBRARY = "libc++";
				CLANG_ENABLE_MODULES = YES;
				CLANG_ENABLE_OBJC_ARC = YES;
				CLANG_ENABLE_OBJC_WEAK = YES;
				CLANG_WARN_BLOCK_CAPTURE_AUTORELEASING = YES;
				CLANG_WARN_BOOL_CONVERSION = YES;
				CLANG_WARN_COMMA = YES;
				CLANG_WARN_CONSTANT_CONVERSION = YES;
				CLANG_WARN_DEPRECATED_OBJC_IMPLEMENTATIONS = YES;
				CLANG_WARN_DIRECT_OBJC_ISA_USAGE = YES_ERROR;
				CLANG_WARN_DOCUMENTATION_COMMENTS = YES;
				CLANG_WARN_EMPTY_BODY = YES;
				CLANG_WARN_ENUM_CONVERSION = YES;
				CLANG_WARN_INFINITE_RECURSION = YES;
				CLANG_WARN_INT_CONVERSION = YES;
				CLANG_WARN_NON_LITERAL_NULL_CONVERSION = YES;
				CLANG_WARN_OBJC_IMPLICIT_RETAIN_SELF = YES;
				CLANG_WARN_OBJC_LITERAL_CONVERSION = YES;
				CLANG_WARN_OBJC_ROOT_CLASS = YES_ERROR;
				CLANG_WARN_RANGE_LOOP_ANALYSIS = YES;
				CLANG_WARN_STRICT_PROTOTYPES = YES;
				CLANG_WARN_SUSPICIOUS_MOVE = YES;
				CLANG_WARN_UNGUARDED_AVAILABILITY = YES_AGGRESSIVE;
				CLANG_WARN_UNREACHABLE_CODE = YES;
				CLANG_WARN__DUPLICATE_METHOD_MATCH = YES;
				COPY_PHASE_STRIP = NO;
				DEBUG_INFORMATION_FORMAT = dwarf;
				ENABLE_STRICT_OBJC_MSGSEND = YES;
				ENABLE_TESTABILITY = YES;
				GCC_C_LANGUAGE_STANDARD = gnu11;
				GCC_DYNAMIC_NO_PIC = NO;
				GCC_NO_COMMON_BLOCKS = YES;
				GCC_OPTIMIZATION_LEVEL = 0;
				GCC_PREPROCESSOR_DEFINITIONS = (
					"DEBUG=1",
					"$(inherited)",
				);
				GCC_WARN_64_TO_32_BIT_CONVERSION = YES;
				GCC_WARN_ABOUT_RETURN_TYPE = YES_ERROR;
				GCC_WARN_UNDECLARED_SELECTOR = YES;
				GCC_WARN_UNINITIALIZED_AUTOS = YES_AGGRESSIVE;
				GCC_WARN_UNUSED_FUNCTION = YES;
				GCC_WARN_UNUSED_VARIABLE = YES;
				MTL_ENABLE_DEBUG_INFO = INCLUDE_SOURCE;
				MTL_FAST_MATH = YES;
				ONLY_ACTIVE_ARCH = YES;
				SDKROOT = iphoneos;
				SWIFT_ACTIVE_COMPILATION_CONDITIONS = DEBUG;
				SWIFT_OPTIMIZATION_LEVEL = "-Onone";
			};
			name = Debug;
		};
		DC9194142420104400A5BE1F /* Release */ = {
			isa = XCBuildConfiguration;
			buildSettings = {
				ALWAYS_SEARCH_USER_PATHS = NO;
				CLANG_ANALYZER_NONNULL = YES;
				CLANG_ANALYZER_NUMBER_OBJECT_CONVERSION = YES_AGGRESSIVE;
				CLANG_CXX_LANGUAGE_STANDARD = "gnu++14";
				CLANG_CXX_LIBRARY = "libc++";
				CLANG_ENABLE_MODULES = YES;
				CLANG_ENABLE_OBJC_ARC = YES;
				CLANG_ENABLE_OBJC_WEAK = YES;
				CLANG_WARN_BLOCK_CAPTURE_AUTORELEASING = YES;
				CLANG_WARN_BOOL_CONVERSION = YES;
				CLANG_WARN_COMMA = YES;
				CLANG_WARN_CONSTANT_CONVERSION = YES;
				CLANG_WARN_DEPRECATED_OBJC_IMPLEMENTATIONS = YES;
				CLANG_WARN_DIRECT_OBJC_ISA_USAGE = YES_ERROR;
				CLANG_WARN_DOCUMENTATION_COMMENTS = YES;
				CLANG_WARN_EMPTY_BODY = YES;
				CLANG_WARN_ENUM_CONVERSION = YES;
				CLANG_WARN_INFINITE_RECURSION = YES;
				CLANG_WARN_INT_CONVERSION = YES;
				CLANG_WARN_NON_LITERAL_NULL_CONVERSION = YES;
				CLANG_WARN_OBJC_IMPLICIT_RETAIN_SELF = YES;
				CLANG_WARN_OBJC_LITERAL_CONVERSION = YES;
				CLANG_WARN_OBJC_ROOT_CLASS = YES_ERROR;
				CLANG_WARN_RANGE_LOOP_ANALYSIS = YES;
				CLANG_WARN_STRICT_PROTOTYPES = YES;
				CLANG_WARN_SUSPICIOUS_MOVE = YES;
				CLANG_WARN_UNGUARDED_AVAILABILITY = YES_AGGRESSIVE;
				CLANG_WARN_UNREACHABLE_CODE = YES;
				CLANG_WARN__DUPLICATE_METHOD_MATCH = YES;
				COPY_PHASE_STRIP = NO;
				DEBUG_INFORMATION_FORMAT = "dwarf-with-dsym";
				ENABLE_NS_ASSERTIONS = NO;
				ENABLE_STRICT_OBJC_MSGSEND = YES;
				GCC_C_LANGUAGE_STANDARD = gnu11;
				GCC_NO_COMMON_BLOCKS = YES;
				GCC_WARN_64_TO_32_BIT_CONVERSION = YES;
				GCC_WARN_ABOUT_RETURN_TYPE = YES_ERROR;
				GCC_WARN_UNDECLARED_SELECTOR = YES;
				GCC_WARN_UNINITIALIZED_AUTOS = YES_AGGRESSIVE;
				GCC_WARN_UNUSED_FUNCTION = YES;
				GCC_WARN_UNUSED_VARIABLE = YES;
				MTL_ENABLE_DEBUG_INFO = NO;
				MTL_FAST_MATH = YES;
				SDKROOT = iphoneos;
				SWIFT_COMPILATION_MODE = wholemodule;
				SWIFT_OPTIMIZATION_LEVEL = "-O";
				VALIDATE_PRODUCT = YES;
			};
			name = Release;
		};
		DC91943D242012D200A5BE1F /* Debug */ = {
			isa = XCBuildConfiguration;
			buildSettings = {
				CLANG_ENABLE_MODULES = YES;
				CODE_SIGN_STYLE = Automatic;
				CURRENT_PROJECT_VERSION = 1;
				DEFINES_MODULE = YES;
				DYLIB_COMPATIBILITY_VERSION = 1;
				DYLIB_CURRENT_VERSION = 1;
				DYLIB_INSTALL_NAME_BASE = "@rpath";
				INFOPLIST_FILE = Info.plist;
				INSTALL_PATH = "$(LOCAL_LIBRARY_DIR)/Frameworks";
				LD_RUNPATH_SEARCH_PATHS = (
					"$(inherited)",
					"@executable_path/Frameworks",
					"@loader_path/Frameworks",
				);
				PRODUCT_BUNDLE_IDENTIFIER = co.pointfree.AuthenticationClient;
				PRODUCT_NAME = "$(TARGET_NAME:c99extidentifier)";
				SKIP_INSTALL = YES;
				SWIFT_OPTIMIZATION_LEVEL = "-Onone";
				SWIFT_VERSION = 5.0;
				TARGETED_DEVICE_FAMILY = "1,2";
				VERSIONING_SYSTEM = "apple-generic";
				VERSION_INFO_PREFIX = "";
			};
			name = Debug;
		};
		DC91943E242012D200A5BE1F /* Release */ = {
			isa = XCBuildConfiguration;
			buildSettings = {
				CLANG_ENABLE_MODULES = YES;
				CODE_SIGN_STYLE = Automatic;
				CURRENT_PROJECT_VERSION = 1;
				DEFINES_MODULE = YES;
				DYLIB_COMPATIBILITY_VERSION = 1;
				DYLIB_CURRENT_VERSION = 1;
				DYLIB_INSTALL_NAME_BASE = "@rpath";
				INFOPLIST_FILE = Info.plist;
				INSTALL_PATH = "$(LOCAL_LIBRARY_DIR)/Frameworks";
				LD_RUNPATH_SEARCH_PATHS = (
					"$(inherited)",
					"@executable_path/Frameworks",
					"@loader_path/Frameworks",
				);
				PRODUCT_BUNDLE_IDENTIFIER = co.pointfree.AuthenticationClient;
				PRODUCT_NAME = "$(TARGET_NAME:c99extidentifier)";
				SKIP_INSTALL = YES;
				SWIFT_VERSION = 5.0;
				TARGETED_DEVICE_FAMILY = "1,2";
				VERSIONING_SYSTEM = "apple-generic";
				VERSION_INFO_PREFIX = "";
			};
			name = Release;
		};
		DC9194602420130D00A5BE1F /* Debug */ = {
			isa = XCBuildConfiguration;
			buildSettings = {
				CLANG_ENABLE_MODULES = YES;
				CODE_SIGN_STYLE = Automatic;
				CURRENT_PROJECT_VERSION = 1;
				DEFINES_MODULE = YES;
				DYLIB_COMPATIBILITY_VERSION = 1;
				DYLIB_CURRENT_VERSION = 1;
				DYLIB_INSTALL_NAME_BASE = "@rpath";
				INFOPLIST_FILE = Info.plist;
				INSTALL_PATH = "$(LOCAL_LIBRARY_DIR)/Frameworks";
				LD_RUNPATH_SEARCH_PATHS = (
					"$(inherited)",
					"@executable_path/Frameworks",
					"@loader_path/Frameworks",
				);
				PRODUCT_BUNDLE_IDENTIFIER = co.pointfree.LiveAuthenticationClient;
				PRODUCT_NAME = "$(TARGET_NAME:c99extidentifier)";
				SKIP_INSTALL = YES;
				SWIFT_OPTIMIZATION_LEVEL = "-Onone";
				SWIFT_VERSION = 5.0;
				TARGETED_DEVICE_FAMILY = "1,2";
				VERSIONING_SYSTEM = "apple-generic";
				VERSION_INFO_PREFIX = "";
			};
			name = Debug;
		};
		DC9194612420130D00A5BE1F /* Release */ = {
			isa = XCBuildConfiguration;
			buildSettings = {
				CLANG_ENABLE_MODULES = YES;
				CODE_SIGN_STYLE = Automatic;
				CURRENT_PROJECT_VERSION = 1;
				DEFINES_MODULE = YES;
				DYLIB_COMPATIBILITY_VERSION = 1;
				DYLIB_CURRENT_VERSION = 1;
				DYLIB_INSTALL_NAME_BASE = "@rpath";
				INFOPLIST_FILE = Info.plist;
				INSTALL_PATH = "$(LOCAL_LIBRARY_DIR)/Frameworks";
				LD_RUNPATH_SEARCH_PATHS = (
					"$(inherited)",
					"@executable_path/Frameworks",
					"@loader_path/Frameworks",
				);
				PRODUCT_BUNDLE_IDENTIFIER = co.pointfree.LiveAuthenticationClient;
				PRODUCT_NAME = "$(TARGET_NAME:c99extidentifier)";
				SKIP_INSTALL = YES;
				SWIFT_VERSION = 5.0;
				TARGETED_DEVICE_FAMILY = "1,2";
				VERSIONING_SYSTEM = "apple-generic";
				VERSION_INFO_PREFIX = "";
			};
			name = Release;
		};
		DC919482242013DC00A5BE1F /* Debug */ = {
			isa = XCBuildConfiguration;
			buildSettings = {
				CLANG_ENABLE_MODULES = YES;
				CODE_SIGN_STYLE = Automatic;
				CURRENT_PROJECT_VERSION = 1;
				DEFINES_MODULE = YES;
				DYLIB_COMPATIBILITY_VERSION = 1;
				DYLIB_CURRENT_VERSION = 1;
				DYLIB_INSTALL_NAME_BASE = "@rpath";
				INFOPLIST_FILE = Info.plist;
				INSTALL_PATH = "$(LOCAL_LIBRARY_DIR)/Frameworks";
				LD_RUNPATH_SEARCH_PATHS = (
					"$(inherited)",
					"@executable_path/Frameworks",
					"@loader_path/Frameworks",
				);
				PRODUCT_BUNDLE_IDENTIFIER = co.pointfree.LoginCore;
				PRODUCT_NAME = "$(TARGET_NAME:c99extidentifier)";
				SKIP_INSTALL = YES;
				SWIFT_OPTIMIZATION_LEVEL = "-Onone";
				SWIFT_VERSION = 5.0;
				TARGETED_DEVICE_FAMILY = "1,2";
				VERSIONING_SYSTEM = "apple-generic";
				VERSION_INFO_PREFIX = "";
			};
			name = Debug;
		};
		DC919483242013DC00A5BE1F /* Release */ = {
			isa = XCBuildConfiguration;
			buildSettings = {
				CLANG_ENABLE_MODULES = YES;
				CODE_SIGN_STYLE = Automatic;
				CURRENT_PROJECT_VERSION = 1;
				DEFINES_MODULE = YES;
				DYLIB_COMPATIBILITY_VERSION = 1;
				DYLIB_CURRENT_VERSION = 1;
				DYLIB_INSTALL_NAME_BASE = "@rpath";
				INFOPLIST_FILE = Info.plist;
				INSTALL_PATH = "$(LOCAL_LIBRARY_DIR)/Frameworks";
				LD_RUNPATH_SEARCH_PATHS = (
					"$(inherited)",
					"@executable_path/Frameworks",
					"@loader_path/Frameworks",
				);
				PRODUCT_BUNDLE_IDENTIFIER = co.pointfree.LoginCore;
				PRODUCT_NAME = "$(TARGET_NAME:c99extidentifier)";
				SKIP_INSTALL = YES;
				SWIFT_VERSION = 5.0;
				TARGETED_DEVICE_FAMILY = "1,2";
				VERSIONING_SYSTEM = "apple-generic";
				VERSION_INFO_PREFIX = "";
			};
			name = Release;
		};
		DC919485242013DC00A5BE1F /* Debug */ = {
			isa = XCBuildConfiguration;
			buildSettings = {
				ALWAYS_EMBED_SWIFT_STANDARD_LIBRARIES = YES;
				CODE_SIGN_STYLE = Automatic;
				INFOPLIST_FILE = Info.plist;
				LD_RUNPATH_SEARCH_PATHS = (
					"$(inherited)",
					"@executable_path/Frameworks",
					"@loader_path/Frameworks",
				);
				PRODUCT_BUNDLE_IDENTIFIER = co.pointfree.LoginCoreTests;
				PRODUCT_NAME = "$(TARGET_NAME)";
				SWIFT_VERSION = 5.0;
				TARGETED_DEVICE_FAMILY = "1,2";
			};
			name = Debug;
		};
		DC919486242013DC00A5BE1F /* Release */ = {
			isa = XCBuildConfiguration;
			buildSettings = {
				ALWAYS_EMBED_SWIFT_STANDARD_LIBRARIES = YES;
				CODE_SIGN_STYLE = Automatic;
				INFOPLIST_FILE = Info.plist;
				LD_RUNPATH_SEARCH_PATHS = (
					"$(inherited)",
					"@executable_path/Frameworks",
					"@loader_path/Frameworks",
				);
				PRODUCT_BUNDLE_IDENTIFIER = co.pointfree.LoginCoreTests;
				PRODUCT_NAME = "$(TARGET_NAME)";
				SWIFT_VERSION = 5.0;
				TARGETED_DEVICE_FAMILY = "1,2";
			};
			name = Release;
		};
		DC9194CA2420142700A5BE1F /* Debug */ = {
			isa = XCBuildConfiguration;
			buildSettings = {
				CODE_SIGN_STYLE = Automatic;
				CURRENT_PROJECT_VERSION = 1;
				DEFINES_MODULE = YES;
				DYLIB_COMPATIBILITY_VERSION = 1;
				DYLIB_CURRENT_VERSION = 1;
				DYLIB_INSTALL_NAME_BASE = "@rpath";
				INFOPLIST_FILE = Info.plist;
				INSTALL_PATH = "$(LOCAL_LIBRARY_DIR)/Frameworks";
				LD_RUNPATH_SEARCH_PATHS = (
					"$(inherited)",
					"@executable_path/Frameworks",
					"@loader_path/Frameworks",
				);
				PRODUCT_BUNDLE_IDENTIFIER = co.pointfree.LoginSwiftUI;
				PRODUCT_NAME = "$(TARGET_NAME:c99extidentifier)";
				SKIP_INSTALL = YES;
				SWIFT_VERSION = 5.0;
				TARGETED_DEVICE_FAMILY = "1,2";
				VERSIONING_SYSTEM = "apple-generic";
				VERSION_INFO_PREFIX = "";
			};
			name = Debug;
		};
		DC9194CB2420142700A5BE1F /* Release */ = {
			isa = XCBuildConfiguration;
			buildSettings = {
				CODE_SIGN_STYLE = Automatic;
				CURRENT_PROJECT_VERSION = 1;
				DEFINES_MODULE = YES;
				DYLIB_COMPATIBILITY_VERSION = 1;
				DYLIB_CURRENT_VERSION = 1;
				DYLIB_INSTALL_NAME_BASE = "@rpath";
				INFOPLIST_FILE = Info.plist;
				INSTALL_PATH = "$(LOCAL_LIBRARY_DIR)/Frameworks";
				LD_RUNPATH_SEARCH_PATHS = (
					"$(inherited)",
					"@executable_path/Frameworks",
					"@loader_path/Frameworks",
				);
				PRODUCT_BUNDLE_IDENTIFIER = co.pointfree.LoginSwiftUI;
				PRODUCT_NAME = "$(TARGET_NAME:c99extidentifier)";
				SKIP_INSTALL = YES;
				SWIFT_VERSION = 5.0;
				TARGETED_DEVICE_FAMILY = "1,2";
				VERSIONING_SYSTEM = "apple-generic";
				VERSION_INFO_PREFIX = "";
			};
			name = Release;
		};
		DC9194CD2420142700A5BE1F /* Debug */ = {
			isa = XCBuildConfiguration;
			buildSettings = {
				ALWAYS_EMBED_SWIFT_STANDARD_LIBRARIES = YES;
				CODE_SIGN_STYLE = Automatic;
				INFOPLIST_FILE = Info.plist;
				LD_RUNPATH_SEARCH_PATHS = (
					"$(inherited)",
					"@executable_path/Frameworks",
					"@loader_path/Frameworks",
				);
				PRODUCT_BUNDLE_IDENTIFIER = co.pointfree.LoginSwiftUITests;
				PRODUCT_NAME = "$(TARGET_NAME)";
				SWIFT_VERSION = 5.0;
				TARGETED_DEVICE_FAMILY = "1,2";
			};
			name = Debug;
		};
		DC9194CE2420142700A5BE1F /* Release */ = {
			isa = XCBuildConfiguration;
			buildSettings = {
				ALWAYS_EMBED_SWIFT_STANDARD_LIBRARIES = YES;
				CODE_SIGN_STYLE = Automatic;
				INFOPLIST_FILE = Info.plist;
				LD_RUNPATH_SEARCH_PATHS = (
					"$(inherited)",
					"@executable_path/Frameworks",
					"@loader_path/Frameworks",
				);
				PRODUCT_BUNDLE_IDENTIFIER = co.pointfree.LoginSwiftUITests;
				PRODUCT_NAME = "$(TARGET_NAME)";
				SWIFT_VERSION = 5.0;
				TARGETED_DEVICE_FAMILY = "1,2";
			};
			name = Release;
		};
		DC9194EC2420144700A5BE1F /* Debug */ = {
			isa = XCBuildConfiguration;
			buildSettings = {
				CLANG_ENABLE_MODULES = YES;
				CODE_SIGN_STYLE = Automatic;
				CURRENT_PROJECT_VERSION = 1;
				DEFINES_MODULE = YES;
				DYLIB_COMPATIBILITY_VERSION = 1;
				DYLIB_CURRENT_VERSION = 1;
				DYLIB_INSTALL_NAME_BASE = "@rpath";
				INFOPLIST_FILE = Info.plist;
				INSTALL_PATH = "$(LOCAL_LIBRARY_DIR)/Frameworks";
				LD_RUNPATH_SEARCH_PATHS = (
					"$(inherited)",
					"@executable_path/Frameworks",
					"@loader_path/Frameworks",
				);
				PRODUCT_BUNDLE_IDENTIFIER = co.pointfree.TwoFactorCore;
				PRODUCT_NAME = "$(TARGET_NAME:c99extidentifier)";
				SKIP_INSTALL = YES;
				SWIFT_OPTIMIZATION_LEVEL = "-Onone";
				SWIFT_VERSION = 5.0;
				TARGETED_DEVICE_FAMILY = "1,2";
				VERSIONING_SYSTEM = "apple-generic";
				VERSION_INFO_PREFIX = "";
			};
			name = Debug;
		};
		DC9194ED2420144700A5BE1F /* Release */ = {
			isa = XCBuildConfiguration;
			buildSettings = {
				CLANG_ENABLE_MODULES = YES;
				CODE_SIGN_STYLE = Automatic;
				CURRENT_PROJECT_VERSION = 1;
				DEFINES_MODULE = YES;
				DYLIB_COMPATIBILITY_VERSION = 1;
				DYLIB_CURRENT_VERSION = 1;
				DYLIB_INSTALL_NAME_BASE = "@rpath";
				INFOPLIST_FILE = Info.plist;
				INSTALL_PATH = "$(LOCAL_LIBRARY_DIR)/Frameworks";
				LD_RUNPATH_SEARCH_PATHS = (
					"$(inherited)",
					"@executable_path/Frameworks",
					"@loader_path/Frameworks",
				);
				PRODUCT_BUNDLE_IDENTIFIER = co.pointfree.TwoFactorCore;
				PRODUCT_NAME = "$(TARGET_NAME:c99extidentifier)";
				SKIP_INSTALL = YES;
				SWIFT_VERSION = 5.0;
				TARGETED_DEVICE_FAMILY = "1,2";
				VERSIONING_SYSTEM = "apple-generic";
				VERSION_INFO_PREFIX = "";
			};
			name = Release;
		};
		DC9194EF2420144700A5BE1F /* Debug */ = {
			isa = XCBuildConfiguration;
			buildSettings = {
				ALWAYS_EMBED_SWIFT_STANDARD_LIBRARIES = YES;
				CODE_SIGN_STYLE = Automatic;
				INFOPLIST_FILE = Info.plist;
				LD_RUNPATH_SEARCH_PATHS = (
					"$(inherited)",
					"@executable_path/Frameworks",
					"@loader_path/Frameworks",
				);
				PRODUCT_BUNDLE_IDENTIFIER = co.pointfree.TwoFactorCoreTests;
				PRODUCT_NAME = "$(TARGET_NAME)";
				SWIFT_VERSION = 5.0;
				TARGETED_DEVICE_FAMILY = "1,2";
			};
			name = Debug;
		};
		DC9194F02420144700A5BE1F /* Release */ = {
			isa = XCBuildConfiguration;
			buildSettings = {
				ALWAYS_EMBED_SWIFT_STANDARD_LIBRARIES = YES;
				CODE_SIGN_STYLE = Automatic;
				INFOPLIST_FILE = Info.plist;
				LD_RUNPATH_SEARCH_PATHS = (
					"$(inherited)",
					"@executable_path/Frameworks",
					"@loader_path/Frameworks",
				);
				PRODUCT_BUNDLE_IDENTIFIER = co.pointfree.TwoFactorCoreTests;
				PRODUCT_NAME = "$(TARGET_NAME)";
				SWIFT_VERSION = 5.0;
				TARGETED_DEVICE_FAMILY = "1,2";
			};
			name = Release;
		};
		DC91951024201A7900A5BE1F /* Debug */ = {
			isa = XCBuildConfiguration;
			buildSettings = {
				CLANG_ENABLE_MODULES = YES;
				CODE_SIGN_STYLE = Automatic;
				CURRENT_PROJECT_VERSION = 1;
				DEFINES_MODULE = YES;
				DYLIB_COMPATIBILITY_VERSION = 1;
				DYLIB_CURRENT_VERSION = 1;
				DYLIB_INSTALL_NAME_BASE = "@rpath";
				INFOPLIST_FILE = Info.plist;
				INSTALL_PATH = "$(LOCAL_LIBRARY_DIR)/Frameworks";
				LD_RUNPATH_SEARCH_PATHS = (
					"$(inherited)",
					"@executable_path/Frameworks",
					"@loader_path/Frameworks",
				);
				PRODUCT_BUNDLE_IDENTIFIER = co.pointfree.NewGameCore;
				PRODUCT_NAME = "$(TARGET_NAME:c99extidentifier)";
				SKIP_INSTALL = YES;
				SWIFT_OPTIMIZATION_LEVEL = "-Onone";
				SWIFT_VERSION = 5.0;
				TARGETED_DEVICE_FAMILY = "1,2";
				VERSIONING_SYSTEM = "apple-generic";
				VERSION_INFO_PREFIX = "";
			};
			name = Debug;
		};
		DC91951124201A7900A5BE1F /* Release */ = {
			isa = XCBuildConfiguration;
			buildSettings = {
				CLANG_ENABLE_MODULES = YES;
				CODE_SIGN_STYLE = Automatic;
				CURRENT_PROJECT_VERSION = 1;
				DEFINES_MODULE = YES;
				DYLIB_COMPATIBILITY_VERSION = 1;
				DYLIB_CURRENT_VERSION = 1;
				DYLIB_INSTALL_NAME_BASE = "@rpath";
				INFOPLIST_FILE = Info.plist;
				INSTALL_PATH = "$(LOCAL_LIBRARY_DIR)/Frameworks";
				LD_RUNPATH_SEARCH_PATHS = (
					"$(inherited)",
					"@executable_path/Frameworks",
					"@loader_path/Frameworks",
				);
				PRODUCT_BUNDLE_IDENTIFIER = co.pointfree.NewGameCore;
				PRODUCT_NAME = "$(TARGET_NAME:c99extidentifier)";
				SKIP_INSTALL = YES;
				SWIFT_VERSION = 5.0;
				TARGETED_DEVICE_FAMILY = "1,2";
				VERSIONING_SYSTEM = "apple-generic";
				VERSION_INFO_PREFIX = "";
			};
			name = Release;
		};
		DC91951324201A7900A5BE1F /* Debug */ = {
			isa = XCBuildConfiguration;
			buildSettings = {
				ALWAYS_EMBED_SWIFT_STANDARD_LIBRARIES = YES;
				CODE_SIGN_STYLE = Automatic;
				INFOPLIST_FILE = Info.plist;
				LD_RUNPATH_SEARCH_PATHS = (
					"$(inherited)",
					"@executable_path/Frameworks",
					"@loader_path/Frameworks",
				);
				PRODUCT_BUNDLE_IDENTIFIER = co.pointfree.NewGameCoreTests;
				PRODUCT_NAME = "$(TARGET_NAME)";
				SWIFT_VERSION = 5.0;
				TARGETED_DEVICE_FAMILY = "1,2";
			};
			name = Debug;
		};
		DC91951424201A7900A5BE1F /* Release */ = {
			isa = XCBuildConfiguration;
			buildSettings = {
				ALWAYS_EMBED_SWIFT_STANDARD_LIBRARIES = YES;
				CODE_SIGN_STYLE = Automatic;
				INFOPLIST_FILE = Info.plist;
				LD_RUNPATH_SEARCH_PATHS = (
					"$(inherited)",
					"@executable_path/Frameworks",
					"@loader_path/Frameworks",
				);
				PRODUCT_BUNDLE_IDENTIFIER = co.pointfree.NewGameCoreTests;
				PRODUCT_NAME = "$(TARGET_NAME)";
				SWIFT_VERSION = 5.0;
				TARGETED_DEVICE_FAMILY = "1,2";
			};
			name = Release;
		};
		DC91953224201A8100A5BE1F /* Debug */ = {
			isa = XCBuildConfiguration;
			buildSettings = {
				CODE_SIGN_STYLE = Automatic;
				CURRENT_PROJECT_VERSION = 1;
				DEFINES_MODULE = YES;
				DYLIB_COMPATIBILITY_VERSION = 1;
				DYLIB_CURRENT_VERSION = 1;
				DYLIB_INSTALL_NAME_BASE = "@rpath";
				INFOPLIST_FILE = Info.plist;
				INSTALL_PATH = "$(LOCAL_LIBRARY_DIR)/Frameworks";
				LD_RUNPATH_SEARCH_PATHS = (
					"$(inherited)",
					"@executable_path/Frameworks",
					"@loader_path/Frameworks",
				);
				PRODUCT_BUNDLE_IDENTIFIER = co.pointfree.NewGameSwiftUI;
				PRODUCT_NAME = "$(TARGET_NAME:c99extidentifier)";
				SKIP_INSTALL = YES;
				SWIFT_VERSION = 5.0;
				TARGETED_DEVICE_FAMILY = "1,2";
				VERSIONING_SYSTEM = "apple-generic";
				VERSION_INFO_PREFIX = "";
			};
			name = Debug;
		};
		DC91953324201A8100A5BE1F /* Release */ = {
			isa = XCBuildConfiguration;
			buildSettings = {
				CODE_SIGN_STYLE = Automatic;
				CURRENT_PROJECT_VERSION = 1;
				DEFINES_MODULE = YES;
				DYLIB_COMPATIBILITY_VERSION = 1;
				DYLIB_CURRENT_VERSION = 1;
				DYLIB_INSTALL_NAME_BASE = "@rpath";
				INFOPLIST_FILE = Info.plist;
				INSTALL_PATH = "$(LOCAL_LIBRARY_DIR)/Frameworks";
				LD_RUNPATH_SEARCH_PATHS = (
					"$(inherited)",
					"@executable_path/Frameworks",
					"@loader_path/Frameworks",
				);
				PRODUCT_BUNDLE_IDENTIFIER = co.pointfree.NewGameSwiftUI;
				PRODUCT_NAME = "$(TARGET_NAME:c99extidentifier)";
				SKIP_INSTALL = YES;
				SWIFT_VERSION = 5.0;
				TARGETED_DEVICE_FAMILY = "1,2";
				VERSIONING_SYSTEM = "apple-generic";
				VERSION_INFO_PREFIX = "";
			};
			name = Release;
		};
		DC91953524201A8100A5BE1F /* Debug */ = {
			isa = XCBuildConfiguration;
			buildSettings = {
				ALWAYS_EMBED_SWIFT_STANDARD_LIBRARIES = YES;
				CODE_SIGN_STYLE = Automatic;
				INFOPLIST_FILE = Info.plist;
				LD_RUNPATH_SEARCH_PATHS = (
					"$(inherited)",
					"@executable_path/Frameworks",
					"@loader_path/Frameworks",
				);
				PRODUCT_BUNDLE_IDENTIFIER = co.pointfree.NewGameSwiftUITests;
				PRODUCT_NAME = "$(TARGET_NAME)";
				SWIFT_VERSION = 5.0;
				TARGETED_DEVICE_FAMILY = "1,2";
			};
			name = Debug;
		};
		DC91953624201A8100A5BE1F /* Release */ = {
			isa = XCBuildConfiguration;
			buildSettings = {
				ALWAYS_EMBED_SWIFT_STANDARD_LIBRARIES = YES;
				CODE_SIGN_STYLE = Automatic;
				INFOPLIST_FILE = Info.plist;
				LD_RUNPATH_SEARCH_PATHS = (
					"$(inherited)",
					"@executable_path/Frameworks",
					"@loader_path/Frameworks",
				);
				PRODUCT_BUNDLE_IDENTIFIER = co.pointfree.NewGameSwiftUITests;
				PRODUCT_NAME = "$(TARGET_NAME)";
				SWIFT_VERSION = 5.0;
				TARGETED_DEVICE_FAMILY = "1,2";
			};
			name = Release;
		};
		DC91955424201A8700A5BE1F /* Debug */ = {
			isa = XCBuildConfiguration;
			buildSettings = {
				CLANG_ENABLE_MODULES = YES;
				CODE_SIGN_STYLE = Automatic;
				CURRENT_PROJECT_VERSION = 1;
				DEFINES_MODULE = YES;
				DYLIB_COMPATIBILITY_VERSION = 1;
				DYLIB_CURRENT_VERSION = 1;
				DYLIB_INSTALL_NAME_BASE = "@rpath";
				INFOPLIST_FILE = Info.plist;
				INSTALL_PATH = "$(LOCAL_LIBRARY_DIR)/Frameworks";
				LD_RUNPATH_SEARCH_PATHS = (
					"$(inherited)",
					"@executable_path/Frameworks",
					"@loader_path/Frameworks",
				);
				PRODUCT_BUNDLE_IDENTIFIER = co.pointfree.GameCore;
				PRODUCT_NAME = "$(TARGET_NAME:c99extidentifier)";
				SKIP_INSTALL = YES;
				SWIFT_OPTIMIZATION_LEVEL = "-Onone";
				SWIFT_VERSION = 5.0;
				TARGETED_DEVICE_FAMILY = "1,2";
				VERSIONING_SYSTEM = "apple-generic";
				VERSION_INFO_PREFIX = "";
			};
			name = Debug;
		};
		DC91955524201A8700A5BE1F /* Release */ = {
			isa = XCBuildConfiguration;
			buildSettings = {
				CLANG_ENABLE_MODULES = YES;
				CODE_SIGN_STYLE = Automatic;
				CURRENT_PROJECT_VERSION = 1;
				DEFINES_MODULE = YES;
				DYLIB_COMPATIBILITY_VERSION = 1;
				DYLIB_CURRENT_VERSION = 1;
				DYLIB_INSTALL_NAME_BASE = "@rpath";
				INFOPLIST_FILE = Info.plist;
				INSTALL_PATH = "$(LOCAL_LIBRARY_DIR)/Frameworks";
				LD_RUNPATH_SEARCH_PATHS = (
					"$(inherited)",
					"@executable_path/Frameworks",
					"@loader_path/Frameworks",
				);
				PRODUCT_BUNDLE_IDENTIFIER = co.pointfree.GameCore;
				PRODUCT_NAME = "$(TARGET_NAME:c99extidentifier)";
				SKIP_INSTALL = YES;
				SWIFT_VERSION = 5.0;
				TARGETED_DEVICE_FAMILY = "1,2";
				VERSIONING_SYSTEM = "apple-generic";
				VERSION_INFO_PREFIX = "";
			};
			name = Release;
		};
		DC91955724201A8700A5BE1F /* Debug */ = {
			isa = XCBuildConfiguration;
			buildSettings = {
				ALWAYS_EMBED_SWIFT_STANDARD_LIBRARIES = YES;
				CODE_SIGN_STYLE = Automatic;
				INFOPLIST_FILE = Info.plist;
				LD_RUNPATH_SEARCH_PATHS = (
					"$(inherited)",
					"@executable_path/Frameworks",
					"@loader_path/Frameworks",
				);
				PRODUCT_BUNDLE_IDENTIFIER = co.pointfree.GameCoreTests;
				PRODUCT_NAME = "$(TARGET_NAME)";
				SWIFT_VERSION = 5.0;
				TARGETED_DEVICE_FAMILY = "1,2";
			};
			name = Debug;
		};
		DC91955824201A8700A5BE1F /* Release */ = {
			isa = XCBuildConfiguration;
			buildSettings = {
				ALWAYS_EMBED_SWIFT_STANDARD_LIBRARIES = YES;
				CODE_SIGN_STYLE = Automatic;
				INFOPLIST_FILE = Info.plist;
				LD_RUNPATH_SEARCH_PATHS = (
					"$(inherited)",
					"@executable_path/Frameworks",
					"@loader_path/Frameworks",
				);
				PRODUCT_BUNDLE_IDENTIFIER = co.pointfree.GameCoreTests;
				PRODUCT_NAME = "$(TARGET_NAME)";
				SWIFT_VERSION = 5.0;
				TARGETED_DEVICE_FAMILY = "1,2";
			};
			name = Release;
		};
		DC91957624201A8E00A5BE1F /* Debug */ = {
			isa = XCBuildConfiguration;
			buildSettings = {
				CODE_SIGN_STYLE = Automatic;
				CURRENT_PROJECT_VERSION = 1;
				DEFINES_MODULE = YES;
				DYLIB_COMPATIBILITY_VERSION = 1;
				DYLIB_CURRENT_VERSION = 1;
				DYLIB_INSTALL_NAME_BASE = "@rpath";
				INFOPLIST_FILE = Info.plist;
				INSTALL_PATH = "$(LOCAL_LIBRARY_DIR)/Frameworks";
				LD_RUNPATH_SEARCH_PATHS = (
					"$(inherited)",
					"@executable_path/Frameworks",
					"@loader_path/Frameworks",
				);
				PRODUCT_BUNDLE_IDENTIFIER = co.pointfree.GameSwiftUI;
				PRODUCT_NAME = "$(TARGET_NAME:c99extidentifier)";
				SKIP_INSTALL = YES;
				SWIFT_VERSION = 5.0;
				TARGETED_DEVICE_FAMILY = "1,2";
				VERSIONING_SYSTEM = "apple-generic";
				VERSION_INFO_PREFIX = "";
			};
			name = Debug;
		};
		DC91957724201A8E00A5BE1F /* Release */ = {
			isa = XCBuildConfiguration;
			buildSettings = {
				CODE_SIGN_STYLE = Automatic;
				CURRENT_PROJECT_VERSION = 1;
				DEFINES_MODULE = YES;
				DYLIB_COMPATIBILITY_VERSION = 1;
				DYLIB_CURRENT_VERSION = 1;
				DYLIB_INSTALL_NAME_BASE = "@rpath";
				INFOPLIST_FILE = Info.plist;
				INSTALL_PATH = "$(LOCAL_LIBRARY_DIR)/Frameworks";
				LD_RUNPATH_SEARCH_PATHS = (
					"$(inherited)",
					"@executable_path/Frameworks",
					"@loader_path/Frameworks",
				);
				PRODUCT_BUNDLE_IDENTIFIER = co.pointfree.GameSwiftUI;
				PRODUCT_NAME = "$(TARGET_NAME:c99extidentifier)";
				SKIP_INSTALL = YES;
				SWIFT_VERSION = 5.0;
				TARGETED_DEVICE_FAMILY = "1,2";
				VERSIONING_SYSTEM = "apple-generic";
				VERSION_INFO_PREFIX = "";
			};
			name = Release;
		};
		DC91957924201A8E00A5BE1F /* Debug */ = {
			isa = XCBuildConfiguration;
			buildSettings = {
				ALWAYS_EMBED_SWIFT_STANDARD_LIBRARIES = YES;
				CODE_SIGN_STYLE = Automatic;
				INFOPLIST_FILE = Info.plist;
				LD_RUNPATH_SEARCH_PATHS = (
					"$(inherited)",
					"@executable_path/Frameworks",
					"@loader_path/Frameworks",
				);
				PRODUCT_BUNDLE_IDENTIFIER = co.pointfree.GameSwiftUITests;
				PRODUCT_NAME = "$(TARGET_NAME)";
				SWIFT_VERSION = 5.0;
				TARGETED_DEVICE_FAMILY = "1,2";
			};
			name = Debug;
		};
		DC91957A24201A8E00A5BE1F /* Release */ = {
			isa = XCBuildConfiguration;
			buildSettings = {
				ALWAYS_EMBED_SWIFT_STANDARD_LIBRARIES = YES;
				CODE_SIGN_STYLE = Automatic;
				INFOPLIST_FILE = Info.plist;
				LD_RUNPATH_SEARCH_PATHS = (
					"$(inherited)",
					"@executable_path/Frameworks",
					"@loader_path/Frameworks",
				);
				PRODUCT_BUNDLE_IDENTIFIER = co.pointfree.GameSwiftUITests;
				PRODUCT_NAME = "$(TARGET_NAME)";
				SWIFT_VERSION = 5.0;
				TARGETED_DEVICE_FAMILY = "1,2";
			};
			name = Release;
		};
		DCAF10E0242027D400483288 /* Debug */ = {
			isa = XCBuildConfiguration;
			buildSettings = {
				CLANG_ENABLE_MODULES = YES;
				CODE_SIGN_STYLE = Automatic;
				CURRENT_PROJECT_VERSION = 1;
				DEFINES_MODULE = YES;
				DYLIB_COMPATIBILITY_VERSION = 1;
				DYLIB_CURRENT_VERSION = 1;
				DYLIB_INSTALL_NAME_BASE = "@rpath";
				INFOPLIST_FILE = Info.plist;
				INSTALL_PATH = "$(LOCAL_LIBRARY_DIR)/Frameworks";
				LD_RUNPATH_SEARCH_PATHS = (
					"$(inherited)",
					"@executable_path/Frameworks",
					"@loader_path/Frameworks",
				);
				PRODUCT_BUNDLE_IDENTIFIER = co.pointfree.TwoFactorSwiftUI;
				PRODUCT_NAME = "$(TARGET_NAME:c99extidentifier)";
				SKIP_INSTALL = YES;
				SWIFT_OPTIMIZATION_LEVEL = "-Onone";
				SWIFT_VERSION = 5.0;
				TARGETED_DEVICE_FAMILY = "1,2";
				VERSIONING_SYSTEM = "apple-generic";
				VERSION_INFO_PREFIX = "";
			};
			name = Debug;
		};
		DCAF10E1242027D400483288 /* Release */ = {
			isa = XCBuildConfiguration;
			buildSettings = {
				CLANG_ENABLE_MODULES = YES;
				CODE_SIGN_STYLE = Automatic;
				CURRENT_PROJECT_VERSION = 1;
				DEFINES_MODULE = YES;
				DYLIB_COMPATIBILITY_VERSION = 1;
				DYLIB_CURRENT_VERSION = 1;
				DYLIB_INSTALL_NAME_BASE = "@rpath";
				INFOPLIST_FILE = Info.plist;
				INSTALL_PATH = "$(LOCAL_LIBRARY_DIR)/Frameworks";
				LD_RUNPATH_SEARCH_PATHS = (
					"$(inherited)",
					"@executable_path/Frameworks",
					"@loader_path/Frameworks",
				);
				PRODUCT_BUNDLE_IDENTIFIER = co.pointfree.TwoFactorSwiftUI;
				PRODUCT_NAME = "$(TARGET_NAME:c99extidentifier)";
				SKIP_INSTALL = YES;
				SWIFT_VERSION = 5.0;
				TARGETED_DEVICE_FAMILY = "1,2";
				VERSIONING_SYSTEM = "apple-generic";
				VERSION_INFO_PREFIX = "";
			};
			name = Release;
		};
		DCAF10E3242027D400483288 /* Debug */ = {
			isa = XCBuildConfiguration;
			buildSettings = {
				ALWAYS_EMBED_SWIFT_STANDARD_LIBRARIES = YES;
				CODE_SIGN_STYLE = Automatic;
				INFOPLIST_FILE = Info.plist;
				LD_RUNPATH_SEARCH_PATHS = (
					"$(inherited)",
					"@executable_path/Frameworks",
					"@loader_path/Frameworks",
				);
				PRODUCT_BUNDLE_IDENTIFIER = co.pointfree.TwoFactorSwiftUITests;
				PRODUCT_NAME = "$(TARGET_NAME)";
				SWIFT_VERSION = 5.0;
				TARGETED_DEVICE_FAMILY = "1,2";
			};
			name = Debug;
		};
		DCAF10E4242027D400483288 /* Release */ = {
			isa = XCBuildConfiguration;
			buildSettings = {
				ALWAYS_EMBED_SWIFT_STANDARD_LIBRARIES = YES;
				CODE_SIGN_STYLE = Automatic;
				INFOPLIST_FILE = Info.plist;
				LD_RUNPATH_SEARCH_PATHS = (
					"$(inherited)",
					"@executable_path/Frameworks",
					"@loader_path/Frameworks",
				);
				PRODUCT_BUNDLE_IDENTIFIER = co.pointfree.TwoFactorSwiftUITests;
				PRODUCT_NAME = "$(TARGET_NAME)";
				SWIFT_VERSION = 5.0;
				TARGETED_DEVICE_FAMILY = "1,2";
			};
			name = Release;
		};
		DCAF1104242028DF00483288 /* Debug */ = {
			isa = XCBuildConfiguration;
			buildSettings = {
				CLANG_ENABLE_MODULES = YES;
				CODE_SIGN_STYLE = Automatic;
				CURRENT_PROJECT_VERSION = 1;
				DEFINES_MODULE = YES;
				DYLIB_COMPATIBILITY_VERSION = 1;
				DYLIB_CURRENT_VERSION = 1;
				DYLIB_INSTALL_NAME_BASE = "@rpath";
				INFOPLIST_FILE = Info.plist;
				INSTALL_PATH = "$(LOCAL_LIBRARY_DIR)/Frameworks";
				LD_RUNPATH_SEARCH_PATHS = (
					"$(inherited)",
					"@executable_path/Frameworks",
					"@loader_path/Frameworks",
				);
				PRODUCT_BUNDLE_IDENTIFIER = co.pointfree.AppCore;
				PRODUCT_NAME = "$(TARGET_NAME:c99extidentifier)";
				SKIP_INSTALL = YES;
				SWIFT_OPTIMIZATION_LEVEL = "-Onone";
				SWIFT_VERSION = 5.0;
				TARGETED_DEVICE_FAMILY = "1,2";
				VERSIONING_SYSTEM = "apple-generic";
				VERSION_INFO_PREFIX = "";
			};
			name = Debug;
		};
		DCAF1105242028DF00483288 /* Release */ = {
			isa = XCBuildConfiguration;
			buildSettings = {
				CLANG_ENABLE_MODULES = YES;
				CODE_SIGN_STYLE = Automatic;
				CURRENT_PROJECT_VERSION = 1;
				DEFINES_MODULE = YES;
				DYLIB_COMPATIBILITY_VERSION = 1;
				DYLIB_CURRENT_VERSION = 1;
				DYLIB_INSTALL_NAME_BASE = "@rpath";
				INFOPLIST_FILE = Info.plist;
				INSTALL_PATH = "$(LOCAL_LIBRARY_DIR)/Frameworks";
				LD_RUNPATH_SEARCH_PATHS = (
					"$(inherited)",
					"@executable_path/Frameworks",
					"@loader_path/Frameworks",
				);
				PRODUCT_BUNDLE_IDENTIFIER = co.pointfree.AppCore;
				PRODUCT_NAME = "$(TARGET_NAME:c99extidentifier)";
				SKIP_INSTALL = YES;
				SWIFT_VERSION = 5.0;
				TARGETED_DEVICE_FAMILY = "1,2";
				VERSIONING_SYSTEM = "apple-generic";
				VERSION_INFO_PREFIX = "";
			};
			name = Release;
		};
		DCAF1107242028DF00483288 /* Debug */ = {
			isa = XCBuildConfiguration;
			buildSettings = {
				ALWAYS_EMBED_SWIFT_STANDARD_LIBRARIES = YES;
				CODE_SIGN_STYLE = Automatic;
				INFOPLIST_FILE = Info.plist;
				LD_RUNPATH_SEARCH_PATHS = (
					"$(inherited)",
					"@executable_path/Frameworks",
					"@loader_path/Frameworks",
				);
				PRODUCT_BUNDLE_IDENTIFIER = co.pointfree.AppCoreTests;
				PRODUCT_NAME = "$(TARGET_NAME)";
				SWIFT_VERSION = 5.0;
				TARGETED_DEVICE_FAMILY = "1,2";
			};
			name = Debug;
		};
		DCAF1108242028DF00483288 /* Release */ = {
			isa = XCBuildConfiguration;
			buildSettings = {
				ALWAYS_EMBED_SWIFT_STANDARD_LIBRARIES = YES;
				CODE_SIGN_STYLE = Automatic;
				INFOPLIST_FILE = Info.plist;
				LD_RUNPATH_SEARCH_PATHS = (
					"$(inherited)",
					"@executable_path/Frameworks",
					"@loader_path/Frameworks",
				);
				PRODUCT_BUNDLE_IDENTIFIER = co.pointfree.AppCoreTests;
				PRODUCT_NAME = "$(TARGET_NAME)";
				SWIFT_VERSION = 5.0;
				TARGETED_DEVICE_FAMILY = "1,2";
			};
			name = Release;
		};
		DCAF1126242028E600483288 /* Debug */ = {
			isa = XCBuildConfiguration;
			buildSettings = {
				CODE_SIGN_STYLE = Automatic;
				CURRENT_PROJECT_VERSION = 1;
				DEFINES_MODULE = YES;
				DYLIB_COMPATIBILITY_VERSION = 1;
				DYLIB_CURRENT_VERSION = 1;
				DYLIB_INSTALL_NAME_BASE = "@rpath";
				INFOPLIST_FILE = Info.plist;
				INSTALL_PATH = "$(LOCAL_LIBRARY_DIR)/Frameworks";
				LD_RUNPATH_SEARCH_PATHS = (
					"$(inherited)",
					"@executable_path/Frameworks",
					"@loader_path/Frameworks",
				);
				PRODUCT_BUNDLE_IDENTIFIER = co.pointfree.AppSwiftUI;
				PRODUCT_NAME = "$(TARGET_NAME:c99extidentifier)";
				SKIP_INSTALL = YES;
				SWIFT_VERSION = 5.0;
				TARGETED_DEVICE_FAMILY = "1,2";
				VERSIONING_SYSTEM = "apple-generic";
				VERSION_INFO_PREFIX = "";
			};
			name = Debug;
		};
		DCAF1127242028E600483288 /* Release */ = {
			isa = XCBuildConfiguration;
			buildSettings = {
				CODE_SIGN_STYLE = Automatic;
				CURRENT_PROJECT_VERSION = 1;
				DEFINES_MODULE = YES;
				DYLIB_COMPATIBILITY_VERSION = 1;
				DYLIB_CURRENT_VERSION = 1;
				DYLIB_INSTALL_NAME_BASE = "@rpath";
				INFOPLIST_FILE = Info.plist;
				INSTALL_PATH = "$(LOCAL_LIBRARY_DIR)/Frameworks";
				LD_RUNPATH_SEARCH_PATHS = (
					"$(inherited)",
					"@executable_path/Frameworks",
					"@loader_path/Frameworks",
				);
				PRODUCT_BUNDLE_IDENTIFIER = co.pointfree.AppSwiftUI;
				PRODUCT_NAME = "$(TARGET_NAME:c99extidentifier)";
				SKIP_INSTALL = YES;
				SWIFT_VERSION = 5.0;
				TARGETED_DEVICE_FAMILY = "1,2";
				VERSIONING_SYSTEM = "apple-generic";
				VERSION_INFO_PREFIX = "";
			};
			name = Release;
		};
		DCAF11492420293400483288 /* Debug */ = {
			isa = XCBuildConfiguration;
			buildSettings = {
				CODE_SIGN_STYLE = Automatic;
				CURRENT_PROJECT_VERSION = 1;
				DEFINES_MODULE = YES;
				DYLIB_COMPATIBILITY_VERSION = 1;
				DYLIB_CURRENT_VERSION = 1;
				DYLIB_INSTALL_NAME_BASE = "@rpath";
				INFOPLIST_FILE = Info.plist;
				INSTALL_PATH = "$(LOCAL_LIBRARY_DIR)/Frameworks";
				LD_RUNPATH_SEARCH_PATHS = (
					"$(inherited)",
					"@executable_path/Frameworks",
					"@loader_path/Frameworks",
				);
				PRODUCT_BUNDLE_IDENTIFIER = co.pointfree.TicTacToeCommon;
				PRODUCT_NAME = "$(TARGET_NAME:c99extidentifier)";
				SKIP_INSTALL = YES;
				SWIFT_VERSION = 5.0;
				TARGETED_DEVICE_FAMILY = "1,2";
				VERSIONING_SYSTEM = "apple-generic";
				VERSION_INFO_PREFIX = "";
			};
			name = Debug;
		};
		DCAF114A2420293400483288 /* Release */ = {
			isa = XCBuildConfiguration;
			buildSettings = {
				CODE_SIGN_STYLE = Automatic;
				CURRENT_PROJECT_VERSION = 1;
				DEFINES_MODULE = YES;
				DYLIB_COMPATIBILITY_VERSION = 1;
				DYLIB_CURRENT_VERSION = 1;
				DYLIB_INSTALL_NAME_BASE = "@rpath";
				INFOPLIST_FILE = Info.plist;
				INSTALL_PATH = "$(LOCAL_LIBRARY_DIR)/Frameworks";
				LD_RUNPATH_SEARCH_PATHS = (
					"$(inherited)",
					"@executable_path/Frameworks",
					"@loader_path/Frameworks",
				);
				PRODUCT_BUNDLE_IDENTIFIER = co.pointfree.TicTacToeCommon;
				PRODUCT_NAME = "$(TARGET_NAME:c99extidentifier)";
				SKIP_INSTALL = YES;
				SWIFT_VERSION = 5.0;
				TARGETED_DEVICE_FAMILY = "1,2";
				VERSIONING_SYSTEM = "apple-generic";
				VERSION_INFO_PREFIX = "";
			};
			name = Release;
		};
/* End XCBuildConfiguration section */

/* Begin XCConfigurationList section */
		CA0A5781242AA3A900BA537D /* Build configuration list for PBXNativeTarget "TicTacToe" */ = {
			isa = XCConfigurationList;
			buildConfigurations = (
				CA0A577D242AA3A900BA537D /* Debug */,
				CA0A577E242AA3A900BA537D /* Release */,
			);
			defaultConfigurationIsVisible = 0;
			defaultConfigurationName = Release;
		};
		CA0A5782242AA3A900BA537D /* Build configuration list for PBXNativeTarget "TicTacToeTests" */ = {
			isa = XCConfigurationList;
			buildConfigurations = (
				CA0A577F242AA3A900BA537D /* Debug */,
				CA0A5780242AA3A900BA537D /* Release */,
			);
			defaultConfigurationIsVisible = 0;
			defaultConfigurationName = Release;
		};
		DC9193F12420104100A5BE1F /* Build configuration list for PBXProject "TicTacToe" */ = {
			isa = XCConfigurationList;
			buildConfigurations = (
				DC9194132420104400A5BE1F /* Debug */,
				DC9194142420104400A5BE1F /* Release */,
			);
			defaultConfigurationIsVisible = 0;
			defaultConfigurationName = Release;
		};
		DC91943C242012D200A5BE1F /* Build configuration list for PBXNativeTarget "AuthenticationClient" */ = {
			isa = XCConfigurationList;
			buildConfigurations = (
				DC91943D242012D200A5BE1F /* Debug */,
				DC91943E242012D200A5BE1F /* Release */,
			);
			defaultConfigurationIsVisible = 0;
			defaultConfigurationName = Release;
		};
		DC91945F2420130D00A5BE1F /* Build configuration list for PBXNativeTarget "LiveAuthenticationClient" */ = {
			isa = XCConfigurationList;
			buildConfigurations = (
				DC9194602420130D00A5BE1F /* Debug */,
				DC9194612420130D00A5BE1F /* Release */,
			);
			defaultConfigurationIsVisible = 0;
			defaultConfigurationName = Release;
		};
		DC919481242013DC00A5BE1F /* Build configuration list for PBXNativeTarget "LoginCore" */ = {
			isa = XCConfigurationList;
			buildConfigurations = (
				DC919482242013DC00A5BE1F /* Debug */,
				DC919483242013DC00A5BE1F /* Release */,
			);
			defaultConfigurationIsVisible = 0;
			defaultConfigurationName = Release;
		};
		DC919484242013DC00A5BE1F /* Build configuration list for PBXNativeTarget "LoginCoreTests" */ = {
			isa = XCConfigurationList;
			buildConfigurations = (
				DC919485242013DC00A5BE1F /* Debug */,
				DC919486242013DC00A5BE1F /* Release */,
			);
			defaultConfigurationIsVisible = 0;
			defaultConfigurationName = Release;
		};
		DC9194C92420142700A5BE1F /* Build configuration list for PBXNativeTarget "LoginSwiftUI" */ = {
			isa = XCConfigurationList;
			buildConfigurations = (
				DC9194CA2420142700A5BE1F /* Debug */,
				DC9194CB2420142700A5BE1F /* Release */,
			);
			defaultConfigurationIsVisible = 0;
			defaultConfigurationName = Release;
		};
		DC9194CC2420142700A5BE1F /* Build configuration list for PBXNativeTarget "LoginSwiftUITests" */ = {
			isa = XCConfigurationList;
			buildConfigurations = (
				DC9194CD2420142700A5BE1F /* Debug */,
				DC9194CE2420142700A5BE1F /* Release */,
			);
			defaultConfigurationIsVisible = 0;
			defaultConfigurationName = Release;
		};
		DC9194EB2420144700A5BE1F /* Build configuration list for PBXNativeTarget "TwoFactorCore" */ = {
			isa = XCConfigurationList;
			buildConfigurations = (
				DC9194EC2420144700A5BE1F /* Debug */,
				DC9194ED2420144700A5BE1F /* Release */,
			);
			defaultConfigurationIsVisible = 0;
			defaultConfigurationName = Release;
		};
		DC9194EE2420144700A5BE1F /* Build configuration list for PBXNativeTarget "TwoFactorCoreTests" */ = {
			isa = XCConfigurationList;
			buildConfigurations = (
				DC9194EF2420144700A5BE1F /* Debug */,
				DC9194F02420144700A5BE1F /* Release */,
			);
			defaultConfigurationIsVisible = 0;
			defaultConfigurationName = Release;
		};
		DC91950F24201A7900A5BE1F /* Build configuration list for PBXNativeTarget "NewGameCore" */ = {
			isa = XCConfigurationList;
			buildConfigurations = (
				DC91951024201A7900A5BE1F /* Debug */,
				DC91951124201A7900A5BE1F /* Release */,
			);
			defaultConfigurationIsVisible = 0;
			defaultConfigurationName = Release;
		};
		DC91951224201A7900A5BE1F /* Build configuration list for PBXNativeTarget "NewGameCoreTests" */ = {
			isa = XCConfigurationList;
			buildConfigurations = (
				DC91951324201A7900A5BE1F /* Debug */,
				DC91951424201A7900A5BE1F /* Release */,
			);
			defaultConfigurationIsVisible = 0;
			defaultConfigurationName = Release;
		};
		DC91953124201A8100A5BE1F /* Build configuration list for PBXNativeTarget "NewGameSwiftUI" */ = {
			isa = XCConfigurationList;
			buildConfigurations = (
				DC91953224201A8100A5BE1F /* Debug */,
				DC91953324201A8100A5BE1F /* Release */,
			);
			defaultConfigurationIsVisible = 0;
			defaultConfigurationName = Release;
		};
		DC91953424201A8100A5BE1F /* Build configuration list for PBXNativeTarget "NewGameSwiftUITests" */ = {
			isa = XCConfigurationList;
			buildConfigurations = (
				DC91953524201A8100A5BE1F /* Debug */,
				DC91953624201A8100A5BE1F /* Release */,
			);
			defaultConfigurationIsVisible = 0;
			defaultConfigurationName = Release;
		};
		DC91955324201A8700A5BE1F /* Build configuration list for PBXNativeTarget "GameCore" */ = {
			isa = XCConfigurationList;
			buildConfigurations = (
				DC91955424201A8700A5BE1F /* Debug */,
				DC91955524201A8700A5BE1F /* Release */,
			);
			defaultConfigurationIsVisible = 0;
			defaultConfigurationName = Release;
		};
		DC91955624201A8700A5BE1F /* Build configuration list for PBXNativeTarget "GameCoreTests" */ = {
			isa = XCConfigurationList;
			buildConfigurations = (
				DC91955724201A8700A5BE1F /* Debug */,
				DC91955824201A8700A5BE1F /* Release */,
			);
			defaultConfigurationIsVisible = 0;
			defaultConfigurationName = Release;
		};
		DC91957524201A8E00A5BE1F /* Build configuration list for PBXNativeTarget "GameSwiftUI" */ = {
			isa = XCConfigurationList;
			buildConfigurations = (
				DC91957624201A8E00A5BE1F /* Debug */,
				DC91957724201A8E00A5BE1F /* Release */,
			);
			defaultConfigurationIsVisible = 0;
			defaultConfigurationName = Release;
		};
		DC91957824201A8E00A5BE1F /* Build configuration list for PBXNativeTarget "GameSwiftUITests" */ = {
			isa = XCConfigurationList;
			buildConfigurations = (
				DC91957924201A8E00A5BE1F /* Debug */,
				DC91957A24201A8E00A5BE1F /* Release */,
			);
			defaultConfigurationIsVisible = 0;
			defaultConfigurationName = Release;
		};
		DCAF10DF242027D400483288 /* Build configuration list for PBXNativeTarget "TwoFactorSwiftUI" */ = {
			isa = XCConfigurationList;
			buildConfigurations = (
				DCAF10E0242027D400483288 /* Debug */,
				DCAF10E1242027D400483288 /* Release */,
			);
			defaultConfigurationIsVisible = 0;
			defaultConfigurationName = Release;
		};
		DCAF10E2242027D400483288 /* Build configuration list for PBXNativeTarget "TwoFactorSwiftUITests" */ = {
			isa = XCConfigurationList;
			buildConfigurations = (
				DCAF10E3242027D400483288 /* Debug */,
				DCAF10E4242027D400483288 /* Release */,
			);
			defaultConfigurationIsVisible = 0;
			defaultConfigurationName = Release;
		};
		DCAF1103242028DF00483288 /* Build configuration list for PBXNativeTarget "AppCore" */ = {
			isa = XCConfigurationList;
			buildConfigurations = (
				DCAF1104242028DF00483288 /* Debug */,
				DCAF1105242028DF00483288 /* Release */,
			);
			defaultConfigurationIsVisible = 0;
			defaultConfigurationName = Release;
		};
		DCAF1106242028DF00483288 /* Build configuration list for PBXNativeTarget "AppCoreTests" */ = {
			isa = XCConfigurationList;
			buildConfigurations = (
				DCAF1107242028DF00483288 /* Debug */,
				DCAF1108242028DF00483288 /* Release */,
			);
			defaultConfigurationIsVisible = 0;
			defaultConfigurationName = Release;
		};
		DCAF1125242028E600483288 /* Build configuration list for PBXNativeTarget "AppSwiftUI" */ = {
			isa = XCConfigurationList;
			buildConfigurations = (
				DCAF1126242028E600483288 /* Debug */,
				DCAF1127242028E600483288 /* Release */,
			);
			defaultConfigurationIsVisible = 0;
			defaultConfigurationName = Release;
		};
		DCAF11482420293400483288 /* Build configuration list for PBXNativeTarget "TicTacToeCommon" */ = {
			isa = XCConfigurationList;
			buildConfigurations = (
				DCAF11492420293400483288 /* Debug */,
				DCAF114A2420293400483288 /* Release */,
			);
			defaultConfigurationIsVisible = 0;
			defaultConfigurationName = Release;
		};
/* End XCConfigurationList section */

/* Begin XCSwiftPackageProductDependency section */
<<<<<<< HEAD
		DCEAF4BB242D08FC00E4639F /* ComposableArchitecture */ = {
			isa = XCSwiftPackageProductDependency;
			productName = ComposableArchitecture;
		};
		DCEAF4BD242D090200E4639F /* ComposableArchitecture */ = {
			isa = XCSwiftPackageProductDependency;
			productName = ComposableArchitecture;
		};
		DCEAF4C2242D091900E4639F /* ComposableArchitectureTestSupport */ = {
			isa = XCSwiftPackageProductDependency;
			productName = ComposableArchitectureTestSupport;
		};
		DCEAF4C5242D092700E4639F /* ComposableArchitecture */ = {
			isa = XCSwiftPackageProductDependency;
			productName = ComposableArchitecture;
		};
		DCEAF4CA242D093100E4639F /* ComposableArchitecture */ = {
			isa = XCSwiftPackageProductDependency;
			productName = ComposableArchitecture;
		};
		DCEAF4CF242D0BB500E4639F /* ComposableArchitectureTestSupport */ = {
			isa = XCSwiftPackageProductDependency;
			productName = ComposableArchitectureTestSupport;
		};
		DCEAF4D3242D0BBE00E4639F /* ComposableArchitecture */ = {
			isa = XCSwiftPackageProductDependency;
			productName = ComposableArchitecture;
		};
		DCEAF4D5242D0BC400E4639F /* ComposableArchitecture */ = {
			isa = XCSwiftPackageProductDependency;
			productName = ComposableArchitecture;
		};
		DCEAF4D8242D0BE500E4639F /* ComposableArchitecture */ = {
			isa = XCSwiftPackageProductDependency;
			productName = ComposableArchitecture;
		};
		DCEAF4DA242D0BED00E4639F /* ComposableArchitecture */ = {
			isa = XCSwiftPackageProductDependency;
			productName = ComposableArchitecture;
		};
		DCEAF4DF242D0C0500E4639F /* ComposableArchitectureTestSupport */ = {
			isa = XCSwiftPackageProductDependency;
			productName = ComposableArchitectureTestSupport;
		};
		DCEAF4E2242D0C1100E4639F /* ComposableArchitecture */ = {
			isa = XCSwiftPackageProductDependency;
			productName = ComposableArchitecture;
		};
		DCEAF4E4242D0C1500E4639F /* ComposableArchitecture */ = {
			isa = XCSwiftPackageProductDependency;
			productName = ComposableArchitecture;
		};
		DCEAF4E9242D0C2B00E4639F /* ComposableArchitectureTestSupport */ = {
			isa = XCSwiftPackageProductDependency;
			productName = ComposableArchitectureTestSupport;
		};
		DCEAF4EC242D0C3D00E4639F /* ComposableArchitecture */ = {
			isa = XCSwiftPackageProductDependency;
			productName = ComposableArchitecture;
		};
		DCEAF4EE242D0C4600E4639F /* ComposableArchitecture */ = {
			isa = XCSwiftPackageProductDependency;
			productName = ComposableArchitecture;
		};
		DCEAF4F3242D0C5F00E4639F /* ComposableArchitectureTestSupport */ = {
			isa = XCSwiftPackageProductDependency;
			productName = ComposableArchitectureTestSupport;
		};
		DCEAF4F6242D0C7A00E4639F /* ComposableArchitecture */ = {
			isa = XCSwiftPackageProductDependency;
			productName = ComposableArchitecture;
		};
		DCEAF4F8242D0C7D00E4639F /* ComposableArchitecture */ = {
			isa = XCSwiftPackageProductDependency;
			productName = ComposableArchitecture;
		};
		DCEAF4FD242D0C8D00E4639F /* ComposableArchitectureTestSupport */ = {
			isa = XCSwiftPackageProductDependency;
			productName = ComposableArchitectureTestSupport;
		};
		DCEAF500242D0C9900E4639F /* ComposableArchitecture */ = {
			isa = XCSwiftPackageProductDependency;
			productName = ComposableArchitecture;
		};
		DCEAF502242D0C9F00E4639F /* ComposableArchitecture */ = {
			isa = XCSwiftPackageProductDependency;
			productName = ComposableArchitecture;
		};
		DCEAF507242D0CB300E4639F /* ComposableArchitectureTestSupport */ = {
			isa = XCSwiftPackageProductDependency;
			productName = ComposableArchitectureTestSupport;
		};
		DCEAF50A242D0CBE00E4639F /* ComposableArchitecture */ = {
			isa = XCSwiftPackageProductDependency;
			productName = ComposableArchitecture;
		};
		DCEAF50C242D0CC700E4639F /* ComposableArchitecture */ = {
			isa = XCSwiftPackageProductDependency;
			productName = ComposableArchitecture;
		};
		DCEAF511242D0CDC00E4639F /* ComposableArchitectureTestSupport */ = {
			isa = XCSwiftPackageProductDependency;
			productName = ComposableArchitectureTestSupport;
		};
		DCEAF514242D0CE500E4639F /* ComposableArchitecture */ = {
			isa = XCSwiftPackageProductDependency;
			productName = ComposableArchitecture;
		};
		DCEAF516242D0CEE00E4639F /* ComposableArchitecture */ = {
			isa = XCSwiftPackageProductDependency;
			productName = ComposableArchitecture;
		};
		DCEAF51B242D0CFB00E4639F /* ComposableArchitectureTestSupport */ = {
			isa = XCSwiftPackageProductDependency;
			productName = ComposableArchitectureTestSupport;
		};
		DCEAF51E242D0D0600E4639F /* ComposableArchitecture */ = {
			isa = XCSwiftPackageProductDependency;
			productName = ComposableArchitecture;
		};
		DCEAF520242D0D0C00E4639F /* ComposableArchitecture */ = {
			isa = XCSwiftPackageProductDependency;
			productName = ComposableArchitecture;
		};
		DCEAF527242D0D1F00E4639F /* ComposableArchitectureTestSupport */ = {
			isa = XCSwiftPackageProductDependency;
			productName = ComposableArchitectureTestSupport;
		};
		DCEAF52A242D0D2D00E4639F /* ComposableArchitecture */ = {
			isa = XCSwiftPackageProductDependency;
			productName = ComposableArchitecture;
		};
		DCEAF52C242D0D3000E4639F /* ComposableArchitecture */ = {
			isa = XCSwiftPackageProductDependency;
			productName = ComposableArchitecture;
		};
		DCEAF52F242D0D3C00E4639F /* ComposableArchitecture */ = {
			isa = XCSwiftPackageProductDependency;
			productName = ComposableArchitecture;
		};
		DCEAF531242D0D4700E4639F /* ComposableArchitecture */ = {
			isa = XCSwiftPackageProductDependency;
			productName = ComposableArchitecture;
		};
		DCEAF534242D0D5600E4639F /* ComposableArchitecture */ = {
			isa = XCSwiftPackageProductDependency;
			productName = ComposableArchitecture;
		};
		DCEAF536242D0D5C00E4639F /* ComposableArchitecture */ = {
=======
		DC13941C2469E40B00EE1157 /* ComposableArchitecture */ = {
>>>>>>> a429d9d3
			isa = XCSwiftPackageProductDependency;
			productName = ComposableArchitecture;
		};
/* End XCSwiftPackageProductDependency section */
	};
	rootObject = DC9193EE2420104100A5BE1F /* Project object */;
}<|MERGE_RESOLUTION|>--- conflicted
+++ resolved
@@ -2355,65 +2355,6 @@
 			target = DC91955D24201A8D00A5BE1F /* GameSwiftUI */;
 			targetProxy = DCAF11E92420352200483288 /* PBXContainerItemProxy */;
 		};
-<<<<<<< HEAD
-		DCEAF4BC242D08FC00E4639F /* PBXTargetDependency */ = {
-			isa = PBXTargetDependency;
-			productRef = DCEAF4BB242D08FC00E4639F /* ComposableArchitecture */;
-		};
-		DCEAF4C6242D092700E4639F /* PBXTargetDependency */ = {
-			isa = PBXTargetDependency;
-			productRef = DCEAF4C5242D092700E4639F /* ComposableArchitecture */;
-		};
-		DCEAF4D4242D0BBE00E4639F /* PBXTargetDependency */ = {
-			isa = PBXTargetDependency;
-			productRef = DCEAF4D3242D0BBE00E4639F /* ComposableArchitecture */;
-		};
-		DCEAF4D9242D0BE500E4639F /* PBXTargetDependency */ = {
-			isa = PBXTargetDependency;
-			productRef = DCEAF4D8242D0BE500E4639F /* ComposableArchitecture */;
-		};
-		DCEAF4E3242D0C1100E4639F /* PBXTargetDependency */ = {
-			isa = PBXTargetDependency;
-			productRef = DCEAF4E2242D0C1100E4639F /* ComposableArchitecture */;
-		};
-		DCEAF4ED242D0C3D00E4639F /* PBXTargetDependency */ = {
-			isa = PBXTargetDependency;
-			productRef = DCEAF4EC242D0C3D00E4639F /* ComposableArchitecture */;
-		};
-		DCEAF4F7242D0C7A00E4639F /* PBXTargetDependency */ = {
-			isa = PBXTargetDependency;
-			productRef = DCEAF4F6242D0C7A00E4639F /* ComposableArchitecture */;
-		};
-		DCEAF501242D0C9900E4639F /* PBXTargetDependency */ = {
-			isa = PBXTargetDependency;
-			productRef = DCEAF500242D0C9900E4639F /* ComposableArchitecture */;
-		};
-		DCEAF50B242D0CBE00E4639F /* PBXTargetDependency */ = {
-			isa = PBXTargetDependency;
-			productRef = DCEAF50A242D0CBE00E4639F /* ComposableArchitecture */;
-		};
-		DCEAF515242D0CE500E4639F /* PBXTargetDependency */ = {
-			isa = PBXTargetDependency;
-			productRef = DCEAF514242D0CE500E4639F /* ComposableArchitecture */;
-		};
-		DCEAF51F242D0D0600E4639F /* PBXTargetDependency */ = {
-			isa = PBXTargetDependency;
-			productRef = DCEAF51E242D0D0600E4639F /* ComposableArchitecture */;
-		};
-		DCEAF52B242D0D2D00E4639F /* PBXTargetDependency */ = {
-			isa = PBXTargetDependency;
-			productRef = DCEAF52A242D0D2D00E4639F /* ComposableArchitecture */;
-		};
-		DCEAF530242D0D3C00E4639F /* PBXTargetDependency */ = {
-			isa = PBXTargetDependency;
-			productRef = DCEAF52F242D0D3C00E4639F /* ComposableArchitecture */;
-		};
-		DCEAF535242D0D5600E4639F /* PBXTargetDependency */ = {
-			isa = PBXTargetDependency;
-			productRef = DCEAF534242D0D5600E4639F /* ComposableArchitecture */;
-		};
-=======
->>>>>>> a429d9d3
 		DCF7751F2423A55400795AF1 /* PBXTargetDependency */ = {
 			isa = PBXTargetDependency;
 			target = DCAF10C7242027D400483288 /* TwoFactorSwiftUI */;
@@ -2464,11 +2405,7 @@
 				ALWAYS_EMBED_SWIFT_STANDARD_LIBRARIES = YES;
 				BUNDLE_LOADER = "$(TEST_HOST)";
 				CODE_SIGN_STYLE = Automatic;
-<<<<<<< HEAD
-=======
-				INFOPLIST_FILE = Info.plist;
-				IPHONEOS_DEPLOYMENT_TARGET = 13.4;
->>>>>>> a429d9d3
+				INFOPLIST_FILE = Info.plist;
 				LD_RUNPATH_SEARCH_PATHS = (
 					"$(inherited)",
 					"@executable_path/Frameworks",
@@ -2488,11 +2425,7 @@
 				ALWAYS_EMBED_SWIFT_STANDARD_LIBRARIES = YES;
 				BUNDLE_LOADER = "$(TEST_HOST)";
 				CODE_SIGN_STYLE = Automatic;
-<<<<<<< HEAD
-=======
-				INFOPLIST_FILE = Info.plist;
-				IPHONEOS_DEPLOYMENT_TARGET = 13.4;
->>>>>>> a429d9d3
+				INFOPLIST_FILE = Info.plist;
 				LD_RUNPATH_SEARCH_PATHS = (
 					"$(inherited)",
 					"@executable_path/Frameworks",
@@ -3873,159 +3806,7 @@
 /* End XCConfigurationList section */
 
 /* Begin XCSwiftPackageProductDependency section */
-<<<<<<< HEAD
-		DCEAF4BB242D08FC00E4639F /* ComposableArchitecture */ = {
-			isa = XCSwiftPackageProductDependency;
-			productName = ComposableArchitecture;
-		};
-		DCEAF4BD242D090200E4639F /* ComposableArchitecture */ = {
-			isa = XCSwiftPackageProductDependency;
-			productName = ComposableArchitecture;
-		};
-		DCEAF4C2242D091900E4639F /* ComposableArchitectureTestSupport */ = {
-			isa = XCSwiftPackageProductDependency;
-			productName = ComposableArchitectureTestSupport;
-		};
-		DCEAF4C5242D092700E4639F /* ComposableArchitecture */ = {
-			isa = XCSwiftPackageProductDependency;
-			productName = ComposableArchitecture;
-		};
-		DCEAF4CA242D093100E4639F /* ComposableArchitecture */ = {
-			isa = XCSwiftPackageProductDependency;
-			productName = ComposableArchitecture;
-		};
-		DCEAF4CF242D0BB500E4639F /* ComposableArchitectureTestSupport */ = {
-			isa = XCSwiftPackageProductDependency;
-			productName = ComposableArchitectureTestSupport;
-		};
-		DCEAF4D3242D0BBE00E4639F /* ComposableArchitecture */ = {
-			isa = XCSwiftPackageProductDependency;
-			productName = ComposableArchitecture;
-		};
-		DCEAF4D5242D0BC400E4639F /* ComposableArchitecture */ = {
-			isa = XCSwiftPackageProductDependency;
-			productName = ComposableArchitecture;
-		};
-		DCEAF4D8242D0BE500E4639F /* ComposableArchitecture */ = {
-			isa = XCSwiftPackageProductDependency;
-			productName = ComposableArchitecture;
-		};
-		DCEAF4DA242D0BED00E4639F /* ComposableArchitecture */ = {
-			isa = XCSwiftPackageProductDependency;
-			productName = ComposableArchitecture;
-		};
-		DCEAF4DF242D0C0500E4639F /* ComposableArchitectureTestSupport */ = {
-			isa = XCSwiftPackageProductDependency;
-			productName = ComposableArchitectureTestSupport;
-		};
-		DCEAF4E2242D0C1100E4639F /* ComposableArchitecture */ = {
-			isa = XCSwiftPackageProductDependency;
-			productName = ComposableArchitecture;
-		};
-		DCEAF4E4242D0C1500E4639F /* ComposableArchitecture */ = {
-			isa = XCSwiftPackageProductDependency;
-			productName = ComposableArchitecture;
-		};
-		DCEAF4E9242D0C2B00E4639F /* ComposableArchitectureTestSupport */ = {
-			isa = XCSwiftPackageProductDependency;
-			productName = ComposableArchitectureTestSupport;
-		};
-		DCEAF4EC242D0C3D00E4639F /* ComposableArchitecture */ = {
-			isa = XCSwiftPackageProductDependency;
-			productName = ComposableArchitecture;
-		};
-		DCEAF4EE242D0C4600E4639F /* ComposableArchitecture */ = {
-			isa = XCSwiftPackageProductDependency;
-			productName = ComposableArchitecture;
-		};
-		DCEAF4F3242D0C5F00E4639F /* ComposableArchitectureTestSupport */ = {
-			isa = XCSwiftPackageProductDependency;
-			productName = ComposableArchitectureTestSupport;
-		};
-		DCEAF4F6242D0C7A00E4639F /* ComposableArchitecture */ = {
-			isa = XCSwiftPackageProductDependency;
-			productName = ComposableArchitecture;
-		};
-		DCEAF4F8242D0C7D00E4639F /* ComposableArchitecture */ = {
-			isa = XCSwiftPackageProductDependency;
-			productName = ComposableArchitecture;
-		};
-		DCEAF4FD242D0C8D00E4639F /* ComposableArchitectureTestSupport */ = {
-			isa = XCSwiftPackageProductDependency;
-			productName = ComposableArchitectureTestSupport;
-		};
-		DCEAF500242D0C9900E4639F /* ComposableArchitecture */ = {
-			isa = XCSwiftPackageProductDependency;
-			productName = ComposableArchitecture;
-		};
-		DCEAF502242D0C9F00E4639F /* ComposableArchitecture */ = {
-			isa = XCSwiftPackageProductDependency;
-			productName = ComposableArchitecture;
-		};
-		DCEAF507242D0CB300E4639F /* ComposableArchitectureTestSupport */ = {
-			isa = XCSwiftPackageProductDependency;
-			productName = ComposableArchitectureTestSupport;
-		};
-		DCEAF50A242D0CBE00E4639F /* ComposableArchitecture */ = {
-			isa = XCSwiftPackageProductDependency;
-			productName = ComposableArchitecture;
-		};
-		DCEAF50C242D0CC700E4639F /* ComposableArchitecture */ = {
-			isa = XCSwiftPackageProductDependency;
-			productName = ComposableArchitecture;
-		};
-		DCEAF511242D0CDC00E4639F /* ComposableArchitectureTestSupport */ = {
-			isa = XCSwiftPackageProductDependency;
-			productName = ComposableArchitectureTestSupport;
-		};
-		DCEAF514242D0CE500E4639F /* ComposableArchitecture */ = {
-			isa = XCSwiftPackageProductDependency;
-			productName = ComposableArchitecture;
-		};
-		DCEAF516242D0CEE00E4639F /* ComposableArchitecture */ = {
-			isa = XCSwiftPackageProductDependency;
-			productName = ComposableArchitecture;
-		};
-		DCEAF51B242D0CFB00E4639F /* ComposableArchitectureTestSupport */ = {
-			isa = XCSwiftPackageProductDependency;
-			productName = ComposableArchitectureTestSupport;
-		};
-		DCEAF51E242D0D0600E4639F /* ComposableArchitecture */ = {
-			isa = XCSwiftPackageProductDependency;
-			productName = ComposableArchitecture;
-		};
-		DCEAF520242D0D0C00E4639F /* ComposableArchitecture */ = {
-			isa = XCSwiftPackageProductDependency;
-			productName = ComposableArchitecture;
-		};
-		DCEAF527242D0D1F00E4639F /* ComposableArchitectureTestSupport */ = {
-			isa = XCSwiftPackageProductDependency;
-			productName = ComposableArchitectureTestSupport;
-		};
-		DCEAF52A242D0D2D00E4639F /* ComposableArchitecture */ = {
-			isa = XCSwiftPackageProductDependency;
-			productName = ComposableArchitecture;
-		};
-		DCEAF52C242D0D3000E4639F /* ComposableArchitecture */ = {
-			isa = XCSwiftPackageProductDependency;
-			productName = ComposableArchitecture;
-		};
-		DCEAF52F242D0D3C00E4639F /* ComposableArchitecture */ = {
-			isa = XCSwiftPackageProductDependency;
-			productName = ComposableArchitecture;
-		};
-		DCEAF531242D0D4700E4639F /* ComposableArchitecture */ = {
-			isa = XCSwiftPackageProductDependency;
-			productName = ComposableArchitecture;
-		};
-		DCEAF534242D0D5600E4639F /* ComposableArchitecture */ = {
-			isa = XCSwiftPackageProductDependency;
-			productName = ComposableArchitecture;
-		};
-		DCEAF536242D0D5C00E4639F /* ComposableArchitecture */ = {
-=======
 		DC13941C2469E40B00EE1157 /* ComposableArchitecture */ = {
->>>>>>> a429d9d3
 			isa = XCSwiftPackageProductDependency;
 			productName = ComposableArchitecture;
 		};

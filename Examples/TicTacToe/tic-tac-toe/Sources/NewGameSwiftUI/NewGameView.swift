--- conflicted
+++ resolved
@@ -61,10 +61,9 @@
           Text("O Player Name")
         }
 
-<<<<<<< HEAD
         NavigationLink(
           destination: IfLetStore(
-            self.store.scope(state: \.game, action: NewGameAction.game),
+            self.store.scope(state: \.game, action: NewGame.Action.game),
             then: GameView.init(store:)
           ),
           isActive: viewStore.binding(
@@ -73,21 +72,6 @@
           )
         ) {
           Text("Let's play!")
-=======
-          NavigationLink(
-            destination: IfLetStore(
-              self.store.scope(state: \.game, action: NewGame.Action.game),
-              then: GameView.init(store:)
-            ),
-            isActive: viewStore.binding(
-              get: \.isGameActive,
-              send: { $0 ? .letsPlayButtonTapped : .gameDismissed }
-            )
-          ) {
-            Text("Let's play!")
-          }
-          .disabled(viewStore.isLetsPlayButtonDisabled)
->>>>>>> abaf0ce9
         }
         .disabled(viewStore.isLetsPlayButtonDisabled)
         .navigationBarTitle("New Game")

# Testing

Learn how to write comprehensive and exhaustive tests for your features built in the Composable
Architecture.

The testability of features built in the Composable Architecture is the #1 priority of the library.
It should be possible to test not only how state changes when actions are sent into the store,
but also how effects are executed and feed data back into the system.

* [Testing state changes][Testing-state-changes]
* [Testing effects][Testing-effects]
* [Non-exhaustive testing][Non-exhaustive-testing]
* [Testing gotchas](#Testing-gotchas)

## Testing state changes

State changes are by far the simplest thing to test in features built with the library. A
``Reducer``'s first responsibility is to mutate the current state based on the action received into
the system. To test this we can technically run a piece of mutable state through the reducer and
then assert on how it changed after, like this:

```swift
struct Feature: ReducerProtocol {
  struct State: Equatable { var count = 0 }
  enum Action { case incrementButtonTapped, decrementButtonTapped }

  func reduce(into state: inout State, action: Action) -> EffectTask<Action> {
    switch action {
    case .incrementButtonTapped:
      state.count += 1
      return .none
    case .decrementButtonTapped:
      state.count -= 1
      return .none
    }
  }
}

func testBasics() {
  let feature = Feature()
  var currentState = Feature.State(count: 0)
  _ = feature.reduce(into: &currentState, action: .incrementButtonTapped)
  XCTAssertEqual(
    currentState,
    State(count: 1)
  )

  _ = feature.reduce(into: &currentState, action: .decrementButtonTapped)
  XCTAssertEqual(
    currentState,
    State(count: 0)
  )
}
```

This will technically work, but it's a lot boilerplate for something that should be quite simple.

The library comes with a tool specifically designed to make testing like this much simpler and more
concise. It's called ``TestStore``, and it is constructed similarly to ``Store`` by providing the
initial state of the feature and the ``Reducer`` that run's the feature's logic:

```swift
@MainActor
class CounterTests: XCTestCase {
  func testBasics() async {
    let store = TestStore(initialState: Feature.State(count: 0)) {
      Feature()
    }
  }
}
```

> Tip: Test cases that use ``TestStore`` should be annotated as `@MainActor` and test methods should
be marked as `async` since most assertion helpers on ``TestStore`` can suspend.

Test stores have a ``TestStore/send(_:assert:file:line:)-1ax61`` method, but it behaves differently
from stores and view stores. You provide an action to send into the system, but then you must also
provide a trailing closure to describe how the state of the feature changed after sending the
action:

```swift
await store.send(.incrementButtonTapped) {
  // ...
}
```

This closure is handed a mutable variable that represents the state of the feature _before_ sending
the action, and it is your job to make the appropriate mutations to it to get it into the shape
it should be after sending the action:

```swift
await store.send(.incrementButtonTapped) {
  $0.count = 1
}
```

> The ``TestStore/send(_:assert:file:line:)-1ax61`` method is `async` for technical reasons that we
> do not have to worry about right now.

If your mutation is incorrect, meaning you perform a mutation that is different from what happened
in the ``Reducer``, then you will get a test failure with a nicely formatted message showing exactly
what part of the state does not match:

```swift
await store.send(.incrementButtonTapped) {
  $0.count = 999
}
```

```
❌ A state change does not match expectation: …

  − TestStoreTests.State(count: 999)
  + TestStoreTests.State(count: 1)

(Expected: −, Actual: +)
```

You can also send multiple actions to emulate a script of user actions and assert each step of the
way how the state evolved:

```swift
await store.send(.incrementButtonTapped) {
  $0.count = 1
}
await store.send(.incrementButtonTapped) {
  $0.count = 2
}
await store.send(.decrementButtonTapped) {
  $0.count = 1
}
```

> Tip: Technically we could have written the mutation block in the following manner:
>
> ```swift
> await store.send(.incrementButtonTapped) {
>   $0.count += 1
> }
> await store.send(.decrementButtonTapped) {
>   $0.count -= 1
> }
> ```
>
> …and the test would have still passed.
>
> However, this does not produce as strong of an assertion. It shows that the count did increment
> by one, but we haven't proven we know the precise value of `count` at each step of the way.
>
> In general, the less logic you have in the trailing closure of
> ``TestStore/send(_:assert:file:line:)-1ax61``, the stronger your assertion will be. It is best to
> use simple, hard-coded data for the mutation.

Test stores do expose a ``TestStore/state`` property, which can be useful for performing assertions
on computed properties you might have defined on your state. For example, if `State` had a 
computed property for checking if `count` was prime, we could test it like so:

```swift
store.send(.incrementButtonTapped) {
  $0.count = 3
}
XCTAssertTrue(store.state.isPrime)
```

However, when inside the trailing closure of ``TestStore/send(_:assert:file:line:)-1ax61``, the
``TestStore/state`` property is equal to the state _before_ sending the action, not after. That
prevents you from being able to use an escape hatch to get around needing to actually describe the
state mutation, like so:

```swift
store.send(.incrementButtonTapped) {
  $0 = store.state  // ❌ store.state is the previous state, not new state.
}
```

## Testing effects

Testing state mutations as shown in the previous section is powerful, but is only half the story
when it comes to testing features built in the Composable Architecture. The second responsibility of
``Reducer``s, after mutating state from an action, is to return an ``EffectTask`` that encapsulates
a unit of work that runs in the outside world and feeds data back into the system.

Effects form a major part of a feature's logic. They can perform network requests to external
services, load and save data to disk, start and stop timers, interact with Apple frameworks (Core
Location, Core Motion, Speech Recognition, etc.), and more.

As a simple example, suppose we have a feature with a button such that when you tap it, it starts
a timer that counts up until you reach 5, and then stops. This can be accomplished using the
``EffectPublisher/run(priority:operation:catch:file:fileID:line:)`` helper on ``EffectTask``,
which provides you with an asynchronous context to operate in and can send multiple actions back 
into the system:

```swift
struct Feature: ReducerProtocol {
  struct State: Equatable { var count = 0 }
  enum Action { case startTimerButtonTapped, timerTick }

  func reduce(into state: inout State, action: Action) -> EffectTask<Action> {
    switch action {
    case .startTimerButtonTapped:
      state.count = 0
      return .run { send in
        for _ in 1...5 {
          try await Task.sleep(for: .seconds(1))
          await send(.timerTick)
        }
      }

    case .timerTick:
      state.count += 1
      return .none
    }
  }
}
```

To test this we can start off similar to how we did in the [previous section][Testing-state-changes]
when testing state mutations:

```swift
@MainActor
class TimerTests: XCTestCase {
  func testBasics() async {
    let store = TestStore(initialState: Feature.State(count: 0)) {
      Feature()
    }
  }
}
```

With the basics set up, we can send an action into the system to assert on what happens, such as the
`.startTimerButtonTapped` action. This time we don't actually expect state to change at first
because when starting the timer we don't change state, and so in this case we can leave off the
trailer closure:

```swift
await store.send(.startTimerButtonTapped)
```

However, if we run the test as-is with no further interactions with the test store, we get a
failure:

```
❌ An effect returned for this action is still running.
   It must complete before the end of the test. …
```

This is happening because ``TestStore`` requires you to exhaustively prove how the entire system
of your feature evolves over time. If an effect is still running when the test finishes and the
test store did _not_ fail then it could be hiding potential bugs. Perhaps the effect is not
supposed to be running, or perhaps the data it feeds into the system later is wrong. The test store
requires all effects to finish.

To get this test passing we need to assert on the actions that are sent back into the system
by the effect. We do this by using the ``TestStore/receive(_:timeout:assert:file:line:)-1rwdd``
method, which allows you to assert which action you expect to receive from an effect, as well as how
the state changes after receiving that effect:

```swift
await store.receive(.timerTick) {
  $0.count = 1
}
```

However, if we run this test we still get a failure because we asserted a `timerTick` action was
going to be received, but after waiting around for a small amount of time no action was received:

```
❌ Expected to receive an action, but received none after 0.1 seconds.
```

This is because our timer is on a 1 second interval, and by default
``TestStore/receive(_:timeout:assert:file:line:)-1rwdd`` only waits for a fraction of a second. This
is because typically you should not be performing real time-based asynchrony in effects, and instead
using a controlled entity, such as a clock, that can be sped up in tests. We will demonstrate this
in a moment, so for now let's increase the timeout:

```swift
await store.receive(.timerTick, timeout: .seconds(2)) {
  $0.count = 1
}
```

This assertion now passes, but the overall test is still failing because there are still more
actions to receive. The timer should tick 5 times in total, so we need five `receive` assertions:

```swift
await store.receive(.timerTick, timeout: .seconds(2)) {
  $0.count = 1
}
await store.receive(.timerTick, timeout: .seconds(2)) {
  $0.count = 2
}
await store.receive(.timerTick, timeout: .seconds(2)) {
  $0.count = 3
}
await store.receive(.timerTick, timeout: .seconds(2)) {
  $0.count = 4
}
await store.receive(.timerTick, timeout: .seconds(2)) {
  $0.count = 5
}
```

Now the full test suite passes, and we have exhaustively proven how effects are executed in this
feature. If in the future we tweak the logic of the effect, like say have it emit 10 times instead 
of 5, then we will immediately get a test failure letting us know that we have not properly
asserted on how the features evolve over time.

However, there is something not ideal about how this feature is structured, and that is the fact
that we are doing actual, uncontrolled time-based asynchrony in the effect:

```swift
return .run { send in
  for _ in 1...5 {
    try await Task.sleep(for: .seconds(1))  // ⬅️
    await send(.timerTick)
  }
}
```

This means for our test to run we must actually wait for 5 real world seconds to pass so that we
can receive all of the actions from the timer. This makes our test suite far too slow. What if in
the future we need to test a feature that has a timer that emits hundreds or thousands of times?
We cannot hold up our test suite for minutes or hours just to test that one feature.

To fix this we need to add a dependency to the reducer that aids in performing time-based
asynchrony, but in a way that is controllable. One way to do this is to add a clock as a
`@Dependency` to the reducer:

```swift
import Clocks

struct Feature: ReducerProtocol {
  struct State { /* ... */ }
  enum Action { /* ... */ }
  @Dependency(\.continuousClock) var clock
}
```

> Tip: To make use of controllable clocks you must use the [Clocks][gh-swift-clocks] library, which
> is automatically included with the Composable Architecture.

And then the timer effect in the reducer can make use of the clock to sleep rather than reaching
out to the uncontrollable `Task.sleep` method:

```swift
return .run { send in
  for _ in 1...5 {
    try await self.clock.sleep(for: .seconds(1))
    await send(.timerTick)
  }
}
```

> Tip: The `sleep(for:)` method on `Clock` is provided by the [Swift Clocks][gh-swift-clocks]
> library.

By having a clock as a dependency in the feature we can supply a controlled version in tests, such
as an immediate clock that does not suspend at all when you ask it to sleep:

```swift
let store = TestStore(initialState: Feature.State(count: 0)) {
  Feature()
} withDependencies: {
  $0.continuousClock = ImmediateClock()
}
```

With that small change we can drop the `timeout` arguments from the
``TestStore/receive(_:timeout:assert:file:line:)-1rwdd`` invocations:

```swift
await store.receive(.timerTick) {
  $0.count = 1
}
await store.receive(.timerTick) {
  $0.count = 2
}
await store.receive(.timerTick) {
  $0.count = 3
}
await store.receive(.timerTick) {
  $0.count = 4
}
await store.receive(.timerTick) {
  $0.count = 5
}
```

…and the test still passes, but now does so immediately.

The more time you take to control the dependencies your features use, the easier it will be to
write tests for your features. To learn more about designing dependencies and how to best leverage
dependencies, read the <doc:DependencyManagement> article.

## Non-exhaustive testing

The previous sections describe in detail how to write tests in the Composable Architecture that
exhaustively prove how the entire feature evolves over time. You must assert on how every piece
of state changes, how every effect feeds data back into the system, and you must even make sure
that all effects complete before the test store is deallocated. This can be powerful, but it can
also be a nuisance, especially for highly composed features. This is why sometimes you may want
to test in a non-exhaustive style.

> Tip: The concept of "non-exhaustive test store" was first introduced by
> [Krzysztof Zabłocki][merowing.info] in a [blog post][exhaustive-testing-in-tca] and
> [conference talk][Composable-Architecture-at-Scale], and then later became integrated into the
> core library.

This style of testing is most useful for testing the integration of multiple features where you want
to focus on just a certain slice of the behavior. Exhaustive testing can still be important to use
for leaf node features, where you truly do want to assert on everything happening inside the
feature.
 
For example, suppose you have a tab-based application where the 3rd tab is a login screen. The user 
can fill in some data on the screen, then tap the "Submit" button, and then a series of events
happens to  log the user in. Once the user is logged in, the 3rd tab switches from a login screen 
to a profile screen, _and_ the selected tab switches to the first tab, which is an activity screen.

When writing tests for the login feature we will want to do that in the exhaustive style so that we
can prove exactly how the feature would behave in production. But, suppose we wanted to write an
integration test that proves after the user taps the "Login" button that ultimately the selected
tab switches to the first tab.

In order to test such a complex flow we must test the integration of multiple features, which means
dealing with complex, nested state and effects. We can emulate this flow in a test by sending
actions that mimic the user logging in, and then eventually assert that the selected tab switched
to activity:

```swift
let store = TestStore(initialState: App.State()) {
  App()
}

// 1️⃣ Emulate user tapping on submit button.
await store.send(.login(.submitButtonTapped)) {
  // 2️⃣ Assert how all state changes in the login feature
  $0.login?.isLoading = true
  // ...
}

// 3️⃣ Login feature performs API request to login, and
//    sends response back into system.
await store.receive(.login(.loginResponse(.success))) {
// 4️⃣ Assert how all state changes in the login feature
  $0.login?.isLoading = false
  // ...
}

// 5️⃣ Login feature sends a delegate action to let parent
//    feature know it has successfully logged in.
await store.receive(.login(.delegate(.didLogin))) {
// 6️⃣ Assert how all of app state changes due to that action.
  $0.authenticatedTab = .loggedIn(
    Profile.State(...)
  )
  // ...
  // 7️⃣ *Finally* assert that the selected tab switches to activity.
  $0.selectedTab = .activity
}
```

Doing this with exhaustive testing is verbose, and there are a few problems with this:

  * We need to be intimately knowledgeable in how the login feature works so that we can assert
    on how its state changes and how its effects feed data back into the system.
  * If the login feature were to change its logic we may get test failures here even though the
    logic we are actually trying to test doesn't really care about those changes.
  * This test is very long, and so if there are other similar but slightly different flows we want
    to test we will be tempted to copy-and-paste the whole thing, leading to lots of duplicated,
    fragile tests.

Non-exhaustive testing allows us to test the high-level flow that we are concerned with, that of
login causing the selected tab to switch to activity, without having to worry about what is
happening inside the login feature. To do this, we can turn off ``TestStore/exhaustivity`` in the
test store, and then just assert on what we are interested in:

```swift
<<<<<<< HEAD
let store = TestStore(initialState: App.State()) {
  App()
}
store.exhaustivity = .off // ⬅️
=======
let store = TestStore(
  initialState: App.State(),
  reducer: App()
)
store.exhaustivity = .off  // ⬅️
>>>>>>> c096892c

await store.send(.login(.submitButtonTapped))
await store.receive(.login(.delegate(.didLogin))) {
  $0.selectedTab = .activity
}
```

In particular, we did not assert on how the login's state changed or how the login's effects fed
data back into the system. We just assert that when the "Submit" button is tapped that eventually
we get the `didLogin` delegate action and that causes the selected tab to flip to activity. Now
the login feature is free to make any change it wants to make without affecting this integration
test.

Using ``Exhaustivity/off`` for ``TestStore/exhaustivity`` causes all un-asserted changes to pass
without any notification. If you would like to see what test failures are being suppressed without
actually causing a failure, you can use ``Exhaustivity/off(showSkippedAssertions:)``:

```swift
<<<<<<< HEAD
let store = TestStore(initialState: App.State()) {
  App()
}
store.exhaustivity = .off(showSkippedAssertions: true) // ⬅️
=======
let store = TestStore(
  initialState: App.State(),
  reducer: App()
)
store.exhaustivity = .off(showSkippedAssertions: true)  // ⬅️
>>>>>>> c096892c

await store.send(.login(.submitButtonTapped))
await store.receive(.login(.delegate(.didLogin))) {
  $0.selectedTab = .activity
}
```

When this is run you will get grey, informational boxes on each assertion where some change wasn't
fully asserted on:

```
◽️ A state change does not match expectation: …

     App.State(
       authenticatedTab: .loggedOut(
         Login.State(
   −       isLoading: false
   +       isLoading: true,
           …
         )
       )
     )
   
   (Expected: −, Actual: +)

◽️ Skipped receiving .login(.loginResponse(.success))

◽️ A state change does not match expectation: …

     App.State(
   −   authenticatedTab: .loggedOut(…)
   +   authenticatedTab: .loggedIn(
   +     Profile.State(…)
   +   ),
       …
     )
   
   (Expected: −, Actual: +)
```

The test still passes, and none of these notifications are test failures. They just let you know
what things you are not explicitly asserting against, and can be useful to see when tracking down
bugs that happen in production but that aren't currently detected in tests.

#### Understanding non-exhaustive testing

It can be important to understand how non-exhaustive testing works under the hood because it does
limit the ways in which you can assert on state changes.

When you construct an _exhaustive_ test store, which is the default, the `$0` used inside the
trailing closure of ``TestStore/send(_:assert:file:line:)-1ax61`` represents the state _before_ the 
action is sent:

```swift
let store = TestStore(/* ... */)
store.exhaustivity = .on  // ℹ️ "on" is the default so technically this is not needed

store.send(.buttonTapped) {
  $0  // Represents the state *before* the action was sent
}
```

This forces you to apply any mutations necessary to `$0` to match the state _after_ the action
is sent.

Non-exhaustive test stores flip this on its head. In such a test store, the `$0` handed to the
trailing closure of `send` represents the state _after_ the action was sent:

```swift
let store = TestStore(/* ... */)
store.exhaustivity = .off

store.send(.buttonTapped) {
  $0  // Represents the state *after* the action was sent
}
```

This means you don't have to make any mutations to `$0` at all and the assertion will already pass.
But, if you do make a mutation, then it must match what is already in the state, thus allowing you
to assert on only the state changes you are interested in.

However, this difference between how ``TestStore`` behaves when run in exhaustive mode versus
non-exhaustive mode does restrict the kinds of mutations you can make inside the trailing closure of
`send`. For example, suppose you had an action in your feature that removes the last element of a
collection:

```swift
case .removeButtonTapped:
  state.values.removeLast()
  return .none
```

To test this in an exhaustive store it is completely fine to do this:

```swift
await store.send(.removeButtonTapped) {
  $0.values.removeLast()
}
```

This works because `$0` is the state before the action is sent, and so we can remove the last
element to prove that the reducer does the same work.

However, in a non-exhaustive store this will not work:

```swift
store.exhaustivity = .off
await store.send(.removeButtonTapped) {
  $0.values.removeLast()  // ❌
}
```

This will either fail, or possibly even crash. the test suite. This is because in a non-exhaustive
test store, `$0` in the trailing closure of `send` represents the state _after_ the action has been
sent, and so the last element has already been removed. By executing `$0.values.removeLast()` we are
just removing an additional element from the end.

So, for non-exhaustive test stores you cannot use "relative" mutations for assertions. That is, you
cannot mutate via methods like `removeLast`, `append`, and anything that incrementally applies a
mutation. Instead you must perform an "absolute" mutation, where you fully replace the collection
with its final value:

```swift
store.exhaustivity = .off
await store.send(.removeButtonTapped) {
  $0.values = []
}
```

Or you can weaken the assertion by asserting only on the count of its elements rather than the
content of the element:

```swift
store.exhaustivity = .off
await store.send(.removeButtonTapped) {
  XCTAssertEqual($0.values.count, 0)
}
```

Further, when using non-exhaustive test stores that also show skipped assertions (via
``Exhaustivity/off(showSkippedAssertions:)``), then there is another caveat to keep in mind. In
such test stores, the trailing closure of ``TestStore/send(_:assert:file:line:)-1ax61`` is invoked
_twice_ by the test store. First with `$0` representing the state after the action is sent to see if
it does not match the true state, and then again with `$0` representing the state before the action
is sent so that we can show what state assertions were skipped.

Because the test store can invoke your trailing assertion closure twice you must be careful if your
closure performs any side effects, because those effects will be executed twice. For example,
suppose you have a domain model that uses the controllable `@Dependency(\.uuid)` to generate a UUID:

```swift
struct Model: Equatable {
  let id: UUID
  init() {
    @Dependency(\.uuid) var uuid
    self.id = uuid()
  }
}
```

This is a perfectly fine to pattern to adopt in the Composable Architecture, but it does cause
trouble when using non-exhaustive test stores and showing skipped assertions. To see this, consider
the following simple reducer that appends a new model to an array when an action is sent:

```swift
struct Feature: ReducerProtocol {
  struct State: Equatable { var values: [Model] = [] }
  enum Action { case addButtonTapped }
  func reduce(into state: inout State, action: Action) -> EffectTask<Action> {
    switch action {
    case .addButtonTapped:
      state.values.append(Model()
      return .none
    }
  }
}
```

We'd like to be able to write a test for this by asserting that when the `addButtonTapped` action
is sent a model is append to the `values` array:

```swift
func testAdd() async {
  let store = TestStore(initialState: Feature.State(), reducer: Feature()) {
    $0.uuid = .incrementing
  }
  store.exhaustivity = .off(showSkippedAssertions: true)

  await store.send(.addButtonTapped) {
    $0.values = [Model()]
  }
}
```

However even this simple passes when `showSkippedAssertions` is set to true:

```
❌ A state change does not match expectation: …

     TestStoreNonExhaustiveTests.Feature.State(
       values: [
   −     [0]: TestStoreNonExhaustiveTests.Model(id: UUID(00000000-0000-0000-0000-000000000001))
   +     [0]: TestStoreNonExhaustiveTests.Model(id: UUID(00000000-0000-0000-0000-000000000000))
       ]
     )

(Expected: −, Actual: +)
```

This is happening because the trailing closure is invoked twice, and the side effect that is
executed when the closure is first invoked is bleeding over into when it is invoked a second time.

In particular, when the closure is evaluated the first time it causes `Model()` to be constructed,
which secretly generates the next auto-incrementing UUID. Then, when we run the closure again
_another_ `Model()` is constructed, which causes another auto-incrementing UUID to be generated,
and that value does not match our expectations.

If you want to use the `showSkippedAssertions` option for
``Exhaustivity/off(showSkippedAssertions:)`` then you should avoid performing any kind of side
effect in `send`, including using `@Dependency` directly in your models' initializers. Instead
force those values to be provided at the moment of initializing the model:

```swift
struct Model: Equatable {
  let id: UUID
  init(id: UUID) {
    self.id = id
  }
}
```

And then move the responsibility of generating new IDs to the reducer:

```swift
struct Feature: ReducerProtocol {
  // ...
  @Dependency(\.uuid) var uuid
  func reduce(into state: inout State, action: Action) -> EffectTask<Action> {
    switch action {
    case .addButtonTapped:
      state.values.append(Model(id: self.uuid()))
      return .none
    }
  }
}
```

And now you can write the test more simply by providing the ID explicitly:

```swift
await store.send(.addButtonTapped) {
  $0.values = [
    Model(id: UUID(0))
  ]
}
```

And it works if you send the action multiple times:

```swift
await store.send(.addButtonTapped) {
  $0.values = [
    Model(id: UUID(0))
  ]
}
await store.send(.addButtonTapped) {
  $0.values = [
    Model(id: UUID(0)),
    Model(id: UUID(1))
  ]
}
```

## Testing gotchas

This is not well known, but when an application target runs tests it actually boots up a simulator
and runs your actual application entry point in the simulator. This means while tests are running,
your application's code is separately also running. This can be a huge gotcha because it means you
may be unknowingly making network requests, tracking analytics, writing data to user defaults or to
the disk, and more.

This usually flies under the radar and you just won't know it's happening, which can be problematic.
But, once you start using this library and start controlling your dependencies, the problem can
surface in a very visible manner. Typically, when a dependency is used in a test context without
being overridden, a test failure occurs. This makes it possible for your test to pass successfully,
yet for some mysterious reason the test suite fails. This happens because the code in the _app
host_ is now running in a test context, and accessing dependencies will cause test failures.

This only happens when running tests in a _application target_, that is, a target that is
specifically used to launch the application for a simulator or device. This does not happen when
running tests for frameworks or SPM libraries, which is yet another good reason to modularize
your code base.

However, if you aren't in a position to modularize your code base right now, there is a quick
fix. Our [XCTest Dynamic Overlay][xctest-dynamic-overlay-gh] library, which is transitively included
with this library, comes with a property you can check to see if tests are currently running. If
they are, you can omit the entire entry point of your application:

```swift
import SwiftUI
import XCTestDynamicOverlay

@main
struct MyApp: App {
  var body: some Scene {
    WindowGroup {
      if !_XCTIsTesting {
        // Your real root view
      }
    }
  }
}
```

That will allow tests to run in the application target without your actual application code
interfering.

[xctest-dynamic-overlay-gh]: http://github.com/pointfreeco/xctest-dynamic-overlay
[Testing-state-changes]: #Testing-state-changes
[Testing-effects]: #Testing-effects
[gh-combine-schedulers]: http://github.com/pointfreeco/combine-schedulers
[gh-xctest-dynamic-overlay]: http://github.com/pointfreeco/xctest-dynamic-overlay
[tca-examples]: https://github.com/pointfreeco/swift-composable-architecture/tree/main/Examples
[gh-swift-clocks]: http://github.com/pointfreeco/swift-clocks
[merowing.info]: https://www.merowing.info
[exhaustive-testing-in-tca]: https://www.merowing.info/exhaustive-testing-in-tca/
[Composable-Architecture-at-Scale]: https://vimeo.com/751173570
[Non-exhaustive-testing]: #Non-exhaustive-testing<|MERGE_RESOLUTION|>--- conflicted
+++ resolved
@@ -477,18 +477,10 @@
 test store, and then just assert on what we are interested in:
 
 ```swift
-<<<<<<< HEAD
 let store = TestStore(initialState: App.State()) {
   App()
 }
-store.exhaustivity = .off // ⬅️
-=======
-let store = TestStore(
-  initialState: App.State(),
-  reducer: App()
-)
 store.exhaustivity = .off  // ⬅️
->>>>>>> c096892c
 
 await store.send(.login(.submitButtonTapped))
 await store.receive(.login(.delegate(.didLogin))) {
@@ -507,18 +499,10 @@
 actually causing a failure, you can use ``Exhaustivity/off(showSkippedAssertions:)``:
 
 ```swift
-<<<<<<< HEAD
 let store = TestStore(initialState: App.State()) {
   App()
 }
-store.exhaustivity = .off(showSkippedAssertions: true) // ⬅️
-=======
-let store = TestStore(
-  initialState: App.State(),
-  reducer: App()
-)
 store.exhaustivity = .off(showSkippedAssertions: true)  // ⬅️
->>>>>>> c096892c
 
 await store.send(.login(.submitButtonTapped))
 await store.receive(.login(.delegate(.didLogin))) {

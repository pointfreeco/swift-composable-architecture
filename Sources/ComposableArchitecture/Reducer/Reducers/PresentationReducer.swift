--- conflicted
+++ resolved
@@ -64,10 +64,9 @@
   }
 
   public var wrappedValue: State? {
-<<<<<<< HEAD
-    _read {
+    get {
       self._$observationRegistrar.access(self, keyPath: \.wrappedValue)
-      yield self.storage.state
+      return self.storage.state
     }
     set {
       func update() {
@@ -86,14 +85,6 @@
       } else {
         update()
       }
-=======
-    get { self.storage.state }
-    set {
-      if !isKnownUniquelyReferenced(&self.storage) {
-        self.storage = Storage(state: self.storage.state)
-      }
-      self.storage.state = newValue
->>>>>>> 0af3456f
     }
   }
 

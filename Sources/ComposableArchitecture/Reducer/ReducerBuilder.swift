/// A result builder for combining reducers into a single reducer by running each, one after the
/// other, and merging their effects.
///
/// It is most common to encounter a reducer builder context when conforming a type to
/// ``Reducer`` and implementing its ``Reducer/body-swift.property-8lumc`` property.
///
/// See ``CombineReducers`` for an entry point into a reducer builder context.
@resultBuilder
public enum ReducerBuilder<State, Action> {
  @inlinable
  public static func buildArray<R: Reducer>(_ reducers: [R]) -> _SequenceMany<R>
  where R.State == State, R.Action == Action {
    _SequenceMany(reducers: reducers)
  }

  @inlinable
  public static func buildBlock() -> EmptyReducer<State, Action> {
    EmptyReducer()
  }

  @inlinable
  public static func buildBlock<R: Reducer>(_ reducer: R) -> R
  where R.State == State, R.Action == Action {
    reducer
  }

  @inlinable
  public static func buildEither<R0: Reducer, R1: Reducer>(
    first reducer: R0
  ) -> _Conditional<R0, R1>
  where R0.State == State, R0.Action == Action {
    .first(reducer)
  }

  @inlinable
  public static func buildEither<R0: Reducer, R1: Reducer>(
    second reducer: R1
  ) -> _Conditional<R0, R1>
  where R0.State == State, R0.Action == Action {
    .second(reducer)
  }

  @inlinable
  public static func buildExpression<R: Reducer>(_ expression: R) -> R
  where R.State == State, R.Action == Action {
    expression
  }

  @inlinable
  public static func buildFinalResult<R: Reducer>(_ reducer: R) -> R
  where R.State == State, R.Action == Action {
    reducer
  }

  @inlinable
  public static func buildLimitedAvailability<R: Reducer>(
    _ wrapped: R
  ) -> Reduce<State, Action>
  where R.State == State, R.Action == Action {
    Reduce(wrapped)
  }

  @inlinable
  public static func buildOptional<R: Reducer>(_ wrapped: R?) -> R?
  where R.State == State, R.Action == Action {
    wrapped
  }

  @inlinable
  public static func buildPartialBlock<R: Reducer>(
    first: R
  ) -> R
  where R.State == State, R.Action == Action {
    first
  }

  @inlinable
  public static func buildPartialBlock<R0: Reducer, R1: Reducer>(
    accumulated: R0, next: R1
  ) -> _Sequence<R0, R1>
  where R0.State == State, R0.Action == Action {
    _Sequence(accumulated, next)
  }

<<<<<<< HEAD
  #if swift(<5.7)
    @inlinable
    public static func buildBlock<
      R0: Reducer,
      R1: Reducer
    >(
      _ r0: R0,
      _ r1: R1
    ) -> _Sequence<R0, R1>
    where R0.State == State, R0.Action == Action {
      _Sequence(r0, r1)
    }

    @inlinable
    public static func buildBlock<
      R0: Reducer,
      R1: Reducer,
      R2: Reducer
    >(
      _ r0: R0,
      _ r1: R1,
      _ r2: R2
    ) -> _Sequence<_Sequence<R0, R1>, R2>
    where R0.State == State, R0.Action == Action {
      _Sequence(_Sequence(r0, r1), r2)
    }

    @inlinable
    public static func buildBlock<
      R0: Reducer,
      R1: Reducer,
      R2: Reducer,
      R3: Reducer
    >(
      _ r0: R0,
      _ r1: R1,
      _ r2: R2,
      _ r3: R3
    ) -> _Sequence<_Sequence<_Sequence<R0, R1>, R2>, R3>
    where R0.State == State, R0.Action == Action {
      _Sequence(_Sequence(_Sequence(r0, r1), r2), r3)
    }

    @inlinable
    public static func buildBlock<
      R0: Reducer,
      R1: Reducer,
      R2: Reducer,
      R3: Reducer,
      R4: Reducer
    >(
      _ r0: R0,
      _ r1: R1,
      _ r2: R2,
      _ r3: R3,
      _ r4: R4
    ) -> _Sequence<_Sequence<_Sequence<_Sequence<R0, R1>, R2>, R3>, R4>
    where R0.State == State, R0.Action == Action {
      _Sequence(_Sequence(_Sequence(_Sequence(r0, r1), r2), r3), r4)
    }

    @inlinable
    public static func buildBlock<
      R0: Reducer,
      R1: Reducer,
      R2: Reducer,
      R3: Reducer,
      R4: Reducer,
      R5: Reducer
    >(
      _ r0: R0,
      _ r1: R1,
      _ r2: R2,
      _ r3: R3,
      _ r4: R4,
      _ r5: R5
    ) -> _Sequence<_Sequence<_Sequence<_Sequence<_Sequence<R0, R1>, R2>, R3>, R4>, R5>
    where R0.State == State, R0.Action == Action {
      _Sequence(_Sequence(_Sequence(_Sequence(_Sequence(r0, r1), r2), r3), r4), r5)
    }

    @inlinable
    public static func buildBlock<
      R0: Reducer,
      R1: Reducer,
      R2: Reducer,
      R3: Reducer,
      R4: Reducer,
      R5: Reducer,
      R6: Reducer
    >(
      _ r0: R0,
      _ r1: R1,
      _ r2: R2,
      _ r3: R3,
      _ r4: R4,
      _ r5: R5,
      _ r6: R6
    ) -> _Sequence<
      _Sequence<_Sequence<_Sequence<_Sequence<_Sequence<R0, R1>, R2>, R3>, R4>, R5>, R6
    >
    where R0.State == State, R0.Action == Action {
      _Sequence(_Sequence(_Sequence(_Sequence(_Sequence(_Sequence(r0, r1), r2), r3), r4), r5), r6)
    }

    @inlinable
    public static func buildBlock<
      R0: Reducer,
      R1: Reducer,
      R2: Reducer,
      R3: Reducer,
      R4: Reducer,
      R5: Reducer,
      R6: Reducer,
      R7: Reducer
    >(
      _ r0: R0,
      _ r1: R1,
      _ r2: R2,
      _ r3: R3,
      _ r4: R4,
      _ r5: R5,
      _ r6: R6,
      _ r7: R7
    ) -> _Sequence<
      _Sequence<_Sequence<_Sequence<_Sequence<_Sequence<_Sequence<R0, R1>, R2>, R3>, R4>, R5>, R6>,
      R7
    >
    where R0.State == State, R0.Action == Action {
      _Sequence(
        _Sequence(
          _Sequence(_Sequence(_Sequence(_Sequence(_Sequence(r0, r1), r2), r3), r4), r5), r6
        ),
        r7
      )
    }

    @inlinable
    public static func buildBlock<
      R0: Reducer,
      R1: Reducer,
      R2: Reducer,
      R3: Reducer,
      R4: Reducer,
      R5: Reducer,
      R6: Reducer,
      R7: Reducer,
      R8: Reducer
    >(
      _ r0: R0,
      _ r1: R1,
      _ r2: R2,
      _ r3: R3,
      _ r4: R4,
      _ r5: R5,
      _ r6: R6,
      _ r7: R7,
      _ r8: R8
    ) -> _Sequence<
      _Sequence<
        _Sequence<
          _Sequence<_Sequence<_Sequence<_Sequence<_Sequence<R0, R1>, R2>, R3>, R4>, R5>, R6
        >,
        R7
      >,
      R8
    >
    where R0.State == State, R0.Action == Action {
      _Sequence(
        _Sequence(
          _Sequence(
            _Sequence(_Sequence(_Sequence(_Sequence(_Sequence(r0, r1), r2), r3), r4), r5), r6
          ),
          r7
        ),
        r8
      )
    }

    @inlinable
    public static func buildBlock<
      R0: Reducer,
      R1: Reducer,
      R2: Reducer,
      R3: Reducer,
      R4: Reducer,
      R5: Reducer,
      R6: Reducer,
      R7: Reducer,
      R8: Reducer,
      R9: Reducer
    >(
      _ r0: R0,
      _ r1: R1,
      _ r2: R2,
      _ r3: R3,
      _ r4: R4,
      _ r5: R5,
      _ r6: R6,
      _ r7: R7,
      _ r8: R8,
      _ r9: R9
    ) -> _Sequence<
      _Sequence<
        _Sequence<
          _Sequence<
            _Sequence<_Sequence<_Sequence<_Sequence<_Sequence<R0, R1>, R2>, R3>, R4>, R5>, R6
          >,
          R7
        >,
        R8
      >,
      R9
    >
    where R0.State == State, R0.Action == Action {
      _Sequence(
        _Sequence(
          _Sequence(
            _Sequence(
              _Sequence(_Sequence(_Sequence(_Sequence(_Sequence(r0, r1), r2), r3), r4), r5), r6
            ),
            r7
          ),
          r8
        ),
        r9
      )
    }

    @_disfavoredOverload
    @inlinable
    public static func buildFinalResult<R: Reducer>(_ reducer: R) -> Reduce<State, Action>
    where R.State == State, R.Action == Action {
      Reduce(reducer)
    }
  #endif

  public enum _Conditional<First: Reducer, Second: Reducer>: Reducer
=======
  public enum _Conditional<First: ReducerProtocol, Second: ReducerProtocol>: ReducerProtocol
>>>>>>> 4cf3400b
  where
    First.State == Second.State,
    First.Action == Second.Action
  {
    case first(First)
    case second(Second)

    @inlinable
    public func reduce(into state: inout First.State, action: First.Action) -> Effect<
      First.Action
    > {
      switch self {
      case let .first(first):
        return first.reduce(into: &state, action: action)

      case let .second(second):
        return second.reduce(into: &state, action: action)
      }
    }
  }

  public struct _Sequence<R0: Reducer, R1: Reducer>: Reducer
  where R0.State == R1.State, R0.Action == R1.Action {
    @usableFromInline
    let r0: R0

    @usableFromInline
    let r1: R1

    @usableFromInline
    init(_ r0: R0, _ r1: R1) {
      self.r0 = r0
      self.r1 = r1
    }

    @inlinable
    public func reduce(into state: inout R0.State, action: R0.Action) -> Effect<R0.Action> {
      self.r0.reduce(into: &state, action: action)
        .merge(with: self.r1.reduce(into: &state, action: action))
    }
  }

  public struct _SequenceMany<Element: Reducer>: Reducer {
    @usableFromInline
    let reducers: [Element]

    @usableFromInline
    init(reducers: [Element]) {
      self.reducers = reducers
    }

    @inlinable
    public func reduce(
      into state: inout Element.State, action: Element.Action
    ) -> Effect<Element.Action> {
      self.reducers.reduce(.none) { $0.merge(with: $1.reduce(into: &state, action: action)) }
    }
  }
}<|MERGE_RESOLUTION|>--- conflicted
+++ resolved
@@ -82,248 +82,7 @@
     _Sequence(accumulated, next)
   }
 
-<<<<<<< HEAD
-  #if swift(<5.7)
-    @inlinable
-    public static func buildBlock<
-      R0: Reducer,
-      R1: Reducer
-    >(
-      _ r0: R0,
-      _ r1: R1
-    ) -> _Sequence<R0, R1>
-    where R0.State == State, R0.Action == Action {
-      _Sequence(r0, r1)
-    }
-
-    @inlinable
-    public static func buildBlock<
-      R0: Reducer,
-      R1: Reducer,
-      R2: Reducer
-    >(
-      _ r0: R0,
-      _ r1: R1,
-      _ r2: R2
-    ) -> _Sequence<_Sequence<R0, R1>, R2>
-    where R0.State == State, R0.Action == Action {
-      _Sequence(_Sequence(r0, r1), r2)
-    }
-
-    @inlinable
-    public static func buildBlock<
-      R0: Reducer,
-      R1: Reducer,
-      R2: Reducer,
-      R3: Reducer
-    >(
-      _ r0: R0,
-      _ r1: R1,
-      _ r2: R2,
-      _ r3: R3
-    ) -> _Sequence<_Sequence<_Sequence<R0, R1>, R2>, R3>
-    where R0.State == State, R0.Action == Action {
-      _Sequence(_Sequence(_Sequence(r0, r1), r2), r3)
-    }
-
-    @inlinable
-    public static func buildBlock<
-      R0: Reducer,
-      R1: Reducer,
-      R2: Reducer,
-      R3: Reducer,
-      R4: Reducer
-    >(
-      _ r0: R0,
-      _ r1: R1,
-      _ r2: R2,
-      _ r3: R3,
-      _ r4: R4
-    ) -> _Sequence<_Sequence<_Sequence<_Sequence<R0, R1>, R2>, R3>, R4>
-    where R0.State == State, R0.Action == Action {
-      _Sequence(_Sequence(_Sequence(_Sequence(r0, r1), r2), r3), r4)
-    }
-
-    @inlinable
-    public static func buildBlock<
-      R0: Reducer,
-      R1: Reducer,
-      R2: Reducer,
-      R3: Reducer,
-      R4: Reducer,
-      R5: Reducer
-    >(
-      _ r0: R0,
-      _ r1: R1,
-      _ r2: R2,
-      _ r3: R3,
-      _ r4: R4,
-      _ r5: R5
-    ) -> _Sequence<_Sequence<_Sequence<_Sequence<_Sequence<R0, R1>, R2>, R3>, R4>, R5>
-    where R0.State == State, R0.Action == Action {
-      _Sequence(_Sequence(_Sequence(_Sequence(_Sequence(r0, r1), r2), r3), r4), r5)
-    }
-
-    @inlinable
-    public static func buildBlock<
-      R0: Reducer,
-      R1: Reducer,
-      R2: Reducer,
-      R3: Reducer,
-      R4: Reducer,
-      R5: Reducer,
-      R6: Reducer
-    >(
-      _ r0: R0,
-      _ r1: R1,
-      _ r2: R2,
-      _ r3: R3,
-      _ r4: R4,
-      _ r5: R5,
-      _ r6: R6
-    ) -> _Sequence<
-      _Sequence<_Sequence<_Sequence<_Sequence<_Sequence<R0, R1>, R2>, R3>, R4>, R5>, R6
-    >
-    where R0.State == State, R0.Action == Action {
-      _Sequence(_Sequence(_Sequence(_Sequence(_Sequence(_Sequence(r0, r1), r2), r3), r4), r5), r6)
-    }
-
-    @inlinable
-    public static func buildBlock<
-      R0: Reducer,
-      R1: Reducer,
-      R2: Reducer,
-      R3: Reducer,
-      R4: Reducer,
-      R5: Reducer,
-      R6: Reducer,
-      R7: Reducer
-    >(
-      _ r0: R0,
-      _ r1: R1,
-      _ r2: R2,
-      _ r3: R3,
-      _ r4: R4,
-      _ r5: R5,
-      _ r6: R6,
-      _ r7: R7
-    ) -> _Sequence<
-      _Sequence<_Sequence<_Sequence<_Sequence<_Sequence<_Sequence<R0, R1>, R2>, R3>, R4>, R5>, R6>,
-      R7
-    >
-    where R0.State == State, R0.Action == Action {
-      _Sequence(
-        _Sequence(
-          _Sequence(_Sequence(_Sequence(_Sequence(_Sequence(r0, r1), r2), r3), r4), r5), r6
-        ),
-        r7
-      )
-    }
-
-    @inlinable
-    public static func buildBlock<
-      R0: Reducer,
-      R1: Reducer,
-      R2: Reducer,
-      R3: Reducer,
-      R4: Reducer,
-      R5: Reducer,
-      R6: Reducer,
-      R7: Reducer,
-      R8: Reducer
-    >(
-      _ r0: R0,
-      _ r1: R1,
-      _ r2: R2,
-      _ r3: R3,
-      _ r4: R4,
-      _ r5: R5,
-      _ r6: R6,
-      _ r7: R7,
-      _ r8: R8
-    ) -> _Sequence<
-      _Sequence<
-        _Sequence<
-          _Sequence<_Sequence<_Sequence<_Sequence<_Sequence<R0, R1>, R2>, R3>, R4>, R5>, R6
-        >,
-        R7
-      >,
-      R8
-    >
-    where R0.State == State, R0.Action == Action {
-      _Sequence(
-        _Sequence(
-          _Sequence(
-            _Sequence(_Sequence(_Sequence(_Sequence(_Sequence(r0, r1), r2), r3), r4), r5), r6
-          ),
-          r7
-        ),
-        r8
-      )
-    }
-
-    @inlinable
-    public static func buildBlock<
-      R0: Reducer,
-      R1: Reducer,
-      R2: Reducer,
-      R3: Reducer,
-      R4: Reducer,
-      R5: Reducer,
-      R6: Reducer,
-      R7: Reducer,
-      R8: Reducer,
-      R9: Reducer
-    >(
-      _ r0: R0,
-      _ r1: R1,
-      _ r2: R2,
-      _ r3: R3,
-      _ r4: R4,
-      _ r5: R5,
-      _ r6: R6,
-      _ r7: R7,
-      _ r8: R8,
-      _ r9: R9
-    ) -> _Sequence<
-      _Sequence<
-        _Sequence<
-          _Sequence<
-            _Sequence<_Sequence<_Sequence<_Sequence<_Sequence<R0, R1>, R2>, R3>, R4>, R5>, R6
-          >,
-          R7
-        >,
-        R8
-      >,
-      R9
-    >
-    where R0.State == State, R0.Action == Action {
-      _Sequence(
-        _Sequence(
-          _Sequence(
-            _Sequence(
-              _Sequence(_Sequence(_Sequence(_Sequence(_Sequence(r0, r1), r2), r3), r4), r5), r6
-            ),
-            r7
-          ),
-          r8
-        ),
-        r9
-      )
-    }
-
-    @_disfavoredOverload
-    @inlinable
-    public static func buildFinalResult<R: Reducer>(_ reducer: R) -> Reduce<State, Action>
-    where R.State == State, R.Action == Action {
-      Reduce(reducer)
-    }
-  #endif
-
   public enum _Conditional<First: Reducer, Second: Reducer>: Reducer
-=======
-  public enum _Conditional<First: ReducerProtocol, Second: ReducerProtocol>: ReducerProtocol
->>>>>>> 4cf3400b
   where
     First.State == Second.State,
     First.Action == Second.Action

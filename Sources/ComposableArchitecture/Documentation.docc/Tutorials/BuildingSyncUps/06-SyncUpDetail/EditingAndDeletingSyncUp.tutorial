--- conflicted
+++ resolved
@@ -184,13 +184,8 @@
       }
       
       @Step {
-<<<<<<< HEAD
-        Add support for the `.alert` case, and 
-        use the ``ComposableArchitecture/Reducer/ifLet(_:action:then:fileID:line:)-42kki`` operator
-=======
         Handle the `.alert` case in the reducer, and use the
         ``ComposableArchitecture/Reducer/ifLet(_:action:then:fileID:line:)-42kki`` operator
->>>>>>> fea248b5
         again to integrate the alert's logic into the `SyncUpDetail` reducer.
         
         @Code(name: "SyncUpDetail.swift", file: EditingAndDeletingSyncUp-02-code-0004.swift)

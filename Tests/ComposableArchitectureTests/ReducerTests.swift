import Combine
import CombineSchedulers
import ComposableArchitecture
import CustomDump
import XCTest
import os.signpost

@MainActor
final class ReducerTests: XCTestCase {
  var cancellables: Set<AnyCancellable> = []

  func testCallableAsFunction() {
    let reducer = Reduce<Int, Void> { state, _ in
      state += 1
      return .none
    }

    var state = 0
    _ = reducer.reduce(into: &state, action: ())
    XCTAssertEqual(state, 1)
  }

  func testCombine_EffectsAreMerged() async throws {
    typealias Scheduler = AnySchedulerOf<DispatchQueue>
    enum Action: Equatable {
      case increment
    }

    struct Delayed: ReducerProtocol {
      typealias State = Int

      @Dependency(\.mainQueue) var mainQueue

      let delay: DispatchQueue.SchedulerTimeType.Stride
      let setValue: @Sendable () async -> Void

      func reduce(into state: inout State, action: Action) -> Effect<Action, Never> {
        state += 1
        return .fireAndForget {
          try await self.mainQueue.sleep(for: self.delay)
          await self.setValue()
        }
      }
    }

    var fastValue: Int? = nil
    var slowValue: Int? = nil

    let store = TestStore(
      initialState: 0,
      reducer: CombineReducers {
        Delayed(delay: 1, setValue: { @MainActor in fastValue = 42 })
        Delayed(delay: 2, setValue: { @MainActor in slowValue = 1729 })
      }
    )

    let mainQueue = DispatchQueue.test
    store.dependencies.mainQueue = mainQueue.eraseToAnyScheduler()

    await store.send(.increment) {
      $0 = 2
    }
    // Waiting a second causes the fast effect to fire.
    await mainQueue.advance(by: 1)
    try await Task.sleep(nanoseconds: NSEC_PER_SEC / 3)
    XCTAssertEqual(fastValue, 42)
    XCTAssertEqual(slowValue, nil)
    // Waiting one more second causes the slow effect to fire. This proves that the effects
    // are merged together, as opposed to concatenated.
    await mainQueue.advance(by: 1)
    await store.finish()
    XCTAssertEqual(fastValue, 42)
    XCTAssertEqual(slowValue, 1729)
  }

  func testCombine() async {
    enum Action: Equatable {
      case increment
    }

    struct One: ReducerProtocol {
      typealias State = Int
      let effect: @Sendable () async -> Void
      func reduce(into state: inout State, action: Action) -> Effect<Action, Never> {
        state += 1
        return .fireAndForget {
          await self.effect()
        }
      }
    }

    var first = false
    var second = false

    let store = TestStore(
      initialState: 0,
      reducer: CombineReducers {
        One(effect: { @MainActor in first = true })
        One(effect: { @MainActor in second = true })
      }
    )

    await store
      .send(.increment) { $0 = 2 }
      .finish()

    XCTAssertTrue(first)
    XCTAssertTrue(second)
  }

  #if DEBUG
    func testDebug() async {
      enum DebugAction: Equatable {
        case incrWithBool(Bool)
        case incr, noop
      }
      struct DebugState: Equatable { var count = 0 }

      var logs: [String] = []
      let logsExpectation = self.expectation(description: "logs")
      logsExpectation.expectedFulfillmentCount = 2

      let reducer = AnyReducer<DebugState, DebugAction, Void> { state, action, _ in
        switch action {
        case .incrWithBool:
          return .none
        case .incr:
          state.count += 1
          return .none
        case .noop:
          return .none
        }
      }
      .debug("[prefix]") { _ in
        DebugEnvironment(
          printer: {
            logs.append($0)
            logsExpectation.fulfill()
          }
        )
      }

      let store = TestStore(
        initialState: .init(),
        reducer: reducer,
        environment: ()
      )
      await store.send(.incr) { $0.count = 1 }
      await store.send(.noop)

      self.wait(for: [logsExpectation], timeout: 5)

      XCTAssertEqual(
        logs,
        [
          #"""
          [prefix]: received action:
            ReducerTests.DebugAction.incr
          - ReducerTests.DebugState(count: 0)
          + ReducerTests.DebugState(count: 1)

          """#,
          #"""
          [prefix]: received action:
            ReducerTests.DebugAction.noop
            (No state changes)

          """#,
        ]
      )
    }

    func testDebug_ActionFormat_OnlyLabels() {
      enum DebugAction: Equatable {
        case incrWithBool(Bool)
        case incr, noop
      }
      struct DebugState: Equatable { var count = 0 }

      var logs: [String] = []
      let logsExpectation = self.expectation(description: "logs")

      let reducer = AnyReducer<DebugState, DebugAction, Void> { state, action, _ in
        switch action {
        case let .incrWithBool(bool):
          state.count += bool ? 1 : 0
          return .none
        default:
          return .none
        }
      }
      .debug("[prefix]", actionFormat: .labelsOnly) { _ in
        DebugEnvironment(
          printer: {
            logs.append($0)
            logsExpectation.fulfill()
          }
        )
      }

<<<<<<< HEAD
    let viewStore = ViewStore(
      Store(
        initialState: .init(),
        reducer: reducer,
        environment: (),
        instrumentation: .noop
=======
      let viewStore = ViewStore(
        Store(
          initialState: .init(),
          reducer: reducer,
          environment: ()
        )
>>>>>>> 5c476994
      )
      viewStore.send(.incrWithBool(true))

      self.wait(for: [logsExpectation], timeout: 5)

      XCTAssertEqual(
        logs,
        [
          #"""
          [prefix]: received action:
            ReducerTests.DebugAction.incrWithBool
          - ReducerTests.DebugState(count: 0)
          + ReducerTests.DebugState(count: 1)

          """#
        ]
      )
    }
  #endif

  func testDefaultSignpost() {
    let reducer = EmptyReducer<Int, Void>().signpost(log: .default)
    var n = 0
    let effect = reducer.reduce(into: &n, action: ())
    let expectation = self.expectation(description: "effect")
    effect
      .sink(receiveCompletion: { _ in expectation.fulfill() }, receiveValue: { _ in })
      .store(in: &self.cancellables)
    self.wait(for: [expectation], timeout: 0.1)
  }

  func testDisabledSignpost() {
    let reducer = EmptyReducer<Int, Void>().signpost(log: .disabled)
    var n = 0
    let effect = reducer.reduce(into: &n, action: ())
    let expectation = self.expectation(description: "effect")
    effect
      .sink(receiveCompletion: { _ in expectation.fulfill() }, receiveValue: { _ in })
      .store(in: &self.cancellables)
    self.wait(for: [expectation], timeout: 0.1)
  }
}<|MERGE_RESOLUTION|>--- conflicted
+++ resolved
@@ -198,21 +198,12 @@
         )
       }
 
-<<<<<<< HEAD
-    let viewStore = ViewStore(
-      Store(
-        initialState: .init(),
-        reducer: reducer,
-        environment: (),
-        instrumentation: .noop
-=======
       let viewStore = ViewStore(
         Store(
           initialState: .init(),
           reducer: reducer,
           environment: ()
         )
->>>>>>> 5c476994
       )
       viewStore.send(.incrWithBool(true))
 

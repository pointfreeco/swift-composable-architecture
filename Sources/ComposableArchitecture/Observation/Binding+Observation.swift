import SwiftUI

extension Binding {
  @_disfavoredOverload
  public subscript<State: ObservableState, Action, Member>(
    dynamicMember keyPath: KeyPath<State, Member>
  ) -> _StoreBinding<State, Action, Member>
  where Value == Store<State, Action> {
    _StoreBinding(binding: self, keyPath: keyPath)
  }
}

extension UIBinding {
  @_disfavoredOverload
  public subscript<State: ObservableState, Action, Member>(
    dynamicMember keyPath: KeyPath<State, Member>
  ) -> _StoreUIBinding<State, Action, Member>
  where Value == Store<State, Action> {
    _StoreUIBinding(binding: self, keyPath: keyPath)
  }
}

@available(iOS 17, macOS 14, tvOS 17, watchOS 10, *)
extension SwiftUI.Bindable {
  @_disfavoredOverload
  public subscript<State: ObservableState, Action, Member>(
    dynamicMember keyPath: KeyPath<State, Member>
  ) -> _StoreBindable_SwiftUI<State, Action, Member>
  where Value == Store<State, Action> {
    _StoreBindable_SwiftUI(bindable: self, keyPath: keyPath)
  }
}

@available(iOS, introduced: 13, obsoleted: 17)
@available(macOS, introduced: 10.15, obsoleted: 14)
@available(tvOS, introduced: 13, obsoleted: 17)
@available(watchOS, introduced: 6, obsoleted: 10)
@available(visionOS, unavailable)
extension Perception.Bindable {
  @_disfavoredOverload
  public subscript<State: ObservableState, Action, Member>(
    dynamicMember keyPath: KeyPath<State, Member>
  ) -> _StoreBindable_Perception<State, Action, Member>
  where Value == Store<State, Action> {
    _StoreBindable_Perception(bindable: self, keyPath: keyPath)
  }
}

extension UIBindable {
  @_disfavoredOverload
  public subscript<State: ObservableState, Action, Member>(
    dynamicMember keyPath: KeyPath<State, Member>
  ) -> _StoreUIBindable<State, Action, Member>
  where Value == Store<State, Action> {
    _StoreUIBindable(bindable: self, keyPath: keyPath)
  }
}

extension BindingAction {
  public static func set<Value: Equatable & Sendable>(
    _ keyPath: _SendableWritableKeyPath<Root, Value>,
    _ value: Value
  ) -> Self where Root: ObservableState {
    .init(
      keyPath: keyPath,
      set: { $0[keyPath: keyPath] = value },
      value: value,
      valueIsEqualTo: { $0 as? Value == value }
    )
  }

  public static func ~= <Value>(
    keyPath: WritableKeyPath<Root, Value>,
    bindingAction: Self
  ) -> Bool where Root: ObservableState {
    keyPath == bindingAction.keyPath
  }
}

#if DEBUG
  private final class BindableActionDebugger<Action>: Sendable {
    let isInvalidated: @MainActor @Sendable () -> Bool
    let value: any Sendable
    let wasCalled = LockIsolated(false)
    init(
      value: some Sendable,
      isInvalidated: @escaping @MainActor @Sendable () -> Bool
    ) {
      self.value = value
      self.isInvalidated = isInvalidated
    }
    deinit {
      let isInvalidated = mainActorNow(execute: isInvalidated)
      guard !isInvalidated else { return }
      guard wasCalled.value else {
        var valueDump: String {
          var valueDump = ""
          customDump(self.value, to: &valueDump, maxDepth: 0)
          return valueDump
        }
        reportIssue(
          """
          A binding action sent from a store was not handled. …

            Action:
              \(typeName(Action.self)).binding(.set(_, \(valueDump)))

          To fix this, invoke "BindingReducer()" from your feature reducer's "body".
          """
        )
        return
      }
    }
  }
#endif

extension BindableAction where State: ObservableState {
  fileprivate static func set<Value: Equatable & Sendable>(
    _ keyPath: _SendableWritableKeyPath<State, Value>,
    _ value: Value,
    isInvalidated: (@MainActor @Sendable () -> Bool)?
  ) -> Self {
    #if DEBUG
      if let isInvalidated {
        let debugger = BindableActionDebugger<Self>(
          value: value,
          isInvalidated: isInvalidated
        )
        return Self.binding(
          .init(
            keyPath: keyPath,
            set: {
              debugger.wasCalled.setValue(true)
              $0[keyPath: keyPath] = value
            },
            value: value,
            valueIsEqualTo: { $0 as? Value == value }
          )
        )
      }
    #endif
    return Self.binding(
      .init(
        keyPath: keyPath,
        set: { $0[keyPath: keyPath] = value },
        value: value,
        valueIsEqualTo: { $0 as? Value == value }
      )
    )
  }

  public static func set<Value: Equatable & Sendable>(
    _ keyPath: _SendableWritableKeyPath<State, Value>,
    _ value: Value
  ) -> Self {
    self.set(keyPath, value, isInvalidated: nil)
  }
}

extension Store where State: ObservableState, Action: BindableAction, Action.State == State {
  public subscript<Value: Equatable & Sendable>(
    dynamicMember keyPath: WritableKeyPath<State, Value>
  ) -> Value {
    get { self.state[keyPath: keyPath] }
    set {
      BindingLocal.$isActive.withValue(true) {
<<<<<<< HEAD
        self.send(
          .set(keyPath, newValue, isInvalidated: { [weak self] in self?.core.isInvalid ?? true })
        )
=======
        self.send(.set(keyPath.unsafeSendable(), newValue, isInvalidated: _isInvalidated))
>>>>>>> a952dde0
      }
    }
  }
}

extension Store
where
  State: Equatable & Sendable,
  State: ObservableState,
  Action: BindableAction,
  Action.State == State
{
  public var state: State {
    get { self.observableState }
    set {
      BindingLocal.$isActive.withValue(true) {
        self.send(
          .set(\.self, newValue, isInvalidated: { [weak self] in self?.core.isInvalid ?? true })
        )
      }
    }
  }
}

extension Store
where
  State: ObservableState,
  Action: ViewAction,
  Action.ViewAction: BindableAction,
  Action.ViewAction.State == State
{
  public subscript<Value: Equatable & Sendable>(
    dynamicMember keyPath: WritableKeyPath<State, Value>
  ) -> Value {
    get { self.state[keyPath: keyPath] }
    set {
      BindingLocal.$isActive.withValue(true) {
<<<<<<< HEAD
        self.send(
          .view(
            .set(keyPath, newValue, isInvalidated: { [weak self] in self?.core.isInvalid ?? true })
          )
        )
=======
        self.send(.view(.set(keyPath.unsafeSendable(), newValue, isInvalidated: _isInvalidated)))
>>>>>>> a952dde0
      }
    }
  }
}

extension Store
where
  State: Equatable & Sendable,
  State: ObservableState,
  Action: ViewAction,
  Action.ViewAction: BindableAction,
  Action.ViewAction.State == State
{
  public var state: State {
    get { self.observableState }
    set {
      BindingLocal.$isActive.withValue(true) {
        self.send(
          .view(
            .set(\.self, newValue, isInvalidated: { [weak self] in self?.core.isInvalid ?? true })
          )
        )
      }
    }
  }
}

@dynamicMemberLookup
public struct _StoreBinding<State: ObservableState, Action, Value> {
  fileprivate let binding: Binding<Store<State, Action>>
  fileprivate let keyPath: KeyPath<State, Value>

  public subscript<Member>(
    dynamicMember keyPath: KeyPath<Value, Member>
  ) -> _StoreBinding<State, Action, Member> {
    _StoreBinding<State, Action, Member>(
      binding: self.binding,
      keyPath: self.keyPath.appending(path: keyPath)
    )
  }

  /// Creates a binding to the value by sending new values through the given action.
  ///
  /// - Parameter action: An action for the binding to send values through.
  /// - Returns: A binding.
  #if swift(<5.10)
    @MainActor(unsafe)
  #else
    @preconcurrency@MainActor
  #endif
  public func sending(_ action: CaseKeyPath<Action, Value>) -> Binding<Value> {
    self.binding[state: self.keyPath, action: action]
  }
}

@dynamicMemberLookup
public struct _StoreUIBinding<State: ObservableState, Action, Value> {
  fileprivate let binding: UIBinding<Store<State, Action>>
  fileprivate let keyPath: KeyPath<State, Value>

  public subscript<Member>(
    dynamicMember keyPath: KeyPath<Value, Member>
  ) -> _StoreUIBinding<State, Action, Member> {
    _StoreUIBinding<State, Action, Member>(
      binding: self.binding,
      keyPath: self.keyPath.appending(path: keyPath)
    )
  }

  /// Creates a binding to the value by sending new values through the given action.
  ///
  /// - Parameter action: An action for the binding to send values through.
  /// - Returns: A binding.
  @MainActor
  public func sending(_ action: CaseKeyPath<Action, Value>) -> UIBinding<Value> {
    self.binding[state: self.keyPath, action: action]
  }
}

@available(iOS 17, macOS 14, tvOS 17, watchOS 10, *)
@dynamicMemberLookup
public struct _StoreBindable_SwiftUI<State: ObservableState, Action, Value> {
  fileprivate let bindable: SwiftUI.Bindable<Store<State, Action>>
  fileprivate let keyPath: KeyPath<State, Value>

  public subscript<Member>(
    dynamicMember keyPath: KeyPath<Value, Member>
  ) -> _StoreBindable_SwiftUI<State, Action, Member> {
    _StoreBindable_SwiftUI<State, Action, Member>(
      bindable: self.bindable,
      keyPath: self.keyPath.appending(path: keyPath)
    )
  }

  /// Creates a binding to the value by sending new values through the given action.
  ///
  /// - Parameter action: An action for the binding to send values through.
  /// - Returns: A binding.
  #if swift(<5.10)
    @MainActor(unsafe)
  #else
    @preconcurrency@MainActor
  #endif
  public func sending(_ action: CaseKeyPath<Action, Value>) -> Binding<Value> {
    self.bindable[state: self.keyPath, action: action]
  }
}

@available(iOS, introduced: 13, obsoleted: 17)
@available(macOS, introduced: 10.15, obsoleted: 14)
@available(tvOS, introduced: 13, obsoleted: 17)
@available(watchOS, introduced: 6, obsoleted: 10)
@available(visionOS, unavailable)
@dynamicMemberLookup
public struct _StoreBindable_Perception<State: ObservableState, Action, Value> {
  fileprivate let bindable: Perception.Bindable<Store<State, Action>>
  fileprivate let keyPath: KeyPath<State, Value>

  public subscript<Member>(
    dynamicMember keyPath: KeyPath<Value, Member>
  ) -> _StoreBindable_Perception<State, Action, Member> {
    _StoreBindable_Perception<State, Action, Member>(
      bindable: self.bindable,
      keyPath: self.keyPath.appending(path: keyPath)
    )
  }

  /// Creates a binding to the value by sending new values through the given action.
  ///
  /// - Parameter action: An action for the binding to send values through.
  /// - Returns: A binding.
  #if swift(<5.10)
    @MainActor(unsafe)
  #else
    @preconcurrency@MainActor
  #endif
  public func sending(_ action: CaseKeyPath<Action, Value>) -> Binding<Value> {
    self.bindable[state: self.keyPath, action: action]
  }
}

public struct _StoreUIBindable<State: ObservableState, Action, Value> {
  fileprivate let bindable: UIBindable<Store<State, Action>>
  fileprivate let keyPath: KeyPath<State, Value>

  public subscript<Member>(
    dynamicMember keyPath: KeyPath<Value, Member>
  ) -> _StoreUIBindable<State, Action, Member> {
    _StoreUIBindable<State, Action, Member>(
      bindable: self.bindable,
      keyPath: self.keyPath.appending(path: keyPath)
    )
  }

  /// Creates a binding to the value by sending new values through the given action.
  ///
  /// - Parameter action: An action for the binding to send values through.
  /// - Returns: A binding.
  @MainActor
  public func sending(_ action: CaseKeyPath<Action, Value>) -> UIBinding<Value> {
    self.bindable[state: self.keyPath, action: action]
  }
}

extension Store where State: ObservableState {
  fileprivate subscript<Value>(
    state state: KeyPath<State, Value>,
    action action: CaseKeyPath<Action, Value>
  ) -> Value {
    get { self.state[keyPath: state] }
    set {
      BindingLocal.$isActive.withValue(true) {
        self.send(action(newValue))
      }
    }
  }
}<|MERGE_RESOLUTION|>--- conflicted
+++ resolved
@@ -164,13 +164,13 @@
     get { self.state[keyPath: keyPath] }
     set {
       BindingLocal.$isActive.withValue(true) {
-<<<<<<< HEAD
         self.send(
-          .set(keyPath, newValue, isInvalidated: { [weak self] in self?.core.isInvalid ?? true })
-        )
-=======
-        self.send(.set(keyPath.unsafeSendable(), newValue, isInvalidated: _isInvalidated))
->>>>>>> a952dde0
+          .set(
+            keyPath.unsafeSendable(),
+            newValue,
+            isInvalidated: { [weak self] in self?.core.isInvalid ?? true }
+          )
+        )
       }
     }
   }
@@ -208,15 +208,15 @@
     get { self.state[keyPath: keyPath] }
     set {
       BindingLocal.$isActive.withValue(true) {
-<<<<<<< HEAD
         self.send(
           .view(
-            .set(keyPath, newValue, isInvalidated: { [weak self] in self?.core.isInvalid ?? true })
+            .set(
+              keyPath.unsafeSendable(),
+              newValue,
+              isInvalidated: { [weak self] in self?.core.isInvalid ?? true }
+            )
           )
         )
-=======
-        self.send(.view(.set(keyPath.unsafeSendable(), newValue, isInvalidated: _isInvalidated)))
->>>>>>> a952dde0
       }
     }
   }

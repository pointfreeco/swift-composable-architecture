--- conflicted
+++ resolved
@@ -9,25 +9,7 @@
       - '*'
 
 jobs:
-<<<<<<< HEAD
-  library:
-    runs-on: macOS-latest
-    strategy:
-      matrix:
-        xcode:
-          - 11.3
-          - 11.6_beta
-          #- 12_beta
-    steps:
-      - uses: actions/checkout@v2
-      - name: Select Xcode ${{ matrix.xcode }}
-        run: sudo xcode-select -s /Applications/Xcode_${{ matrix.xcode }}.app
-      - name: Run tests
-        run: make test-swift
-
-=======
->>>>>>> ea55ef17
-  examples:
+  tests:
     runs-on: macOS-latest
     strategy:
       matrix:
@@ -36,7 +18,7 @@
           - 11.4
           - 11.5
           - 11.6
-          - 12_beta
+          #- 12_beta
     steps:
       - uses: actions/checkout@v2
       - name: Select Xcode ${{ matrix.xcode }}

import CasePaths
import Combine
import SwiftUI
import XCTestDynamicOverlay

<<<<<<< HEAD
// MARK: - Deprecated after 0.47.2:

@available(*, deprecated, renamed: "BindingState")
public typealias BindableState = BindingState

// MARK: - Deprecated after 0.45.0:
=======
// MARK: - Deprecated after 0.52.0
>>>>>>> d52a88d1

extension WithViewStore {
  @available(*, deprecated, renamed: "_printChanges(_:)")
  public func debug(_ prefix: String = "") -> Self {
    self._printChanges(prefix)
  }
}

extension EffectPublisher where Failure == Never {
  @available(iOS, deprecated: 9999, message: "Use 'Effect.run' and pass the action to 'send'.")
  @available(macOS, deprecated: 9999, message: "Use 'Effect.run' and pass the action to 'send'.")
  @available(tvOS, deprecated: 9999, message: "Use 'Effect.run' and pass the action to 'send'.")
  @available(watchOS, deprecated: 9999, message: "Use 'Effect.run' and pass the action to 'send'.")
  public static func task(
    priority: TaskPriority? = nil,
    operation: @escaping @Sendable () async throws -> Action,
    catch handler: (@Sendable (Error) async -> Action)? = nil,
    fileID: StaticString = #fileID,
    line: UInt = #line
  ) -> Self {
    withEscapedDependencies { escaped in
      Self(
        operation: .run(priority) { send in
          await escaped.yield {
            do {
              try await send(operation())
            } catch is CancellationError {
              return
            } catch {
              guard let handler = handler else {
                #if DEBUG
                  var errorDump = ""
                  customDump(error, to: &errorDump, indent: 4)
                  runtimeWarn(
                    """
                    An "EffectTask.task" returned from "\(fileID):\(line)" threw an unhandled \
                    error. …

                    \(errorDump)

                    All non-cancellation errors must be explicitly handled via the "catch" \
                    parameter on "EffectTask.task", or via a "do" block.
                    """
                  )
                #endif
                return
              }
              await send(handler(error))
            }
          }
        }
      )
    }
  }

  @available(iOS, deprecated: 9999, message: "Use 'Effect.run' and ignore 'send' instead.")
  @available(macOS, deprecated: 9999, message: "Use 'Effect.run' and ignore 'send' instead.")
  @available(tvOS, deprecated: 9999, message: "Use 'Effect.run' and ignore 'send' instead.")
  @available(watchOS, deprecated: 9999, message: "Use 'Effect.run' and ignore 'send' instead.")
  public static func fireAndForget(
    priority: TaskPriority? = nil,
    _ work: @escaping @Sendable () async throws -> Void
  ) -> Self {
    Self.run(priority: priority) { _ in try? await work() }
  }
}

extension Store {
  @available(iOS, deprecated: 9999, message: "Pass a closure as the reducer.")
  @available(macOS, deprecated: 9999, message: "Pass a closure as the reducer.")
  @available(tvOS, deprecated: 9999, message: "Pass a closure as the reducer.")
  @available(watchOS, deprecated: 9999, message: "Pass a closure as the reducer.")
  public convenience init<R: ReducerProtocol>(
    initialState: @autoclosure () -> R.State,
    reducer: R,
    prepareDependencies: ((inout DependencyValues) -> Void)? = nil
  ) where R.State == State, R.Action == Action {
    if let prepareDependencies = prepareDependencies {
      self.init(
        initialState: withDependencies(prepareDependencies) { initialState() },
        reducer: reducer.transformDependency(\.self, transform: prepareDependencies),
        mainThreadChecksEnabled: true
      )
    } else {
      self.init(
        initialState: initialState(),
        reducer: reducer,
        mainThreadChecksEnabled: true
      )
    }
  }
}

extension TestStore {
  @available(iOS, deprecated: 9999, message: "Pass a closure as the reducer.")
  @available(macOS, deprecated: 9999, message: "Pass a closure as the reducer.")
  @available(tvOS, deprecated: 9999, message: "Pass a closure as the reducer.")
  @available(watchOS, deprecated: 9999, message: "Pass a closure as the reducer.")
  public convenience init<R: ReducerProtocol>(
    initialState: @autoclosure () -> State,
    reducer: R,
    prepareDependencies: (inout DependencyValues) -> Void = { _ in },
    file: StaticString = #file,
    line: UInt = #line
  )
  where
    R.State == State,
    R.Action == Action,
    State == ScopedState,
    State: Equatable,
    Action == ScopedAction,
    Environment == Void
  {
    self.init(
      initialState: initialState(),
      reducer: reducer,
      observe: { $0 },
      send: { $0 },
      prepareDependencies: prepareDependencies,
      file: file,
      line: line
    )
  }

  @available(iOS, deprecated: 9999, message: "Pass a closure as the reducer.")
  @available(macOS, deprecated: 9999, message: "Pass a closure as the reducer.")
  @available(tvOS, deprecated: 9999, message: "Pass a closure as the reducer.")
  @available(watchOS, deprecated: 9999, message: "Pass a closure as the reducer.")
  public convenience init<R: ReducerProtocol>(
    initialState: @autoclosure () -> State,
    reducer: R,
    observe toScopedState: @escaping (State) -> ScopedState,
    prepareDependencies: (inout DependencyValues) -> Void = { _ in },
    file: StaticString = #file,
    line: UInt = #line
  )
  where
    R.State == State,
    R.Action == Action,
    ScopedState: Equatable,
    Action == ScopedAction,
    Environment == Void
  {
    self.init(
      initialState: initialState(),
      reducer: reducer,
      observe: toScopedState,
      send: { $0 },
      prepareDependencies: prepareDependencies,
      file: file,
      line: line
    )
  }

  @available(iOS, deprecated: 9999, message: "Pass a closure as the reducer.")
  @available(macOS, deprecated: 9999, message: "Pass a closure as the reducer.")
  @available(tvOS, deprecated: 9999, message: "Pass a closure as the reducer.")
  @available(watchOS, deprecated: 9999, message: "Pass a closure as the reducer.")
  public convenience init<R: ReducerProtocol>(
    initialState: @autoclosure () -> State,
    reducer: R,
    observe toScopedState: @escaping (State) -> ScopedState,
    send fromScopedAction: @escaping (ScopedAction) -> Action,
    prepareDependencies: (inout DependencyValues) -> Void = { _ in },
    file: StaticString = #file,
    line: UInt = #line
  )
  where
    R.State == State,
    R.Action == Action,
    ScopedState: Equatable,
    Environment == Void
  {
    self.init(
      initialState: initialState(),
      reducer: { reducer },
      observe: toScopedState,
      send: fromScopedAction,
      withDependencies: prepareDependencies,
      file: file,
      line: line
    )
  }

  @available(*, deprecated, message: "State must be equatable to perform assertions.")
  public convenience init<R: ReducerProtocol>(
    initialState: @autoclosure () -> State,
    reducer: R,
    prepareDependencies: (inout DependencyValues) -> Void = { _ in },
    file: StaticString = #file,
    line: UInt = #line
  )
  where
    R.State == State,
    R.Action == Action,
    State == ScopedState,
    Action == ScopedAction,
    Environment == Void
  {
    self.init(
      initialState: initialState(),
      reducer: { reducer },
      withDependencies: prepareDependencies,
      file: file,
      line: line
    )
  }
}

extension Store {
  @available(
    *,
    deprecated,
    message:
      """
      'Store.scope' requires an explicit 'action' transform and is intended to be used to transform a store of a parent domain into a store of a child domain.

      When transforming store state into view state, use the 'observe' parameter when constructing a view store.
      """
  )
  public func scope<ChildState>(
    state toChildState: @escaping (State) -> ChildState
  ) -> Store<ChildState, Action> {
    self.scope(state: toChildState, action: { $0 })
  }
}

extension EffectPublisher {
  @available(
    *,
    deprecated,
    message:
      """
      Types defined for cancellation may be compiled out of release builds in Swift and are unsafe to use. Use a hashable value, instead, e.g. define a timer cancel identifier as 'enum CancelID { case timer }' and call 'Effect.cancellable(id: CancelID.timer)'.
      """
  )
  public func cancellable(id: Any.Type, cancelInFlight: Bool = false) -> Self {
    self.cancellable(id: ObjectIdentifier(id), cancelInFlight: cancelInFlight)
  }

  public static func cancel(id: Any.Type) -> Self {
    .cancel(id: ObjectIdentifier(id))
  }

  @available(
    *,
    deprecated,
    message:
      """
      Types defined for cancellation may be compiled out of release builds in Swift and are unsafe to use. Use a hashable value, instead, e.g. define a timer cancel identifier as 'enum CancelID { case timer }' and call 'Effect.cancel(id: CancelID.timer)'.
      """
  )
  public static func cancel(ids: [Any.Type]) -> Self {
    .merge(ids.map(EffectPublisher.cancel(id:)))
  }
}

@available(
  *,
  deprecated,
  message:
    """
    Types defined for cancellation may be compiled out of release builds in Swift and are unsafe to use. Use a hashable value, instead, e.g. define a timer cancel identifier as 'enum CancelID { case timer }' and call 'withTaskCancellation(id: CancelID.timer)'.
    """
)
public func withTaskCancellation<T: Sendable>(
  id: Any.Type,
  cancelInFlight: Bool = false,
  operation: @Sendable @escaping () async throws -> T
) async rethrows -> T {
  try await withTaskCancellation(
    id: ObjectIdentifier(id),
    cancelInFlight: cancelInFlight,
    operation: operation
  )
}

extension Task where Success == Never, Failure == Never {
  @available(
    *,
    deprecated,
    message:
      """
      Types defined for cancellation may be compiled out of release builds in Swift and are unsafe to use. Use a hashable value, instead, e.g. define a timer cancel identifier as 'enum CancelID { case timer }' and call 'Effect.cancel(id: CancelID.timer)'.
      """
  )
  public static func cancel(id: Any.Type) {
    self.cancel(id: ObjectIdentifier(id))
  }
}

// MARK: - Deprecated after 0.49.2

@available(
  *,
  deprecated,
  message: "Use 'ReducerBuilder<_, _>' with explicit 'State' and 'Action' generics, instead."
)
public typealias ReducerBuilderOf<R: ReducerProtocol> = ReducerBuilder<R.State, R.Action>

// NB: As of Swift 5.7, property wrapper deprecations are not diagnosed, so we may want to keep this
//     deprecation around for now:
//     https://github.com/apple/swift/issues/63139
@available(*, deprecated, renamed: "BindingState")
public typealias BindableState = BindingState

// MARK: - Deprecated after 0.47.2

extension ActorIsolated {
  @available(
    *,
    deprecated,
    message: "Use the non-async version of 'withValue'."
  )
  public func withValue<T: Sendable>(
    _ operation: @Sendable (inout Value) async throws -> T
  ) async rethrows -> T {
    var value = self.value
    defer { self.value = value }
    return try await operation(&value)
  }
}

// MARK: - Deprecated after 0.45.0:

@available(
  *,
  deprecated,
  message: "Pass 'TextState' to the 'SwiftUI.Text' initializer, instead, e.g., 'Text(textState)'."
)
extension TextState: View {
  public var body: some View {
    Text(self)
  }
}

// MARK: - Deprecated after 0.42.0:

/// This API has been deprecated in favor of ``ReducerProtocol``.
/// Read <doc:MigratingToTheReducerProtocol> for more information.
///
/// A type alias to ``AnyReducer`` for source compatibility. This alias will be removed.
@available(
  *,
  deprecated,
  renamed: "AnyReducer",
  message:
    """
    'Reducer' has been deprecated in favor of 'ReducerProtocol'.

    See the migration guide for more information: https://pointfreeco.github.io/swift-composable-architecture/main/documentation/composablearchitecture/reducerprotocol
    """
)
public typealias Reducer = AnyReducer

// MARK: - Deprecated after 0.41.0:

extension ViewStore {
  @available(*, deprecated, renamed: "ViewState")
  public typealias State = ViewState

  @available(*, deprecated, renamed: "ViewAction")
  public typealias Action = ViewAction
}

extension ReducerProtocol {
  @available(*, deprecated, renamed: "_printChanges")
  @warn_unqualified_access
  public func debug() -> _PrintChangesReducer<Self> {
    self._printChanges()
  }
}

extension ReducerBuilder {
  @_disfavoredOverload
  @available(
    *,
    deprecated,
    message:
      """
      Reducer bodies should return 'some ReducerProtocol<State, Action>' instead of 'Reduce<State, Action>'.
      """
  )
  @inlinable
  public static func buildFinalResult<R: ReducerProtocol>(_ reducer: R) -> Reduce<State, Action>
  where R.State == State, R.Action == Action {
    Reduce(reducer)
  }

  @_disfavoredOverload
  @inlinable
  public static func buildFinalResult(_ reducer: Reduce<State, Action>) -> Reduce<State, Action> {
    reducer
  }
}

// MARK: - Deprecated after 0.39.1:

extension WithViewStore {
  @available(*, deprecated, renamed: "ViewState")
  public typealias State = ViewState

  @available(*, deprecated, renamed: "ViewAction")
  public typealias Action = ViewAction
}

// MARK: - Deprecated after 0.39.0:

extension CaseLet {
  @available(*, deprecated, renamed: "EnumState")
  public typealias GlobalState = EnumState

  @available(*, deprecated, renamed: "EnumAction")
  public typealias GlobalAction = EnumAction

  @available(*, deprecated, renamed: "CaseState")
  public typealias LocalState = CaseState

  @available(*, deprecated, renamed: "CaseAction")
  public typealias LocalAction = CaseAction
}

extension TestStore {
  @available(*, deprecated, renamed: "ScopedState")
  public typealias LocalState = ScopedState

  @available(*, deprecated, renamed: "ScopedAction")
  public typealias LocalAction = ScopedAction
}

// MARK: - Deprecated after 0.38.2:

extension EffectPublisher {
  @available(*, deprecated)
  public var upstream: AnyPublisher<Action, Failure> {
    self.publisher
  }
}

extension EffectPublisher where Failure == Error {
  @_disfavoredOverload
  @available(
    *,
    deprecated,
    message: "Use the non-failing version of 'EffectTask.task'"
  )
  public static func task(
    priority: TaskPriority? = nil,
    operation: @escaping @Sendable () async throws -> Action
  ) -> Self {
    Deferred<Publishers.HandleEvents<PassthroughSubject<Action, Failure>>> {
      let subject = PassthroughSubject<Action, Failure>()
      let task = Task(priority: priority) { @MainActor in
        do {
          try Task.checkCancellation()
          let output = try await operation()
          try Task.checkCancellation()
          subject.send(output)
          subject.send(completion: .finished)
        } catch is CancellationError {
          subject.send(completion: .finished)
        } catch {
          subject.send(completion: .failure(error))
        }
      }
      return subject.handleEvents(receiveCancel: task.cancel)
    }
    .eraseToEffect()
  }
}

/// Initializes a store from an initial state, a reducer, and an environment, and the main thread
/// check is disabled for all interactions with this store.
///
/// - Parameters:
///   - initialState: The state to start the application in.
///   - reducer: The reducer that powers the business logic of the application.
///   - environment: The environment of dependencies for the application.
@available(
  *, deprecated,
  message:
    """
    If you use this initializer, please open a discussion on GitHub and let us know how: https://github.com/pointfreeco/swift-composable-architecture/discussions/new
    """
)
extension Store {
  public static func unchecked<Environment>(
    initialState: State,
    reducer: AnyReducer<State, Action, Environment>,
    environment: Environment
  ) -> Self {
    self.init(
      initialState: initialState,
      reducer: Reduce(reducer, environment: environment),
      mainThreadChecksEnabled: false
    )
  }
}

// MARK: - Deprecated after 0.38.0:

extension EffectPublisher {
  @available(iOS, deprecated: 9999, renamed: "unimplemented")
  @available(macOS, deprecated: 9999, renamed: "unimplemented")
  @available(tvOS, deprecated: 9999, renamed: "unimplemented")
  @available(watchOS, deprecated: 9999, renamed: "unimplemented")
  public static func failing(_ prefix: String) -> Self {
    self.unimplemented(prefix)
  }
}

// MARK: - Deprecated after 0.36.0:

extension ViewStore {
  @available(*, deprecated, renamed: "yield(while:)")
  @MainActor
  public func suspend(while predicate: @escaping (ViewState) -> Bool) async {
    await self.yield(while: predicate)
  }
}

// MARK: - Deprecated after 0.34.0:

extension EffectPublisher {
  @available(
    *,
    deprecated,
    message:
      """
      Using a variadic list is no longer supported. Use an array of identifiers instead. For more \
      on this change, see: https://github.com/pointfreeco/swift-composable-architecture/pull/1041
      """
  )
  @_disfavoredOverload
  public static func cancel(ids: AnyHashable...) -> Self {
    .cancel(ids: ids)
  }
}

// MARK: - Deprecated after 0.31.0:

extension AnyReducer {
  @available(
    *,
    deprecated,
    message: "'pullback' no longer takes a 'breakpointOnNil' argument"
  )
  public func pullback<ParentState, ParentAction, ParentEnvironment>(
    state toChildState: CasePath<ParentState, State>,
    action toChildAction: CasePath<ParentAction, Action>,
    environment toChildEnvironment: @escaping (ParentEnvironment) -> Environment,
    breakpointOnNil: Bool,
    file: StaticString = #fileID,
    line: UInt = #line
  ) -> AnyReducer<ParentState, ParentAction, ParentEnvironment> {
    self.pullback(
      state: toChildState,
      action: toChildAction,
      environment: toChildEnvironment,
      file: file,
      line: line
    )
  }

  @available(
    *,
    deprecated,
    message: "'optional' no longer takes a 'breakpointOnNil' argument"
  )
  public func optional(
    breakpointOnNil: Bool,
    file: StaticString = #fileID,
    line: UInt = #line
  ) -> AnyReducer<State?, Action, Environment> {
    self.optional(file: file, line: line)
  }

  @available(
    *,
    deprecated,
    message: "'forEach' no longer takes a 'breakpointOnNil' argument"
  )
  public func forEach<ParentState, ParentAction, ParentEnvironment, ID>(
    state toElementsState: WritableKeyPath<ParentState, IdentifiedArray<ID, State>>,
    action toElementAction: CasePath<ParentAction, (ID, Action)>,
    environment toElementEnvironment: @escaping (ParentEnvironment) -> Environment,
    breakpointOnNil: Bool,
    file: StaticString = #fileID,
    line: UInt = #line
  ) -> AnyReducer<ParentState, ParentAction, ParentEnvironment> {
    self.forEach(
      state: toElementsState,
      action: toElementAction,
      environment: toElementEnvironment,
      file: file,
      line: line
    )
  }

  @available(
    *,
    deprecated,
    message: "'forEach' no longer takes a 'breakpointOnNil' argument"
  )
  public func forEach<ParentState, ParentAction, ParentEnvironment, Key>(
    state toElementsState: WritableKeyPath<ParentState, [Key: State]>,
    action toElementAction: CasePath<ParentAction, (Key, Action)>,
    environment toElementEnvironment: @escaping (ParentEnvironment) -> Environment,
    breakpointOnNil: Bool,
    file: StaticString = #fileID,
    line: UInt = #line
  ) -> AnyReducer<ParentState, ParentAction, ParentEnvironment> {
    self.forEach(
      state: toElementsState,
      action: toElementAction,
      environment: toElementEnvironment,
      file: file,
      line: line
    )
  }
}

// MARK: - Deprecated after 0.29.0:

extension TestStore where ScopedState: Equatable, Action: Equatable {
  @available(
    *, deprecated, message: "Use 'TestStore.send' and 'TestStore.receive' directly, instead."
  )
  public func assert(
    _ steps: Step...,
    file: StaticString = #file,
    line: UInt = #line
  ) {
    assert(steps, file: file, line: line)
  }

  @available(
    *, deprecated, message: "Use 'TestStore.send' and 'TestStore.receive' directly, instead."
  )
  public func assert(
    _ steps: [Step],
    file: StaticString = #file,
    line: UInt = #line
  ) {

    func assert(step: Step) {
      switch step.type {
      case let .send(action, updateStateToExpectedResult):
        self.send(action, assert: updateStateToExpectedResult, file: step.file, line: step.line)

      case let .receive(expectedAction, updateStateToExpectedResult):
        self.receive(
          expectedAction, assert: updateStateToExpectedResult, file: step.file, line: step.line
        )

      case let .environment(work):
        if !self.reducer.receivedActions.isEmpty {
          var actions = ""
          customDump(self.reducer.receivedActions.map(\.action), to: &actions)
          XCTFail(
            """
            Must handle \(self.reducer.receivedActions.count) received \
            action\(self.reducer.receivedActions.count == 1 ? "" : "s") before performing this \
            work: …

            Unhandled actions: \(actions)
            """,
            file: step.file, line: step.line
          )
        }
        do {
          try work(&self.environment)
        } catch {
          XCTFail("Threw error: \(error)", file: step.file, line: step.line)
        }

      case let .do(work):
        if !self.reducer.receivedActions.isEmpty {
          var actions = ""
          customDump(self.reducer.receivedActions.map(\.action), to: &actions)
          XCTFail(
            """
            Must handle \(self.reducer.receivedActions.count) received \
            action\(self.reducer.receivedActions.count == 1 ? "" : "s") before performing this \
            work: …

            Unhandled actions: \(actions)
            """,
            file: step.file, line: step.line
          )
        }
        do {
          try work()
        } catch {
          XCTFail("Threw error: \(error)", file: step.file, line: step.line)
        }

      case let .sequence(subSteps):
        subSteps.forEach(assert(step:))
      }
    }

    steps.forEach(assert(step:))

    self.completed()
  }

  public struct Step {
    fileprivate let type: StepType
    fileprivate let file: StaticString
    fileprivate let line: UInt

    private init(
      _ type: StepType,
      file: StaticString = #file,
      line: UInt = #line
    ) {
      self.type = type
      self.file = file
      self.line = line
    }

    @available(*, deprecated, message: "Call 'TestStore.send' directly, instead.")
    public static func send(
      _ action: ScopedAction,
      file: StaticString = #file,
      line: UInt = #line,
      _ update: ((inout ScopedState) throws -> Void)? = nil
    ) -> Step {
      Step(.send(action, update), file: file, line: line)
    }

    @available(*, deprecated, message: "Call 'TestStore.receive' directly, instead.")
    public static func receive(
      _ action: Action,
      file: StaticString = #file,
      line: UInt = #line,
      _ update: ((inout ScopedState) throws -> Void)? = nil
    ) -> Step {
      Step(.receive(action, update), file: file, line: line)
    }

    @available(*, deprecated, message: "Mutate 'TestStore.environment' directly, instead.")
    public static func environment(
      file: StaticString = #file,
      line: UInt = #line,
      _ update: @escaping (inout Environment) throws -> Void
    ) -> Step {
      Step(.environment(update), file: file, line: line)
    }

    @available(*, deprecated, message: "Perform this work directly in your test, instead.")
    public static func `do`(
      file: StaticString = #file,
      line: UInt = #line,
      _ work: @escaping () throws -> Void
    ) -> Step {
      Step(.do(work), file: file, line: line)
    }

    @available(*, deprecated, message: "Perform this work directly in your test, instead.")
    public static func sequence(
      _ steps: [Step],
      file: StaticString = #file,
      line: UInt = #line
    ) -> Step {
      Step(.sequence(steps), file: file, line: line)
    }

    @available(*, deprecated, message: "Perform this work directly in your test, instead.")
    public static func sequence(
      _ steps: Step...,
      file: StaticString = #file,
      line: UInt = #line
    ) -> Step {
      Step(.sequence(steps), file: file, line: line)
    }

    fileprivate indirect enum StepType {
      case send(ScopedAction, ((inout ScopedState) throws -> Void)?)
      case receive(Action, ((inout ScopedState) throws -> Void)?)
      case environment((inout Environment) throws -> Void)
      case `do`(() throws -> Void)
      case sequence([Step])
    }
  }
}

// MARK: - Deprecated after 0.27.1:

@available(iOS 13, *)
@available(macOS 12, *)
@available(tvOS 13, *)
@available(watchOS 6, *)
@available(*, deprecated, renamed: "ConfirmationDialogState")
public typealias ActionSheetState = ConfirmationDialogState

extension View {
  @available(iOS 13, *)
  @available(macOS 12, *)
  @available(tvOS 13, *)
  @available(watchOS 6, *)
  @available(*, deprecated, renamed: "confirmationDialog")
  public func actionSheet<Action>(
    _ store: Store<ConfirmationDialogState<Action>?, Action>,
    dismiss: Action
  ) -> some View {
    self.confirmationDialog(store, dismiss: dismiss)
  }
}

extension Store {
  @available(
    *, deprecated,
    message:
      """
      If you use this method, please open a discussion on GitHub and let us know how: \
      https://github.com/pointfreeco/swift-composable-architecture/discussions/new
      """
  )
  public func publisherScope<P: Publisher, ChildState, ChildAction>(
    state toChildState: @escaping (AnyPublisher<State, Never>) -> P,
    action fromChildAction: @escaping (ChildAction) -> Action
  ) -> AnyPublisher<Store<ChildState, ChildAction>, Never>
  where P.Output == ChildState, P.Failure == Never {

    func extractChildState(_ state: State) -> ChildState? {
      var childState: ChildState?
      _ = toChildState(Just(state).eraseToAnyPublisher())
        .sink { childState = $0 }
      return childState
    }

    return toChildState(self.state.eraseToAnyPublisher())
      .map { childState in
        let childStore = Store<ChildState, ChildAction>(
          initialState: childState,
          reducer: .init { childState, childAction, _ in
            let task = self.send(fromChildAction(childAction))
            childState = extractChildState(self.state.value) ?? childState
            if let task = task {
              return .run { _ in await task.cancellableValue }
            } else {
              return .none
            }
          },
          environment: ()
        )

        childStore.parentCancellable = self.state
          .sink { [weak childStore] state in
            guard let childStore = childStore else { return }
            childStore.state.value = extractChildState(state) ?? childStore.state.value
          }
        return childStore
      }
      .eraseToAnyPublisher()
  }

  @available(
    *, deprecated,
    message:
      """
      If you use this method, please open a discussion on GitHub and let us know how: \
      https://github.com/pointfreeco/swift-composable-architecture/discussions/new
      """
  )
  public func publisherScope<P: Publisher, ChildState>(
    state toChildState: @escaping (AnyPublisher<State, Never>) -> P
  ) -> AnyPublisher<Store<ChildState, Action>, Never>
  where P.Output == ChildState, P.Failure == Never {
    self.publisherScope(state: toChildState, action: { $0 })
  }
}

<<<<<<< HEAD
=======
extension ViewStore where ViewAction: BindableAction, ViewAction.State == ViewState {
  @available(
    *, deprecated,
    message:
      """
      Dynamic member lookup is no longer supported for binding state. Instead of dot-chaining on \
      the view store, e.g. 'viewStore.$value', invoke the 'binding' method on view store with a \
      key path to the value, e.g. 'viewStore.binding(\\.$value)'. For more on this change, see: \
      https://github.com/pointfreeco/swift-composable-architecture/pull/810
      """
  )
  @MainActor
  public subscript<Value: Equatable>(
    dynamicMember keyPath: WritableKeyPath<ViewState, BindingState<Value>>
  ) -> Binding<Value> {
    self.binding(
      get: { $0[keyPath: keyPath].wrappedValue },
      send: { .binding(.set(keyPath, $0)) }
    )
  }
}

>>>>>>> d52a88d1
// MARK: - Deprecated after 0.25.0:

extension BindingAction {
  @available(
    *, deprecated,
    message:
      """
      For improved safety, bindable properties must now be wrapped explicitly in 'BindingState', \
      and accessed via key paths to that 'BindingState', like '\\.$value'
      """
  )
  public static func set<Value: Equatable & Sendable>(
    _ keyPath: WritableKeyPath<Root, Value>,
    _ value: Value
  ) -> Self {
    .init(
      keyPath: keyPath,
      set: { $0[keyPath: keyPath] = value },
      value: AnySendable(value),
      valueIsEqualTo: { $0 as? Value == value }
    )
  }

  @available(
    *, deprecated,
    message:
      """
      For improved safety, bindable properties must now be wrapped explicitly in 'BindingState', \
      and accessed via key paths to that 'BindingState', like '\\.$value'
      """
  )
  public static func ~= <Value>(
    keyPath: WritableKeyPath<Root, Value>,
    bindingAction: Self
  ) -> Bool {
    keyPath == bindingAction.keyPath
  }
}

extension AnyReducer {
  @available(
    *, deprecated,
    message:
      """
      'Reducer.binding()' no longer takes an explicit extract function and instead the reducer's \
      'Action' type must conform to 'BindableAction'
      """
  )
  public func binding(action toBindingAction: @escaping (Action) -> BindingAction<State>?) -> Self {
    Self { state, action, environment in
      toBindingAction(action)?.set(&state)
      return self.run(&state, action, environment)
    }
  }
}

extension ViewStore {
  @available(
    *, deprecated,
    message:
      """
      For improved safety, bindable properties must now be wrapped explicitly in 'BindingState'. \
      Bindings are now derived via 'ViewStore.binding' with a key path to that 'BindingState' \
      (for example, 'viewStore.binding(\\.$value)'). For dynamic member lookup to be available, \
      the view store's 'Action' type must also conform to 'BindableAction'.
      """
  )
  @MainActor
  public func binding<Value: Equatable>(
    keyPath: WritableKeyPath<ViewState, Value>,
    send action: @escaping (BindingAction<ViewState>) -> ViewAction
  ) -> Binding<Value> {
    self.binding(
      get: { $0[keyPath: keyPath] },
      send: { action(.set(keyPath, $0)) }
    )
  }
}

// MARK: - Deprecated after 0.20.0:

extension AnyReducer {
  @available(*, deprecated, message: "Use the 'IdentifiedArray'-based version, instead.")
  public func forEach<ParentState, ParentAction, ParentEnvironment>(
    state toElementsState: WritableKeyPath<ParentState, [State]>,
    action toElementAction: CasePath<ParentAction, (Int, Action)>,
    environment toElementEnvironment: @escaping (ParentEnvironment) -> Environment,
    breakpointOnNil: Bool = true,
    file: StaticString = #file,
    fileID: StaticString = #fileID,
    line: UInt = #line
  ) -> AnyReducer<ParentState, ParentAction, ParentEnvironment> {
    .init { parentState, parentAction, parentEnvironment in
      guard let (index, action) = toElementAction.extract(from: parentAction) else {
        return .none
      }
      if index >= parentState[keyPath: toElementsState].endIndex {
        runtimeWarn(
          """
          A "forEach" reducer at "\(fileID):\(line)" received an action when state contained no \
          element at that index. …

            Action:
              \(debugCaseOutput(action))
            Index:
              \(index)

          This is generally considered an application logic error, and can happen for a few \
          reasons:

          • This "forEach" reducer was combined with or run from another reducer that removed \
          the element at this index when it handled this action. To fix this make sure that this \
          "forEach" reducer is run before any other reducers that can move or remove elements \
          from state. This ensures that "forEach" reducers can handle their actions for the \
          element at the intended index.

          • An in-flight effect emitted this action while state contained no element at this \
          index. While it may be perfectly reasonable to ignore this action, you may want to \
          cancel the associated effect when moving or removing an element. If your "forEach" \
          reducer returns any long-living effects, you should use the identifier-based "forEach" \
          instead.

          • This action was sent to the store while its state contained no element at this index \
          To fix this make sure that actions for this reducer can only be sent to a view store \
          when its state contains an element at this index. In SwiftUI applications, use \
          "ForEachStore".
          """
        )
        return .none
      }
      return self.run(
        &parentState[keyPath: toElementsState][index],
        action,
        toElementEnvironment(parentEnvironment)
      )
      .map { toElementAction.embed((index, $0)) }
    }
  }
}

extension ForEachStore {
  @available(*, deprecated, message: "Use the 'IdentifiedArray'-based version, instead.")
  public init<EachContent>(
    _ store: Store<Data, (Data.Index, EachAction)>,
    id: KeyPath<EachState, ID>,
    @ViewBuilder content: @escaping (Store<EachState, EachAction>) -> EachContent
  )
  where
    Data == [EachState],
    Content == WithViewStore<
      [ID], (Data.Index, EachAction), ForEach<[(offset: Int, element: ID)], ID, EachContent>
    >
  {
    let data = store.state.value
    self.data = data
    self.content = WithViewStore(store, observe: { $0.map { $0[keyPath: id] } }) { viewStore in
      ForEach(Array(viewStore.state.enumerated()), id: \.element) { index, _ in
        content(
          store.scope(
            state: { index < $0.endIndex ? $0[index] : data[index] },
            action: { (index, $0) }
          )
        )
      }
    }
  }

  @available(*, deprecated, message: "Use the 'IdentifiedArray'-based version, instead.")
  public init<EachContent>(
    _ store: Store<Data, (Data.Index, EachAction)>,
    @ViewBuilder content: @escaping (Store<EachState, EachAction>) -> EachContent
  )
  where
    Data == [EachState],
    Content == WithViewStore<
      [ID], (Data.Index, EachAction), ForEach<[(offset: Int, element: ID)], ID, EachContent>
    >,
    EachState: Identifiable,
    EachState.ID == ID
  {
    self.init(store, id: \.id, content: content)
  }
}<|MERGE_RESOLUTION|>--- conflicted
+++ resolved
@@ -3,16 +3,7 @@
 import SwiftUI
 import XCTestDynamicOverlay
 
-<<<<<<< HEAD
-// MARK: - Deprecated after 0.47.2:
-
-@available(*, deprecated, renamed: "BindingState")
-public typealias BindableState = BindingState
-
-// MARK: - Deprecated after 0.45.0:
-=======
 // MARK: - Deprecated after 0.52.0
->>>>>>> d52a88d1
 
 extension WithViewStore {
   @available(*, deprecated, renamed: "_printChanges(_:)")
@@ -888,31 +879,6 @@
   }
 }
 
-<<<<<<< HEAD
-=======
-extension ViewStore where ViewAction: BindableAction, ViewAction.State == ViewState {
-  @available(
-    *, deprecated,
-    message:
-      """
-      Dynamic member lookup is no longer supported for binding state. Instead of dot-chaining on \
-      the view store, e.g. 'viewStore.$value', invoke the 'binding' method on view store with a \
-      key path to the value, e.g. 'viewStore.binding(\\.$value)'. For more on this change, see: \
-      https://github.com/pointfreeco/swift-composable-architecture/pull/810
-      """
-  )
-  @MainActor
-  public subscript<Value: Equatable>(
-    dynamicMember keyPath: WritableKeyPath<ViewState, BindingState<Value>>
-  ) -> Binding<Value> {
-    self.binding(
-      get: { $0[keyPath: keyPath].wrappedValue },
-      send: { .binding(.set(keyPath, $0)) }
-    )
-  }
-}
-
->>>>>>> d52a88d1
 // MARK: - Deprecated after 0.25.0:
 
 extension BindingAction {

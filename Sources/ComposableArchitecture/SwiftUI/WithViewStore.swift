import CustomDump
import SwiftUI

/// A view helper that transforms a ``Store`` into a ``ViewStore`` so that its state can be observed
/// by a view builder.
///
/// This helper is an alternative to observing the view store manually on your view, which requires
/// the boilerplate of a custom initializer.
///
/// For example, the following view, which manually observes the store it is handed by constructing
/// a view store in its initializer:
///
/// ```swift
/// struct ProfileView: View {
///   let store: StoreOf<Profile>
///   @ObservedObject var viewStore: ViewStoreOf<Profile>
///
///   init(store: StoreOf<Profile>) {
///     self.store = store
///     self.viewStore = ViewStore(store, observe: { $0 })
///   }
///
///   var body: some View {
///     Text("\(self.viewStore.username)")
///     // ...
///   }
/// }
/// ```
///
/// …can be written more simply using `WithViewStore`:
///
/// ```swift
/// struct ProfileView: View {
///   let store: StoreOf<Profile>
///
///   var body: some View {
///     WithViewStore(self.store, observe: { $0 }) { viewStore in
///       Text("\(viewStore.username)")
///       // ...
///     }
///   }
/// }
/// ```
///
/// There may be times where the slightly more verbose style of observing a store is preferred
/// instead of using ``WithViewStore``:
///
///   1. When ``WithViewStore`` wraps complex views the Swift compiler can quickly become bogged
///      down, leading to degraded compiler performance and diagnostics. If you are experiencing
///      such instability you should consider manually setting up observation with an
///      `@ObservedObject` property as described above.
///
///   2. Sometimes you may want to observe the state in a store in a context that is not a view
///      builder. In such cases ``WithViewStore`` will not work since it is intended only for
///      SwiftUI views.
///
///      An example of this is interfacing with SwiftUI's `App` protocol, which uses a separate
///      `@SceneBuilder` instead of `@ViewBuilder`. In this case you must use an `@ObservedObject`:
///
///      ```swift
///      @main
///      struct MyApp: App {
///        let store = StoreOf<AppFeature>(/* ... */)
///        @ObservedObject var viewStore: ViewStore<SceneState, CommandAction>
///
///        struct SceneState: Equatable {
///          // ...
///          init(state: AppFeature.State) {
///            // ...
///          }
///        }
///
///        init() {
///          self.viewStore = ViewStore(
///            self.store.scope(
///              state: SceneState.init(state:)
///              action: AppFeature.Action.scene
///            )
///          )
///        }
///
///        var body: some Scene {
///          WindowGroup {
///            MyRootView()
///          }
///          .commands {
///            CommandMenu("Help") {
///              Button("About \(self.viewStore.appName)") {
///                self.viewStore.send(.aboutButtonTapped)
///              }
///            }
///          }
///        }
///      }
///      ```
///
///      Note that it is highly discouraged for you to observe _all_ of your root store's state.
///      It is almost never needed and will cause many view recomputations leading to poor
///      performance. This is why we construct a separate `SceneState` type that holds onto only the
///      state that the view needs for rendering. See <doc:Performance> for more information on this
///      topic.
///
/// If your view does not need access to any state in the store and only needs to be able to send
/// actions, then you should consider not using ``WithViewStore`` at all. Instead, you can send
/// actions to a ``Store`` in a lightweight way like so:
///
/// ```swift
/// Button("Tap me") {
///   ViewStore(self.store).send(.buttonTapped)
/// }
/// ```
public struct WithViewStore<ViewState, ViewAction, Content: View>: View {
  private let content: (ViewStore<ViewState, ViewAction>) -> Content
  #if DEBUG
    private let file: StaticString
    private let line: UInt
    private var prefix: String?
    private var previousState: (ViewState) -> ViewState?
  #endif
  @ObservedObject private var viewStore: ViewStore<ViewState, ViewAction>

  init(
    store: Store<ViewState, ViewAction>,
    removeDuplicates isDuplicate: @escaping (ViewState, ViewState) -> Bool,
    content: @escaping (ViewStore<ViewState, ViewAction>) -> Content,
    file: StaticString = #fileID,
    line: UInt = #line
  ) {
    self.content = content
    #if DEBUG
      self.file = file
      self.line = line
      var previousState: ViewState? = nil
      self.previousState = { currentState in
        defer { previousState = currentState }
        return previousState
      }
    #endif
    self.viewStore = ViewStore(store, observe: { $0 }, removeDuplicates: isDuplicate)
  }

  /// Prints debug information to the console whenever the view is computed.
  ///
  /// - Parameter prefix: A string with which to prefix all debug messages.
  /// - Returns: A structure that prints debug messages for all computations.
  public func _printChanges(_ prefix: String = "") -> Self {
    var view = self
    #if DEBUG
      view.prefix = prefix
    #endif
    return view
  }

  public var body: Content {
    #if DEBUG
      if let prefix = self.prefix {
        var stateDump = ""
        customDump(self.viewStore.state, to: &stateDump, indent: 2)
        let difference =
          self.previousState(self.viewStore.state)
          .map {
            diff($0, self.viewStore.state).map { "(Changed state)\n\($0)" }
              ?? "(No difference in state detected)"
          }
          ?? "(Initial state)\n\(stateDump)"
        print(
          """
          \(prefix.isEmpty ? "" : "\(prefix): ")\
          WithViewStore<\(typeName(ViewState.self)), \(typeName(ViewAction.self)), _>\
          @\(self.file):\(self.line) \(difference)
          """
        )
      }
    #endif
    return self.content(ViewStore(self.viewStore))
  }

  /// Initializes a structure that transforms a ``Store`` into an observable ``ViewStore`` in order
  /// to compute views from state.
  ///
  /// ``WithViewStore`` will re-compute its body for _any_ change to the state it holds. Often the
  /// ``Store`` that we want to observe holds onto a lot more state than is necessary to render a
  /// view. It may hold onto the state of child features, or internal state for its logic.
  ///
  /// It can be important to transform the ``Store``'s state into something smaller for observation.
  /// This will help minimize the number of times your view re-computes its body, and can even avoid
  /// certain SwiftUI bugs that happen due to over-rendering.
  ///
  /// The way to do this is to use the `observe` argument of this initializer. It allows you to
  /// turn the full state into a smaller data type, and only changes to that data type will trigger
  /// a body re-computation.
  ///
  /// For example, if your application uses a tab view, then the root state may hold the state
  /// for each tab as well as the currently selected tab:
  ///
  /// ```swift
  /// struct AppFeature: Reducer {
  ///   enum Tab { case activity, search, profile }
  ///   struct State {
  ///     var activity: Activity.State
  ///     var search: Search.State
  ///     var profile: Profile.State
  ///     var selectedTab: Tab
  ///   }
  ///   // ...
  /// }
  /// ```
  ///
  /// In order to construct a tab view you need to observe this state because changes to
  /// `selectedTab` need to make SwiftUI update the visual state of the UI. However, you do not
  /// need to observe changes to `activity`, `search` and `profile`. Those are only necessary for
  /// those child features, and changes to that state should not cause our tab view to re-compute
  /// itself.
  ///
  /// ```swift
  /// struct AppView: View {
  ///   let store: StoreOf<AppFeature>
  ///
  ///   var body: some View {
  ///     WithViewStore(self.store, observe: \.selectedTab) { viewStore in
  ///       TabView(selection: viewStore.binding(send: AppFeature.Action.tabSelected) {
  ///         ActivityView(
  ///           store: self.store.scope(state: \.activity, action: AppFeature.Action.activity)
  ///         )
  ///         .tag(AppFeature.Tab.activity)
  ///         SearchView(
  ///           store: self.store.scope(state: \.search, action: AppFeature.Action.search)
  ///         )
  ///         .tag(AppFeature.Tab.search)
  ///         ProfileView(
  ///           store: self.store.scope(state: \.profile, action: AppFeature.Action.profile)
  ///         )
  ///         .tag(AppFeature.Tab.profile)
  ///       }
  ///     }
  ///   }
  /// }
  /// ```
  ///
  /// To read more about this performance technique, read the <doc:Performance> article.
  ///
  /// - Parameters:
  ///   - store: A store.
  ///   - toViewState: A function that transforms store state into observable view state. All
  ///   changes to the view state will cause the `WithViewStore` to re-compute its view.
  ///   - fromViewAction: A function that transforms view actions into store action.
  ///   - isDuplicate: A function to determine when two `ViewState` values are equal. When values
  ///     are equal, repeat view computations are removed,
  ///   - content: A function that can generate content from a view store.
  public init<State, Action>(
    _ store: Store<State, Action>,
    observe toViewState: @escaping (State) -> ViewState,
    send fromViewAction: @escaping (ViewAction) -> Action,
    removeDuplicates isDuplicate: @escaping (ViewState, ViewState) -> Bool,
    @ViewBuilder content: @escaping (ViewStore<ViewState, ViewAction>) -> Content,
    file: StaticString = #fileID,
    line: UInt = #line
  ) {
    self.init(
      store: store.scope(state: toViewState, action: fromViewAction),
      removeDuplicates: isDuplicate,
      content: content,
      file: file,
      line: line
    )
  }

  /// Initializes a structure that transforms a ``Store`` into an observable ``ViewStore`` in order
  /// to compute views from state.
  ///
  /// ``WithViewStore`` will re-compute its body for _any_ change to the state it holds. Often the
  /// ``Store`` that we want to observe holds onto a lot more state than is necessary to render a
  /// view. It may hold onto the state of child features, or internal state for its logic.
  ///
  /// It can be important to transform the ``Store``'s state into something smaller for observation.
  /// This will help minimize the number of times your view re-computes its body, and can even avoid
  /// certain SwiftUI bugs that happen due to over-rendering.
  ///
  /// The way to do this is to use the `observe` argument of this initializer. It allows you to
  /// turn the full state into a smaller data type, and only changes to that data type will trigger
  /// a body re-computation.
  ///
  /// For example, if your application uses a tab view, then the root state may hold the state
  /// for each tab as well as the currently selected tab:
  ///
  /// ```swift
  /// struct AppFeature: Reducer {
  ///   enum Tab { case activity, search, profile }
  ///   struct State {
  ///     var activity: Activity.State
  ///     var search: Search.State
  ///     var profile: Profile.State
  ///     var selectedTab: Tab
  ///   }
  ///   // ...
  /// }
  /// ```
  ///
  /// In order to construct a tab view you need to observe this state because changes to
  /// `selectedTab` need to make SwiftUI update the visual state of the UI. However, you do not
  /// need to observe changes to `activity`, `search` and `profile`. Those are only necessary for
  /// those child features, and changes to that state should not cause our tab view to re-compute
  /// itself.
  ///
  /// ```swift
  /// struct AppView: View {
  ///   let store: StoreOf<AppFeature>
  ///
  ///   var body: some View {
  ///     WithViewStore(self.store, observe: \.selectedTab) { viewStore in
  ///       TabView(selection: viewStore.binding(send: AppFeature.Action.tabSelected) {
  ///         ActivityView(
  ///           store: self.store.scope(state: \.activity, action: AppFeature.Action.activity)
  ///         )
  ///         .tag(AppFeature.Tab.activity)
  ///         SearchView(
  ///           store: self.store.scope(state: \.search, action: AppFeature.Action.search)
  ///         )
  ///         .tag(AppFeature.Tab.search)
  ///         ProfileView(
  ///           store: self.store.scope(state: \.profile, action: AppFeature.Action.profile)
  ///         )
  ///         .tag(AppFeature.Tab.profile)
  ///       }
  ///     }
  ///   }
  /// }
  /// ```
  ///
  /// To read more about this performance technique, read the <doc:Performance> article.
  ///
  /// - Parameters:
  ///   - store: A store.
  ///   - toViewState: A function that transforms store state into observable view state. All
  ///   changes to the view state will cause the `WithViewStore` to re-compute its view.
  ///   - isDuplicate: A function to determine when two `ViewState` values are equal. When values
  ///     are equal, repeat view computations are removed,
  ///   - content: A function that can generate content from a view store.
  public init<State>(
    _ store: Store<State, ViewAction>,
    observe toViewState: @escaping (State) -> ViewState,
    removeDuplicates isDuplicate: @escaping (ViewState, ViewState) -> Bool,
    @ViewBuilder content: @escaping (ViewStore<ViewState, ViewAction>) -> Content,
    file: StaticString = #fileID,
    line: UInt = #line
  ) {
    self.init(
      store: store.scope(state: toViewState, action: { $0 }),
      removeDuplicates: isDuplicate,
      content: content,
      file: file,
      line: line
    )
  }

  /// Initializes a structure that transforms a store into an observable view store in order to
  /// compute views from store state.
  ///
  /// > Warning: This initializer is deprecated. Use
  /// ``WithViewStore/init(_:observe:removeDuplicates:content:file:line:)`` to make state
  /// observation explicit.
  /// >
  /// > When using ``WithViewStore`` you should take care to observe only the pieces of state that
  /// your view needs to do its job, especially towards the root of the application. See
  /// <doc:Performance> for more details.
  ///
  /// - Parameters:
  ///   - store: A store.
  ///   - isDuplicate: A function to determine when two `ViewState` values are equal. When values
  ///     are equal, repeat view computations are removed,
  ///   - content: A function that can generate content from a view store.
  @available(
    *, deprecated,
    message:
      """
      Use 'init(_:observe:removeDuplicates:content:)' to make state observation explicit.

      When using WithViewStore you should take care to observe only the pieces of state that your view needs to do its job, especially towards the root of the application. See the performance article for more details:

      https://pointfreeco.github.io/swift-composable-architecture/main/documentation/composablearchitecture/performance#View-stores
      """
  )
  public init(
    _ store: Store<ViewState, ViewAction>,
    removeDuplicates isDuplicate: @escaping (ViewState, ViewState) -> Bool,
    @ViewBuilder content: @escaping (ViewStore<ViewState, ViewAction>) -> Content,
    file: StaticString = #fileID,
    line: UInt = #line
  ) {
    self.init(
      store: store,
      removeDuplicates: isDuplicate,
      content: content,
      file: file,
      line: line
    )
  }
}

extension WithViewStore where ViewState: Equatable, Content: View {
  /// Initializes a structure that transforms a ``Store`` into an observable ``ViewStore`` in order
  /// to compute views from state.
  ///
  /// ``WithViewStore`` will re-compute its body for _any_ change to the state it holds. Often the
  /// ``Store`` that we want to observe holds onto a lot more state than is necessary to render a
  /// view. It may hold onto the state of child features, or internal state for its logic.
  ///
  /// It can be important to transform the ``Store``'s state into something smaller for observation.
  /// This will help minimize the number of times your view re-computes its body, and can even avoid
  /// certain SwiftUI bugs that happen due to over-rendering.
  ///
  /// The way to do this is to use the `observe` argument of this initializer. It allows you to
  /// turn the full state into a smaller data type, and only changes to that data type will trigger
  /// a body re-computation.
  ///
  /// For example, if your application uses a tab view, then the root state may hold the state
  /// for each tab as well as the currently selected tab:
  ///
  /// ```swift
  /// struct AppFeature: Reducer {
  ///   enum Tab { case activity, search, profile }
  ///   struct State {
  ///     var activity: Activity.State
  ///     var search: Search.State
  ///     var profile: Profile.State
  ///     var selectedTab: Tab
  ///   }
  ///   // ...
  /// }
  /// ```
  ///
  /// In order to construct a tab view you need to observe this state because changes to
  /// `selectedTab` need to make SwiftUI update the visual state of the UI. However, you do not
  /// need to observe changes to `activity`, `search` and `profile`. Those are only necessary for
  /// those child features, and changes to that state should not cause our tab view to re-compute
  /// itself.
  ///
  /// ```swift
  /// struct AppView: View {
  ///   let store: StoreOf<AppFeature>
  ///
  ///   var body: some View {
  ///     WithViewStore(self.store, observe: \.selectedTab) { viewStore in
  ///       TabView(selection: viewStore.binding(send: AppFeature.Action.tabSelected) {
  ///         ActivityView(
  ///           store: self.store.scope(state: \.activity, action: AppFeature.Action.activity)
  ///         )
  ///         .tag(AppFeature.Tab.activity)
  ///         SearchView(
  ///           store: self.store.scope(state: \.search, action: AppFeature.Action.search)
  ///         )
  ///         .tag(AppFeature.Tab.search)
  ///         ProfileView(
  ///           store: self.store.scope(state: \.profile, action: AppFeature.Action.profile)
  ///         )
  ///         .tag(AppFeature.Tab.profile)
  ///       }
  ///     }
  ///   }
  /// }
  /// ```
  ///
  /// To read more about this performance technique, read the <doc:Performance> article.
  ///
  /// - Parameters:
  ///   - store: A store.
  ///   - toViewState: A function that transforms store state into observable view state. All
  ///   changes to the view state will cause the `WithViewStore` to re-compute its view.
  ///   - fromViewAction: A function that transforms view actions into store action.
  ///   - isDuplicate: A function to determine when two `ViewState` values are equal. When values
  ///     are equal, repeat view computations are removed,
  ///   - content: A function that can generate content from a view store.
  public init<State, Action>(
    _ store: Store<State, Action>,
    observe toViewState: @escaping (State) -> ViewState,
    send fromViewAction: @escaping (ViewAction) -> Action,
    @ViewBuilder content: @escaping (ViewStore<ViewState, ViewAction>) -> Content,
    file: StaticString = #fileID,
    line: UInt = #line
  ) {
    self.init(
      store: store.scope(state: toViewState, action: fromViewAction),
      removeDuplicates: ==,
      content: content,
      file: file,
      line: line
    )
  }

  /// Initializes a structure that transforms a ``Store`` into an observable ``ViewStore`` in order
  /// to compute views from state.
  ///
  /// ``WithViewStore`` will re-compute its body for _any_ change to the state it holds. Often the
  /// ``Store`` that we want to observe holds onto a lot more state than is necessary to render a
  /// view. It may hold onto the state of child features, or internal state for its logic.
  ///
  /// It can be important to transform the ``Store``'s state into something smaller for observation.
  /// This will help minimize the number of times your view re-computes its body, and can even avoid
  /// certain SwiftUI bugs that happen due to over-rendering.
  ///
  /// The way to do this is to use the `observe` argument of this initializer. It allows you to
  /// turn the full state into a smaller data type, and only changes to that data type will trigger
  /// a body re-computation.
  ///
  /// For example, if your application uses a tab view, then the root state may hold the state
  /// for each tab as well as the currently selected tab:
  ///
  /// ```swift
  /// struct AppFeature: Reducer {
  ///   enum Tab { case activity, search, profile }
  ///   struct State {
  ///     var activity: Activity.State
  ///     var search: Search.State
  ///     var profile: Profile.State
  ///     var selectedTab: Tab
  ///   }
  ///   // ...
  /// }
  /// ```
  ///
  /// In order to construct a tab view you need to observe this state because changes to
  /// `selectedTab` need to make SwiftUI update the visual state of the UI. However, you do not
  /// need to observe changes to `activity`, `search` and `profile`. Those are only necessary for
  /// those child features, and changes to that state should not cause our tab view to re-compute
  /// itself.
  ///
  /// ```swift
  /// struct AppView: View {
  ///   let store: StoreOf<AppFeature>
  ///
  ///   var body: some View {
  ///     WithViewStore(self.store, observe: \.selectedTab) { viewStore in
  ///       TabView(selection: viewStore.binding(send: AppFeature.Action.tabSelected) {
  ///         ActivityView(
  ///           store: self.store.scope(state: \.activity, action: AppFeature.Action.activity)
  ///         )
  ///         .tag(AppFeature.Tab.activity)
  ///         SearchView(
  ///           store: self.store.scope(state: \.search, action: AppFeature.Action.search)
  ///         )
  ///         .tag(AppFeature.Tab.search)
  ///         ProfileView(
  ///           store: self.store.scope(state: \.profile, action: AppFeature.Action.profile)
  ///         )
  ///         .tag(AppFeature.Tab.profile)
  ///       }
  ///     }
  ///   }
  /// }
  /// ```
  ///
  /// To read more about this performance technique, read the <doc:Performance> article.
  ///
  /// - Parameters:
  ///   - store: A store.
  ///   - toViewState: A function that transforms store state into observable view state. All
  ///   changes to the view state will cause the `WithViewStore` to re-compute its view.
  ///   - isDuplicate: A function to determine when two `ViewState` values are equal. When values
  ///     are equal, repeat view computations are removed,
  ///   - content: A function that can generate content from a view store.
  public init<State>(
    _ store: Store<State, ViewAction>,
    observe toViewState: @escaping (State) -> ViewState,
    @ViewBuilder content: @escaping (ViewStore<ViewState, ViewAction>) -> Content,
    file: StaticString = #fileID,
    line: UInt = #line
  ) {
    self.init(
      store: store.scope(state: toViewState, action: { $0 }),
      removeDuplicates: ==,
      content: content,
      file: file,
      line: line
    )
  }

  /// Initializes a structure that transforms a store into an observable view store in order to
  /// compute views from equatable store state.
  ///
  /// > Warning: This initializer is deprecated. Use
  /// ``WithViewStore/init(_:observe:content:file:line:)`` to make state
  /// observation explicit.
  /// >
  /// > When using ``WithViewStore`` you should take care to observe only the pieces of state that
  /// your view needs to do its job, especially towards the root of the application. See
  /// <doc:Performance> for more details.
  ///
  /// - Parameters:
  ///   - store: A store of equatable state.
  ///   - content: A function that can generate content from a view store.
  @available(
    *, deprecated,
    message:
      """
      Use 'init(_:observe:content:)' to make state observation explicit.

      When using WithViewStore you should take care to observe only the pieces of state that your view needs to do its job, especially towards the root of the application. See the performance article for more details:

      https://pointfreeco.github.io/swift-composable-architecture/main/documentation/composablearchitecture/performance#View-stores
      """
  )
  public init(
    _ store: Store<ViewState, ViewAction>,
    @ViewBuilder content: @escaping (ViewStore<ViewState, ViewAction>) -> Content,
    file: StaticString = #fileID,
    line: UInt = #line
  ) {
    self.init(store, removeDuplicates: ==, content: content, file: file, line: line)
  }
}

<<<<<<< HEAD
extension WithViewStore where ViewState == Void, Content: View {
  /// Initializes a structure that transforms a store into an observable view store in order to
  /// compute views from void store state.
  ///
  /// - Parameters:
  ///   - store: A store of equatable state.
  ///   - content: A function that can generate content from a view store.
  @available(
    *, deprecated,
    message: "Use 'ViewStore(store).send(action)' instead of observing stateless stores."
  )
  public init(
    _ store: Store<ViewState, ViewAction>,
    @ViewBuilder content: @escaping (ViewStore<ViewState, ViewAction>) -> Content,
    file: StaticString = #fileID,
    line: UInt = #line
  ) {
    self.init(store, removeDuplicates: ==, content: content, file: file, line: line)
  }
}

=======
>>>>>>> 89f80fe2
extension WithViewStore: DynamicViewContent
where
  ViewState: Collection,
  Content: DynamicViewContent
{
  public typealias Data = ViewState

  public var data: ViewState {
    self.viewStore.state
  }
}<|MERGE_RESOLUTION|>--- conflicted
+++ resolved
@@ -609,30 +609,6 @@
   }
 }
 
-<<<<<<< HEAD
-extension WithViewStore where ViewState == Void, Content: View {
-  /// Initializes a structure that transforms a store into an observable view store in order to
-  /// compute views from void store state.
-  ///
-  /// - Parameters:
-  ///   - store: A store of equatable state.
-  ///   - content: A function that can generate content from a view store.
-  @available(
-    *, deprecated,
-    message: "Use 'ViewStore(store).send(action)' instead of observing stateless stores."
-  )
-  public init(
-    _ store: Store<ViewState, ViewAction>,
-    @ViewBuilder content: @escaping (ViewStore<ViewState, ViewAction>) -> Content,
-    file: StaticString = #fileID,
-    line: UInt = #line
-  ) {
-    self.init(store, removeDuplicates: ==, content: content, file: file, line: line)
-  }
-}
-
-=======
->>>>>>> 89f80fe2
 extension WithViewStore: DynamicViewContent
 where
   ViewState: Collection,

--- conflicted
+++ resolved
@@ -9,62 +9,6 @@
   the device and live-transcribe it to the UI.
   """
 
-<<<<<<< HEAD
-struct AppState: Equatable {
-  var alert: AlertState<AppAction>?
-  var isRecording = false
-  var speechRecognizerAuthorizationStatus = SFSpeechRecognizerAuthorizationStatus.notDetermined
-  var transcribedText = ""
-}
-
-enum AppAction: Equatable {
-  case dismissAuthorizationStateAlert
-  case recordButtonTapped
-  case speech(TaskResult<SpeechClient.Action>)
-  case speechRecognizerAuthorizationStatusResponse(SFSpeechRecognizerAuthorizationStatus)
-}
-
-struct AppEnvironment {
-  var speechClient: SpeechClient
-}
-
-let appReducer = Reducer<AppState, AppAction, AppEnvironment> { state, action, environment in
-  enum CancelId {}
-
-  switch action {
-  case .dismissAuthorizationStateAlert:
-    state.alert = nil
-    return .none
-
-  case .recordButtonTapped:
-    state.isRecording.toggle()
-    if state.isRecording {
-      return .task {
-        .speechRecognizerAuthorizationStatusResponse(
-          await environment.speechClient.requestAuthorization()
-        )
-      }
-      .cancellable(id: CancelId.self)
-    } else {
-      return .cancel(id: CancelId.self)
-    }
-
-  case .speech(.failure(SpeechClient.Failure.couldntConfigureAudioSession)),
-    .speech(.failure(SpeechClient.Failure.couldntStartAudioEngine)):
-    state.alert = .init(title: .init("Problem with audio device. Please try again."))
-    return .none
-
-  case .speech(.failure):
-    state.alert = .init(title: .init("An error occurred while transcribing. Please try again."))
-    return .none
-
-  case .speech(.success(.availabilityDidChange)):
-    return .none
-
-  case let .speech(.success(.taskResult(result))):
-    state.transcribedText = result.bestTranscription.formattedString
-    return result.isFinal ? .cancel(id: CancelId.self) : .none
-=======
 struct AppReducer: ReducerProtocol {
   struct State: Equatable {
     var alert: AlertState<Action>?
@@ -76,114 +20,85 @@
   enum Action: Equatable {
     case dismissAuthorizationStateAlert
     case recordButtonTapped
-    case speech(Result<SpeechClient.Action, SpeechClient.Error>)
+    case speech(TaskResult<SpeechClient.Action>)
     case speechRecognizerAuthorizationStatusResponse(SFSpeechRecognizerAuthorizationStatus)
   }
 
-  @Dependency(\.mainQueue) var mainQueue
   @Dependency(\.speechClient) var speechClient
 
   func reduce(into state: inout State, action: Action) -> Effect<Action, Never> {
+    enum CancelId {}
+
     switch action {
     case .dismissAuthorizationStateAlert:
       state.alert = nil
       return .none
 
-    case .speech(.failure(.couldntConfigureAudioSession)),
-      .speech(.failure(.couldntStartAudioEngine)):
-      state.alert = .init(title: .init("Problem with audio device. Please try again."))
-      return .none
->>>>>>> abaf0ce9
-
     case .recordButtonTapped:
       state.isRecording.toggle()
       if state.isRecording {
-        return self.speechClient.requestAuthorization()
-          .receive(on: self.mainQueue)
-          .map(Action.speechRecognizerAuthorizationStatusResponse)
-          .eraseToEffect()
+        return .task {
+          .speechRecognizerAuthorizationStatusResponse(
+            await self.speechClient.requestAuthorization()
+          )
+        }
+        .cancellable(id: CancelId.self)
       } else {
-        return self.speechClient.finishTask()
-          .fireAndForget()
+        return .cancel(id: CancelId.self)
       }
 
-<<<<<<< HEAD
-    switch status {
-    case .authorized:
-      return .run { send in
-        do {
-          let request = SFSpeechAudioBufferRecognitionRequest()
-          request.shouldReportPartialResults = true
-          request.requiresOnDeviceRecognition = false
-          for try await action in await environment.speechClient.recognitionTask(request) {
-            await send(.speech(.success(action)))
-          }
-        } catch {
-          await send(.speech(.failure(error)))
-        }
-      }
-=======
+    case .speech(.failure(SpeechClient.Failure.couldntConfigureAudioSession)),
+      .speech(.failure(SpeechClient.Failure.couldntStartAudioEngine)):
+      state.alert = .init(title: .init("Problem with audio device. Please try again."))
+      return .none
+
+    case .speech(.failure):
+      state.alert = .init(title: .init("An error occurred while transcribing. Please try again."))
+      return .none
+
     case .speech(.success(.availabilityDidChange)):
       return .none
->>>>>>> abaf0ce9
 
     case let .speech(.success(.taskResult(result))):
       state.transcribedText = result.bestTranscription.formattedString
-      if result.isFinal {
-        return self.speechClient.finishTask()
-          .fireAndForget()
-      } else {
-        return .none
-      }
-
-    case  .speech(.failure):
-      state.alert = .init(title: .init("An error occurred while transcribing. Please try again."))
-      return self.speechClient.finishTask()
-        .fireAndForget()
+      return result.isFinal ? .cancel(id: CancelId.self) : .none
 
     case let .speechRecognizerAuthorizationStatusResponse(status):
       state.isRecording = status == .authorized
       state.speechRecognizerAuthorizationStatus = status
 
       switch status {
-      case .notDetermined:
-        state.alert = .init(title: .init("Try again."))
-        return .none
+      case .authorized:
+        return .run { send in
+          do {
+            let request = SFSpeechAudioBufferRecognitionRequest()
+            request.shouldReportPartialResults = true
+            request.requiresOnDeviceRecognition = false
+            for try await action in await self.speechClient.recognitionTask(request) {
+              await send(.speech(.success(action)))
+            }
+          } catch {
+            await send(.speech(.failure(error)))
+          }
+        }
 
       case .denied:
         state.alert = .init(
           title: .init(
             """
-            You denied access to speech recognition. This app needs access to transcribe your speech.
+            You denied access to speech recognition. This app needs access to transcribe your \
+            speech.
             """
           )
         )
         return .none
 
-<<<<<<< HEAD
-    case .notDetermined:
-      return .none
+      case .notDetermined:
+        return .none
 
-    case .restricted:
-      state.alert = .init(title: .init("Your device does not allow speech recognition."))
-      return .none
-
-    @unknown default:
-      return .none
-    }
-  }
-}
-=======
       case .restricted:
         state.alert = .init(title: .init("Your device does not allow speech recognition."))
         return .none
-
-      case .authorized:
-        let request = SFSpeechAudioBufferRecognitionRequest()
-        request.shouldReportPartialResults = true
-        request.requiresOnDeviceRecognition = false
-        return self.speechClient.recognitionTask(request)
-          .catchToEffect(Action.speech)
 
       @unknown default:
         return .none
@@ -191,13 +106,6 @@
     }
   }
 }
-
-struct AuthorizationStateAlert: Equatable, Identifiable {
-  var title: String
-
-  var id: String { self.title }
-}
->>>>>>> abaf0ce9
 
 struct SpeechRecognitionView: View {
   let store: StoreOf<AppReducer>
@@ -243,14 +151,7 @@
     SpeechRecognitionView(
       store: Store(
         initialState: .init(transcribedText: "Test test 123"),
-<<<<<<< HEAD
-        reducer: appReducer,
-        environment: AppEnvironment(
-          speechClient: .live
-        )
-=======
         reducer: AppReducer()
->>>>>>> abaf0ce9
       )
     )
   }

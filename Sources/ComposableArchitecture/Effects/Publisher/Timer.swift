--- conflicted
+++ resolved
@@ -88,20 +88,9 @@
   ///   - tolerance: The allowed timing variance when emitting events. Defaults to `nil`, which
   ///     allows any variance.
   ///   - options: Scheduler options passed to the timer. Defaults to `nil`.
-<<<<<<< HEAD
   @available(*, deprecated, message: "Use 'clock/scheduler.timer' in an 'Effect.run', instead.")
-  public static func timer<S: Scheduler>(
-    id: AnyHashable,
-=======
-  @available(iOS, deprecated: 9999, message: "Use 'clock.timer' in an 'Effect.run', instead.")
-  @available(macOS, deprecated: 9999, message: "Use 'clock.timer' in an 'Effect.run', instead.")
-  @available(tvOS, deprecated: 9999, message: "Use 'clock.timer' in an 'Effect.run', instead.")
-  @available(
-    watchOS, deprecated: 9999, message: "Use 'clock.timer' in an 'Effect.run', instead."
-  )
   public static func timer<ID: Hashable, S: Scheduler>(
     id: ID,
->>>>>>> 0602a689
     every interval: S.SchedulerTimeType.Stride,
     tolerance: S.SchedulerTimeType.Stride? = nil,
     on scheduler: S,

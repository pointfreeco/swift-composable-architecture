--- conflicted
+++ resolved
@@ -335,22 +335,16 @@
 
     let tasks = Box<[Task<Void, Never>]>(wrappedValue: [])
 
-<<<<<<< HEAD
-    while !self.bufferedActions.isEmpty {
-      let action = self.bufferedActions.removeFirst()
+    var index = self.bufferedActions.startIndex
+    defer { self.bufferedActions = [] }
+    while index < self.bufferedActions.endIndex {
+      defer { index += 1 }
+      let action = self.bufferedActions[index]
       #if swift(>=5.7) && !DEBUG
         let effect = self.reducer.reduce(into: &currentState, action: action)
       #else
         let effect = self.reducer(&currentState, action)
       #endif
-=======
-    var index = self.bufferedActions.startIndex
-    defer { self.bufferedActions = [] }
-    while index < self.bufferedActions.endIndex {
-      defer { index += 1 }
-      let action = self.bufferedActions[index]
-      let effect = self.reducer(&currentState, action)
->>>>>>> 2014089c
 
       switch effect.operation {
       case .none:

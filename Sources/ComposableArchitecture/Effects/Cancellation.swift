import Combine

extension Effect {
  /// Turns an effect into one that is capable of being canceled.
  ///
  /// To turn an effect into a cancellable one you must provide an identifier, which is used in
  /// ``Effect/cancel(id:)-iun1`` to identify which in-flight effect should be canceled. Any
  /// hashable value can be used for the identifier, such as a string, but you can add a bit of
  /// protection against typos by defining a new type for the identifier:
  ///
  /// ```swift
  /// struct LoadUserID {}
  ///
  /// case .reloadButtonTapped:
  ///   // Start a new effect to load the user
  ///   return environment.loadUser
  ///     .map(Action.userResponse)
  ///     .cancellable(id: LoadUserID.self, cancelInFlight: true)
  ///
  /// case .cancelButtonTapped:
  ///   // Cancel any in-flight requests to load the user
  ///   return .cancel(id: LoadUserID.self)
  /// ```
  ///
  /// - Parameters:
  ///   - id: The effect's identifier.
  ///   - cancelInFlight: Determines if any in-flight effect with the same identifier should be
  ///     canceled before starting this new one.
  /// - Returns: A new effect that is capable of being canceled by an identifier.
  public func cancellable(id: AnyHashable, cancelInFlight: Bool = false) -> Self {
    let navigationID = DependencyValues.current.navigationID.current
    return Deferred {
      ()
        -> Publishers.HandleEvents<
          Publishers.PrefixUntilOutput<Self, PassthroughSubject<Void, Never>>
        > in
      cancellablesLock.lock()
      defer { cancellablesLock.unlock() }

      let id = CancelToken(id: id, navigationID: navigationID)
      if cancelInFlight {
        cancellationCancellables[id]?.forEach { $0.cancel() }
      }

      let cancellationSubject = PassthroughSubject<Void, Never>()

      var cancellationCancellable: AnyCancellable!
      cancellationCancellable = AnyCancellable {
        cancellablesLock.sync {
          cancellationSubject.send(())
          cancellationSubject.send(completion: .finished)
          cancellationCancellables[id]?.remove(cancellationCancellable)
          if cancellationCancellables[id]?.isEmpty == .some(true) {
            cancellationCancellables[id] = nil
          }
        }
      }

      return self.prefix(untilOutputFrom: cancellationSubject)
        .handleEvents(
          receiveSubscription: { _ in
            _ = cancellablesLock.sync {
              cancellationCancellables[id, default: []].insert(
                cancellationCancellable
              )
            }
          },
          receiveCompletion: { _ in cancellationCancellable.cancel() },
          receiveCancel: cancellationCancellable.cancel
        )
    }
    .eraseToEffect()
  }

  /// Turns an effect into one that is capable of being canceled.
  ///
  /// A convenience for calling ``Effect/cancellable(id:cancelInFlight:)-17skv`` with a static type
  /// as the effect's unique identifier.
  ///
  /// - Parameters:
  ///   - id: A unique type identifying the effect.
  ///   - cancelInFlight: Determines if any in-flight effect with the same identifier should be
  ///     canceled before starting this new one.
  /// - Returns: A new effect that is capable of being canceled by an identifier.
  public func cancellable(id: Any.Type, cancelInFlight: Bool = false) -> Self {
    self.cancellable(id: ObjectIdentifier(id), cancelInFlight: cancelInFlight)
  }

  /// An effect that will cancel any currently in-flight effect with the given identifier.
  ///
  /// - Parameter id: An effect identifier.
  /// - Returns: A new effect that will cancel any currently in-flight effect with the given
  ///   identifier.
  public static func cancel(id: AnyHashable, navigationID: AnyHashable? = nil) -> Self {
    let navigationID = navigationID ?? DependencyValues.current.navigationID.current
    return .fireAndForget {
      cancellablesLock.sync {
        cancellationCancellables[.init(id: id, navigationID: navigationID)]?.forEach { $0.cancel() }
      }
    }
  }

  /// An effect that will cancel any currently in-flight effect with the given identifier.
  ///
  /// A convenience for calling ``Effect/cancel(id:)-iun1`` with a static type as the effect's
  /// unique identifier.
  ///
  /// - Parameter id: A unique type identifying the effect.
  /// - Returns: A new effect that will cancel any currently in-flight effect with the given
  ///   identifier.
  public static func cancel(id: Any.Type, navigationID: AnyHashable? = nil) -> Self {
    .cancel(id: ObjectIdentifier(id), navigationID: navigationID)
  }

  /// An effect that will cancel multiple currently in-flight effects with the given identifiers.
  ///
  /// - Parameter ids: An array of effect identifiers.
  /// - Returns: A new effect that will cancel any currently in-flight effects with the given
  ///   identifiers.
  public static func cancel(ids: [AnyHashable]) -> Self {
    .merge(ids.map { Effect.cancel(id: $0) })
  }

  /// An effect that will cancel multiple currently in-flight effects with the given identifiers.
  ///
  /// A convenience for calling ``Effect/cancel(ids:)-dmwy`` with a static type as the effect's
  /// unique identifier.
  ///
  /// - Parameter ids: An array of unique types identifying the effects.
  /// - Returns: A new effect that will cancel any currently in-flight effects with the given
  ///   identifiers.
  public static func cancel(ids: [Any.Type]) -> Self {
    .merge(ids.map { Effect.cancel(id: $0) })
  }
}

/// Execute an operation with a cancellation identifier.
///
/// If the operation is in-flight when `Task.cancel(id:)` is called with the same identifier, the
/// operation will be cancelled.
///
/// - Parameters:
///   - id: A unique identifier for the operation.
///   - cancelInFlight: Determines if any in-flight operation with the same identifier should be
///     canceled before starting this new one.
///   - operation: An async operation.
/// - Throws: An error thrown by the operation.
/// - Returns: A value produced by operation.
public func withTaskCancellation<T: Sendable>(
  id: AnyHashable,
  cancelInFlight: Bool = false,
  operation: @Sendable @escaping () async throws -> T
) async rethrows -> T {
<<<<<<< HEAD
  let navigationID = DependencyValues.current.navigationID.current
  cancellablesLock.lock()
  let id = CancelToken(id: id, navigationID: navigationID)
  if cancelInFlight {
    cancellationCancellables[id]?.forEach { $0.cancel() }
  }
  let task = Task { try await operation() }
  var cancellable: AnyCancellable!
  cancellable = AnyCancellable {
    task.cancel()
    cancellablesLock.sync {
      cancellationCancellables[id]?.remove(cancellable)
      if cancellationCancellables[id]?.isEmpty == .some(true) {
        cancellationCancellables[id] = nil
=======
  let task = { () -> Task<T, Error> in
    cancellablesLock.lock()
    let id = CancelToken(id: id)
    if cancelInFlight {
      cancellationCancellables[id]?.forEach { $0.cancel() }
    }
    let task = Task { try await operation() }
    var cancellable: AnyCancellable!
    cancellable = AnyCancellable {
      task.cancel()
      cancellablesLock.sync {
        cancellationCancellables[id]?.remove(cancellable)
        if cancellationCancellables[id]?.isEmpty == .some(true) {
          cancellationCancellables[id] = nil
        }
>>>>>>> d8e01d7f
      }
    }
    cancellationCancellables[id, default: []].insert(cancellable)
    cancellablesLock.unlock()
    return task
  }()
  do {
    return try await task.cancellableValue
  } catch {
    return try Result<T, Error>.failure(error)._rethrowGet()
  }
}

/// Execute an operation with a cancellation identifier.
///
/// A convenience for calling ``withTaskCancellation(id:cancelInFlight:operation:)-4dtr6`` with a
/// static type as the operation's unique identifier.
///
/// - Parameters:
///   - id: A unique type identifying the operation.
///   - cancelInFlight: Determines if any in-flight operation with the same identifier should be
///     canceled before starting this new one.
///   - operation: An async operation.
/// - Throws: An error thrown by the operation.
/// - Returns: A value produced by operation.
public func withTaskCancellation<T: Sendable>(
  id: Any.Type,
  cancelInFlight: Bool = false,
  operation: @Sendable @escaping () async throws -> T
) async rethrows -> T {
  try await withTaskCancellation(
    id: ObjectIdentifier(id),
    cancelInFlight: cancelInFlight,
    operation: operation
  )
}

extension Task where Success == Never, Failure == Never {
  /// Cancel any currently in-flight operation with the given identifier.
  ///
  /// - Parameter id: An identifier.
  public static func cancel(id: AnyHashable, navigationID: AnyHashable? = nil) async {
    let navigationID = navigationID ?? DependencyValues.current.navigationID.current
    await MainActor.run {
      cancellablesLock.sync {
        cancellationCancellables[.init(id: id, navigationID: navigationID)]?
          .forEach { $0.cancel() }
      }
    }
  }

  /// Cancel any currently in-flight operation with the given identifier.
  ///
  /// A convenience for calling `Task.cancel(id:)` with a static type as the operation's unique
  /// identifier.
  ///
  /// - Parameter id: A unique type identifying the operation.
  public static func cancel(id: Any.Type, navigationID: AnyHashable? = nil) async {
    await self.cancel(id: ObjectIdentifier(id), navigationID: navigationID)
  }
}

struct CancelToken: Hashable {
  let id: AnyHashable
  let navigationID: AnyHashable?
  let discriminator: ObjectIdentifier

  init(id: AnyHashable, navigationID: AnyHashable?) {
    self.id = id
    self.navigationID = navigationID
    self.discriminator = ObjectIdentifier(type(of: id.base))
  }
}

var cancellationCancellables: [CancelToken: Set<AnyCancellable>] = [:]
let cancellablesLock = NSRecursiveLock()

@rethrows
private protocol _ErrorMechanism {
  associatedtype Output
  func get() throws -> Output
}

extension _ErrorMechanism {
  internal func _rethrowError() rethrows -> Never {
    _ = try _rethrowGet()
    fatalError()
  }

  internal func _rethrowGet() rethrows -> Output {
    return try get()
  }
}

extension Result: _ErrorMechanism {}<|MERGE_RESOLUTION|>--- conflicted
+++ resolved
@@ -151,25 +151,10 @@
   cancelInFlight: Bool = false,
   operation: @Sendable @escaping () async throws -> T
 ) async rethrows -> T {
-<<<<<<< HEAD
   let navigationID = DependencyValues.current.navigationID.current
-  cancellablesLock.lock()
-  let id = CancelToken(id: id, navigationID: navigationID)
-  if cancelInFlight {
-    cancellationCancellables[id]?.forEach { $0.cancel() }
-  }
-  let task = Task { try await operation() }
-  var cancellable: AnyCancellable!
-  cancellable = AnyCancellable {
-    task.cancel()
-    cancellablesLock.sync {
-      cancellationCancellables[id]?.remove(cancellable)
-      if cancellationCancellables[id]?.isEmpty == .some(true) {
-        cancellationCancellables[id] = nil
-=======
   let task = { () -> Task<T, Error> in
     cancellablesLock.lock()
-    let id = CancelToken(id: id)
+    let id = CancelToken(id: id, navigationID: navigationID)
     if cancelInFlight {
       cancellationCancellables[id]?.forEach { $0.cancel() }
     }
@@ -182,7 +167,6 @@
         if cancellationCancellables[id]?.isEmpty == .some(true) {
           cancellationCancellables[id] = nil
         }
->>>>>>> d8e01d7f
       }
     }
     cancellationCancellables[id, default: []].insert(cancellable)

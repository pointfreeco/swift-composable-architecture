--- conflicted
+++ resolved
@@ -83,15 +83,11 @@
         .disabled(viewStore.isLoginButtonDisabled)
       }
       .disabled(viewStore.isFormDisabled)
-<<<<<<< HEAD
       .alert(store: self.store.scope(state: \.$alert, action: Login.Action.alert))
       .navigationDestination(
         store: self.store.scope(state: \.$twoFactor, action: Login.Action.twoFactor),
         destination: TwoFactorView.init
       )
-=======
-      .alert(self.store.scope(state: \.alert, action: { $0 }), dismiss: .alertDismissed)
->>>>>>> 8c691c1a
     }
     .navigationTitle("Login")
   }

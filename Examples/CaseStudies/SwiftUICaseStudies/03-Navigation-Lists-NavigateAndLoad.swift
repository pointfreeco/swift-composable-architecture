--- conflicted
+++ resolved
@@ -8,11 +8,8 @@
   and fires off an effect that will load this state a second later.
   """
 
-<<<<<<< HEAD
-=======
 // MARK: - Feature domain
 
->>>>>>> 92989467
 struct NavigateAndLoadList: ReducerProtocol {
   struct State: Equatable {
     var rows: IdentifiedArrayOf<Row> = [
@@ -27,7 +24,6 @@
       let id: UUID
     }
   }
-<<<<<<< HEAD
 
   enum Action: Equatable {
     case counter(Counter.Action)
@@ -35,15 +31,6 @@
     case setNavigationSelectionDelayCompleted
   }
 
-=======
-
-  enum Action: Equatable {
-    case counter(Counter.Action)
-    case setNavigation(selection: UUID?)
-    case setNavigationSelectionDelayCompleted
-  }
-
->>>>>>> 92989467
   @Dependency(\.mainQueue) var mainQueue
   private enum CancelID {}
 
@@ -82,11 +69,8 @@
     }
   }
 }
-<<<<<<< HEAD
-=======
 
 // MARK: - Feature view
->>>>>>> 92989467
 
 struct NavigateAndLoadListView: View {
   let store: StoreOf<NavigateAndLoadList>

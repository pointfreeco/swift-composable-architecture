import ComposableArchitecture
import XCTest

@testable import SwiftUICaseStudies

@MainActor
final class SharedStateTests: XCTestCase {
<<<<<<< HEAD
=======
  func testTabSelection() async {
    let store = TestStore(initialState: SharedState.State()) {
      SharedState()
    }

    await store.send(.selectTab(.profile)) {
      $0.currentTab = .profile
    }
    await store.send(.selectTab(.counter)) {
      $0.currentTab = .counter
    }
  }

>>>>>>> 6bb6ca67
  func testSharedCounts() async {
    let store = TestStore(initialState: SharedState.State()) {
      SharedState()
    } withDependencies: {
      // TODO: how to clean this up
      //$0[Shared<SharedState.Counter.State>.self] = Shared(SharedState.Counter.State())
      _ = $0
    }

<<<<<<< HEAD
    await XCTAssertDifference(store.state.counter.value) {
      _ = await store.send(.counter(.incrementButtonTapped))
    } changes: {
      $0.count = 1
      $0.maxCount = 1
      $0.numberOfCounts = 1
    }
    await XCTAssertDifference(store.state.counter.value) {
      _ = await store.send(.counter(.decrementButtonTapped))
    } changes: {
      $0.count = 0
      $0.numberOfCounts = 2
=======
    await store.send(.counter(.incrementButtonTapped)) {
      $0.counter.stats.increment()
      $0.profile.stats.increment()
    }
    await store.send(.counter(.decrementButtonTapped)) {
      $0.counter.stats.decrement()
      $0.profile.stats.decrement()
    }
    await store.send(.profile(.resetStatsButtonTapped)) {
      $0.counter.stats = Stats()
      $0.profile.stats = Stats()
>>>>>>> 6bb6ca67
    }
  }
//
//  func testIsPrimeWhenPrime() async {
//    let store = TestStore(
//      initialState: SharedState.Counter.State(
//        alert: nil, count: 3, maxCount: 0, minCount: 0, numberOfCounts: 0
//      )
//    ) {
//      SharedState.Counter()
//    }
//
//    await store.send(.isPrimeButtonTapped) {
//      $0.alert = AlertState {
//        TextState("👍 The number 3 is prime!")
//      }
//    }
//    await store.send(.alert(.dismiss)) {
//      $0.alert = nil
//    }
//  }
//
//  func testIsPrimeWhenNotPrime() async {
//    let store = TestStore(
//      initialState: SharedState.Counter.State(
//        alert: nil, count: 6, maxCount: 0, minCount: 0, numberOfCounts: 0
//      )
//    ) {
//      SharedState.Counter()
//    }
//
//    await store.send(.isPrimeButtonTapped) {
//      $0.alert = AlertState {
//        TextState("👎 The number 6 is not prime :(")
//      }
//    }
//    await store.send(.alert(.dismiss)) {
//      $0.alert = nil
//    }
//  }
}<|MERGE_RESOLUTION|>--- conflicted
+++ resolved
@@ -5,8 +5,6 @@
 
 @MainActor
 final class SharedStateTests: XCTestCase {
-<<<<<<< HEAD
-=======
   func testTabSelection() async {
     let store = TestStore(initialState: SharedState.State()) {
       SharedState()
@@ -20,80 +18,21 @@
     }
   }
 
->>>>>>> 6bb6ca67
   func testSharedCounts() async {
+    @Shared var stats: Stats
+    stats = Stats()
+
     let store = TestStore(initialState: SharedState.State()) {
       SharedState()
-    } withDependencies: {
-      // TODO: how to clean this up
-      //$0[Shared<SharedState.Counter.State>.self] = Shared(SharedState.Counter.State())
-      _ = $0
     }
 
-<<<<<<< HEAD
-    await XCTAssertDifference(store.state.counter.value) {
-      _ = await store.send(.counter(.incrementButtonTapped))
-    } changes: {
-      $0.count = 1
-      $0.maxCount = 1
-      $0.numberOfCounts = 1
-    }
-    await XCTAssertDifference(store.state.counter.value) {
-      _ = await store.send(.counter(.decrementButtonTapped))
-    } changes: {
-      $0.count = 0
-      $0.numberOfCounts = 2
-=======
-    await store.send(.counter(.incrementButtonTapped)) {
-      $0.counter.stats.increment()
-      $0.profile.stats.increment()
-    }
-    await store.send(.counter(.decrementButtonTapped)) {
-      $0.counter.stats.decrement()
-      $0.profile.stats.decrement()
-    }
-    await store.send(.profile(.resetStatsButtonTapped)) {
-      $0.counter.stats = Stats()
-      $0.profile.stats = Stats()
->>>>>>> 6bb6ca67
-    }
+    await store.send(.counter(.incrementButtonTapped))
+    XCTAssertEqual(stats, Stats(count: 1, maxCount: 1, numberOfCounts: 1))
+
+    await store.send(.counter(.decrementButtonTapped))
+    XCTAssertEqual(stats, Stats(count: 0, maxCount: 1, numberOfCounts: 2))
+
+    await store.send(.profile(.resetStatsButtonTapped))
+    XCTAssertEqual(stats, Stats())
   }
-//
-//  func testIsPrimeWhenPrime() async {
-//    let store = TestStore(
-//      initialState: SharedState.Counter.State(
-//        alert: nil, count: 3, maxCount: 0, minCount: 0, numberOfCounts: 0
-//      )
-//    ) {
-//      SharedState.Counter()
-//    }
-//
-//    await store.send(.isPrimeButtonTapped) {
-//      $0.alert = AlertState {
-//        TextState("👍 The number 3 is prime!")
-//      }
-//    }
-//    await store.send(.alert(.dismiss)) {
-//      $0.alert = nil
-//    }
-//  }
-//
-//  func testIsPrimeWhenNotPrime() async {
-//    let store = TestStore(
-//      initialState: SharedState.Counter.State(
-//        alert: nil, count: 6, maxCount: 0, minCount: 0, numberOfCounts: 0
-//      )
-//    ) {
-//      SharedState.Counter()
-//    }
-//
-//    await store.send(.isPrimeButtonTapped) {
-//      $0.alert = AlertState {
-//        TextState("👎 The number 6 is not prime :(")
-//      }
-//    }
-//    await store.send(.alert(.dismiss)) {
-//      $0.alert = nil
-//    }
-//  }
 }
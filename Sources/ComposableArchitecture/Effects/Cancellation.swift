--- conflicted
+++ resolved
@@ -172,12 +172,8 @@
   ) async rethrows -> T {
     @Dependency(\.navigationIDPath) var navigationIDPath
 
-<<<<<<< HEAD
-    let (cancellable, task): (AnyCancellable, Task<T, Error>) = _cancellationCancellables
-=======
     let (cancellable, task): (AnyCancellable, Task<T, Error>) =
       _cancellationCancellables
->>>>>>> 83ed1230
       .withValue {
         if cancelInFlight {
           $0.cancel(id: id, path: navigationIDPath)
@@ -207,12 +203,8 @@
   ) async rethrows -> T {
     @Dependency(\.navigationIDPath) var navigationIDPath
 
-<<<<<<< HEAD
-    let (cancellable, task): (AnyCancellable, Task<T, Error>) = _cancellationCancellables
-=======
     let (cancellable, task): (AnyCancellable, Task<T, Error>) =
       _cancellationCancellables
->>>>>>> 83ed1230
       .withValue {
         if cancelInFlight {
           $0.cancel(id: id, path: navigationIDPath)

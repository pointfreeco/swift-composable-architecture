import Combine
import CombineSchedulers
import ComposableArchitecture
@_spi(Concurrency) import Dependencies
import XCTest

@MainActor
final class ComposableArchitectureTests: BaseTCATestCase {
  var cancellables: Set<AnyCancellable> = []

  func testScheduling() async {
    struct Counter: ReducerProtocol {
      typealias State = Int
      enum Action: Equatable {
        case incrAndSquareLater
        case incrNow
        case squareNow
      }
      @Dependency(\.mainQueue) var mainQueue
      func reduce(into state: inout State, action: Action) -> EffectTask<Action> {
        switch action {
        case .incrAndSquareLater:
          return .merge(
            EffectTask(value: .incrNow)
              .delay(for: 2, scheduler: self.mainQueue)
              .eraseToEffect(),
            EffectTask(value: .squareNow)
              .delay(for: 1, scheduler: self.mainQueue)
              .eraseToEffect(),
            EffectTask(value: .squareNow)
              .delay(for: 2, scheduler: self.mainQueue)
              .eraseToEffect()
          )
        case .incrNow:
          state += 1
          return .none
        case .squareNow:
          state *= state
          return .none
        }
      }
    }

    let mainQueue = DispatchQueue.test

    let store = TestStore(initialState: 2) {
      Counter()
    } withDependencies: {
      $0.mainQueue = mainQueue.eraseToAnyScheduler()
    }

    await store.send(.incrAndSquareLater)
    await mainQueue.advance(by: 1)
    await store.receive(.squareNow) { $0 = 4 }
    await mainQueue.advance(by: 1)
    await store.receive(.incrNow) { $0 = 5 }
    await store.receive(.squareNow) { $0 = 25 }

    await store.send(.incrAndSquareLater)
    await mainQueue.advance(by: 2)
    await store.receive(.squareNow) { $0 = 625 }
    await store.receive(.incrNow) { $0 = 626 }
    await store.receive(.squareNow) { $0 = 391876 }
  }

  func testSimultaneousWorkOrdering() {
    let mainQueue = DispatchQueue.test

    var values: [Int] = []
    mainQueue.schedule(after: mainQueue.now, interval: 1) { values.append(1) }
      .store(in: &self.cancellables)
    mainQueue.schedule(after: mainQueue.now, interval: 2) { values.append(42) }
      .store(in: &self.cancellables)

    XCTAssertEqual(values, [])
    mainQueue.advance()
    XCTAssertEqual(values, [1, 42])
    mainQueue.advance(by: 2)
    XCTAssertEqual(values, [1, 42, 1, 1, 42])
  }

  func testLongLivingEffects() async {
    enum Action { case end, incr, start }

    let effect = AsyncStream<Void>.streamWithContinuation()

    let store = TestStore(initialState: 0) {
      Reduce<Int, Action> { state, action in
        switch action {
        case .end:
          return .fireAndForget {
            effect.continuation.finish()
          }
        case .incr:
          state += 1
          return .none
        case .start:
          return .run { send in
            for await _ in effect.stream {
              await send(.incr)
            }
          }
        }
      }
    }

    await store.send(.start)
    await store.send(.incr) { $0 = 1 }
    effect.continuation.yield()
    await store.receive(.incr) { $0 = 2 }
    await store.send(.end)
  }

  func testCancellation() async {
    await withMainSerialExecutor {
      let mainQueue = DispatchQueue.test

      enum Action: Equatable {
        case cancel
        case incr
        case response(Int)
      }

<<<<<<< HEAD
      let store = TestStore(initialState: 0) {
        Reduce<Int, Action> { state, action in
          enum CancelID { case sleep }

          switch action {
          case .cancel:
            return .cancel(id: CancelID.sleep)

          case .incr:
            state += 1
            return .task { [state] in
              try await mainQueue.sleep(for: .seconds(1))
              return .response(state * state)
            }
            .cancellable(id: CancelID.sleep)

          case let .response(value):
            state = value
            return .none
          }
=======
      let reducer = Reduce<Int, Action> { state, action in
        enum CancelID { case response }

        switch action {
        case .cancel:
          return .cancel(id: CancelID.response)

        case .incr:
          state += 1
          return .task { [state] in
            try await mainQueue.sleep(for: .seconds(1))
            return .response(state * state)
          }
          .cancellable(id: CancelID.response)

        case let .response(value):
          state = value
          return .none
>>>>>>> c096892c
        }
      }

      await store.send(.incr) { $0 = 1 }
      await mainQueue.advance(by: .seconds(1))
      await store.receive(.response(1))

      await store.send(.incr) { $0 = 2 }
      await store.send(.cancel)
      await store.finish()
    }
  }
}<|MERGE_RESOLUTION|>--- conflicted
+++ resolved
@@ -121,7 +121,6 @@
         case response(Int)
       }
 
-<<<<<<< HEAD
       let store = TestStore(initialState: 0) {
         Reduce<Int, Action> { state, action in
           enum CancelID { case sleep }
@@ -142,26 +141,6 @@
             state = value
             return .none
           }
-=======
-      let reducer = Reduce<Int, Action> { state, action in
-        enum CancelID { case response }
-
-        switch action {
-        case .cancel:
-          return .cancel(id: CancelID.response)
-
-        case .incr:
-          state += 1
-          return .task { [state] in
-            try await mainQueue.sleep(for: .seconds(1))
-            return .response(state * state)
-          }
-          .cancellable(id: CancelID.response)
-
-        case let .response(value):
-          state = value
-          return .none
->>>>>>> c096892c
         }
       }
 

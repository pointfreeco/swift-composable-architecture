--- conflicted
+++ resolved
@@ -100,11 +100,7 @@
     var outputs: [String] = []
 
     parentStore
-<<<<<<< HEAD
-      .scope(publisher: { $0.map { "\($0)" }.removeDuplicates() })
-=======
       .publisherScope(state: { $0.map { "\($0)" }.removeDuplicates() })
->>>>>>> c1f88bd8
       .sink { childStore in
         childStore.state
           .sink { outputs.append($0) }

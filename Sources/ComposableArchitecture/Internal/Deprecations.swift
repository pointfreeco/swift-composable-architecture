--- conflicted
+++ resolved
@@ -1,10 +1,6 @@
 import CasePaths
 import Combine
 import SwiftUI
-<<<<<<< HEAD
-#if DEBUG
-  import OSLog
-=======
 import XCTestDynamicOverlay
 
 // NB: Deprecated after 0.29.0:
@@ -169,7 +165,6 @@
       }
     }
   }
->>>>>>> 9c162f48
 #endif
 
 // NB: Deprecated after 0.27.1:

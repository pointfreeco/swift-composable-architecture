--- conflicted
+++ resolved
@@ -320,15 +320,7 @@
     self.line = line
   }
 
-<<<<<<< HEAD
-  @inlinable
   public func reduce(into state: inout Base.State, action: Base.Action) -> Effect<Base.Action> {
-=======
-  public func reduce(
-    into state: inout Base.State, action: Base.Action
-  ) -> EffectTask<Base.Action> {
-
->>>>>>> c738afb5
     let initialPresentationState = state[keyPath: self.toPresentationState]
     let presentationAction = self.toPresentationAction.extract(from: action)
 

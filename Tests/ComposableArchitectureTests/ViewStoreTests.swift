import Combine
import ComposableArchitecture
import XCTest

final class ViewStoreTests: XCTestCase {
  var cancellables: Set<AnyCancellable> = []

  override func setUp() {
    super.setUp()
    equalityChecks = 0
    subEqualityChecks = 0
  }

  func testPublisherFirehose() {
    let store = Store(
      initialState: 0,
      reducer: Reducer<Int, Void, Void>.empty,
      environment: ()
    )

    let viewStore = ViewStore(store)

    var emissionCount = 0
    viewStore.publisher
      .sink { _ in emissionCount += 1 }
      .store(in: &self.cancellables)

    XCTAssertNoDifference(emissionCount, 1)
    viewStore.send(())
    XCTAssertNoDifference(emissionCount, 1)
    viewStore.send(())
    XCTAssertNoDifference(emissionCount, 1)
    viewStore.send(())
    XCTAssertNoDifference(emissionCount, 1)
  }

  func testEqualityChecks() {
    let store = Store(
      initialState: State(),
      reducer: Reducer<State, Void, Void>.empty,
      environment: ()
    )

    let store1 = store.scope(state: { $0 })
    let store2 = store1.scope(state: { $0 })
    let store3 = store2.scope(state: { $0 })
    let store4 = store3.scope(state: { $0 })

    let viewStore1 = ViewStore(store1)
    let viewStore2 = ViewStore(store2)
    let viewStore3 = ViewStore(store3)
    let viewStore4 = ViewStore(store4)

    viewStore1.publisher.sink { _ in }.store(in: &self.cancellables)
    viewStore2.publisher.sink { _ in }.store(in: &self.cancellables)
    viewStore3.publisher.sink { _ in }.store(in: &self.cancellables)
    viewStore4.publisher.sink { _ in }.store(in: &self.cancellables)
    viewStore1.publisher.substate.sink { _ in }.store(in: &self.cancellables)
    viewStore2.publisher.substate.sink { _ in }.store(in: &self.cancellables)
    viewStore3.publisher.substate.sink { _ in }.store(in: &self.cancellables)
    viewStore4.publisher.substate.sink { _ in }.store(in: &self.cancellables)

    XCTAssertNoDifference(0, equalityChecks)
    XCTAssertNoDifference(0, subEqualityChecks)
    viewStore4.send(())
    XCTAssertNoDifference(4, equalityChecks)
    XCTAssertNoDifference(4, subEqualityChecks)
    viewStore4.send(())
    XCTAssertNoDifference(8, equalityChecks)
    XCTAssertNoDifference(8, subEqualityChecks)
    viewStore4.send(())
    XCTAssertNoDifference(12, equalityChecks)
    XCTAssertNoDifference(12, subEqualityChecks)
    viewStore4.send(())
    XCTAssertNoDifference(16, equalityChecks)
    XCTAssertNoDifference(16, subEqualityChecks)
  }

  func testAccessViewStoreStateInPublisherSink() {
    let reducer = Reducer<Int, Void, Void> { count, _, _ in
      count += 1
      return .none
    }

    let store = Store(initialState: 0, reducer: reducer, environment: ())
    let viewStore = ViewStore(store)

    var results: [Int] = []

    viewStore.publisher
      .sink { _ in results.append(viewStore.state) }
      .store(in: &self.cancellables)

    viewStore.send(())
    viewStore.send(())
    viewStore.send(())

    XCTAssertNoDifference([0, 1, 2, 3], results)
  }

  func testWillSet() {
    let reducer = Reducer<Int, Void, Void> { count, _, _ in
      count += 1
      return .none
    }

    let store = Store(initialState: 0, reducer: reducer, environment: ())
    let viewStore = ViewStore(store)

    var results: [Int] = []

    viewStore.objectWillChange
      .sink { _ in results.append(viewStore.state) }
      .store(in: &self.cancellables)

    viewStore.send(())
    viewStore.send(())
    viewStore.send(())

    XCTAssertNoDifference([0, 1, 2], results)
  }

  func testPublisherOwnsViewStore() {
    let reducer = Reducer<Int, Void, Void> { count, _, _ in
      count += 1
      return .none
    }
    let store = Store(initialState: 0, reducer: reducer, environment: ())

    var results: [Int] = []
    ViewStore(store)
      .publisher
      .sink { results.append($0) }
      .store(in: &self.cancellables)

    ViewStore(store).send(())
    XCTAssertNoDifference(results, [0, 1])
  }

<<<<<<< HEAD
  func testStorePublisherSubscriptionOrder() {
    let reducer = Reducer<Int, Void, Void> { count, _, _ in
      count += 1
      return .none
    }
    let store = Store(initialState: 0, reducer: reducer, environment: ())
    let viewStore = ViewStore(store)

    var results: [Int] = []

    viewStore.publisher
      .sink { _ in results.append(0) }
      .store(in: &self.cancellables)

    viewStore.publisher
      .sink { _ in results.append(1) }
      .store(in: &self.cancellables)

    viewStore.publisher
      .sink { _ in results.append(2) }
      .store(in: &self.cancellables)

    XCTAssertNoDifference(results, [0, 1, 2])

    for _ in 0 ..< 9 {
      viewStore.send(())
    }

    XCTAssertNoDifference(results, Array(repeating: [0, 1, 2], count: 10).flatMap { $0 })
  }

  #if compiler(>=5.5)
=======
  #if compiler(>=5.5) && canImport(_Concurrency)
>>>>>>> caa10bc7
    func testSendWhile() {
      guard #available(iOS 15, macOS 12, tvOS 15, watchOS 8, *) else { return }

      let expectation = self.expectation(description: "await")
      Task { @MainActor in
        enum Action {
          case response
          case tapped
        }
        let reducer = Reducer<Bool, Action, Void> { state, action, environment in
          switch action {
          case .response:
            state = false
            return .none
          case .tapped:
            state = true
            return Effect(value: .response)
              .receive(on: DispatchQueue.main)
              .eraseToEffect()
          }
        }

        let store = Store(initialState: false, reducer: reducer, environment: ())
        let viewStore = ViewStore(store)

        XCTAssertNoDifference(viewStore.state, false)
        await viewStore.send(.tapped, while: { $0 })
        XCTAssertNoDifference(viewStore.state, false)
        expectation.fulfill()
      }
      self.wait(for: [expectation], timeout: 1)
    }

    func testSuspend() {
      guard #available(iOS 15, macOS 12, tvOS 15, watchOS 8, *) else { return }

      let expectation = self.expectation(description: "await")
      Task { @MainActor in
        enum Action {
          case response
          case tapped
        }
        let reducer = Reducer<Bool, Action, Void> { state, action, environment in
          switch action {
          case .response:
            state = false
            return .none
          case .tapped:
            state = true
            return Effect(value: .response)
              .receive(on: DispatchQueue.main)
              .eraseToEffect()
          }
        }

        let store = Store(initialState: false, reducer: reducer, environment: ())
        let viewStore = ViewStore(store)

        XCTAssertNoDifference(viewStore.state, false)
        viewStore.send(.tapped)
        XCTAssertNoDifference(viewStore.state, true)
        await viewStore.suspend(while: { $0 })
        XCTAssertNoDifference(viewStore.state, false)
        expectation.fulfill()
      }
      self.wait(for: [expectation], timeout: 1)
    }
  #endif
}

private struct State: Equatable {
  var substate = Substate()

  static func == (lhs: Self, rhs: Self) -> Bool {
    equalityChecks += 1
    return lhs.substate == rhs.substate
  }
}

private struct Substate: Equatable {
  var name = "Blob"

  static func == (lhs: Self, rhs: Self) -> Bool {
    subEqualityChecks += 1
    return lhs.name == rhs.name
  }
}

private var equalityChecks = 0
private var subEqualityChecks = 0<|MERGE_RESOLUTION|>--- conflicted
+++ resolved
@@ -137,7 +137,6 @@
     XCTAssertNoDifference(results, [0, 1])
   }
 
-<<<<<<< HEAD
   func testStorePublisherSubscriptionOrder() {
     let reducer = Reducer<Int, Void, Void> { count, _, _ in
       count += 1
@@ -169,10 +168,7 @@
     XCTAssertNoDifference(results, Array(repeating: [0, 1, 2], count: 10).flatMap { $0 })
   }
 
-  #if compiler(>=5.5)
-=======
   #if compiler(>=5.5) && canImport(_Concurrency)
->>>>>>> caa10bc7
     func testSendWhile() {
       guard #available(iOS 15, macOS 12, tvOS 15, watchOS 8, *) else { return }
 

#if swift(>=5.9)
  import Observation

  /// Helps implement the conformance to the ``Reducer`` protocol for a type.
  ///
  /// To use this macro you will define a new type, typically a struct, and add inner types for the
  /// ``Reducer/State`` and ``Reducer/Action`` associated types, as well as an implementation of the
  /// reducer's ``Reducer/body-8lumc``:
  ///
  /// ```swift
  /// @Reducer
  /// struct Feature {
  ///   struct State {
  ///     var count = 0
  ///   }
  ///   enum Action {
  ///     case decrementButtonTapped
  ///     case incrementButtonTapped
  ///   }
  ///   var body: some ReducerOf<Self> {
  ///     Reduce { state, action in
  ///       switch action {
  ///       case .decrementButtonTapped:
  ///         state.count -= 1
  ///         return .none
  ///       case .incrementButtonTapped:
  ///         state.count += 1
  ///         return .none
  ///       }
  ///     }
  ///   }
  /// }
  /// ```
  ///
  /// This will expand Swift code to conform `Feature` to the ``Reducer`` protocol:
  ///
  /// ```diff
  /// +extension Feature: Reducer {}
  /// ```
  ///
  /// It will also apply the `@CasePathable` macro to the `enum Action`:
  ///
  /// ```diff
  /// +@CasePathable
  ///  enum Action {
  ///    // …
  ///  }
  /// ```
  ///
  /// This will allow you to use key path syntax for specifying enum cases in various APIs in the
  /// library, such as ``Reducer/ifLet(_:action:destination:fileID:line:)-4f2at``,
  /// ``Reducer/forEach(_:action:destination:fileID:line:)-yz3v``, ``Scope``, and more.
  ///
  /// Further, if the ``Reducer/State`` of your feature is an enum, which is useful for modeling a
  /// feature that can be one of multiple mutually exclusive values, the ``Reducer()`` will apply
  /// the `@CasePathable` macro, as well as `@dynamicMemberLookup`:
  ///
  /// ```diff
  /// +@CasePathable
  /// +@dynamicMemberLookup
  ///  enum State {
  ///    // …
  ///  }
  /// ```
  ///
  /// This will allow you to use key path syntax for specifying case paths to the `State`'s cases,
  /// as well as allow you to use dot-chaining syntax for optionally extracting a case from the
  /// state. This can be useful when using the operators that come with the library that allow for
  /// driving navigation from an enum of options:
  ///
  /// ```swift
  /// .sheet(
  ///   item: self.$store.scope(state: \.destination?.editForm, action: \.destination.editForm)
  /// )
  /// ```
  ///
  /// The syntax `state: \.destination?.editForm` is only possible due to both
  /// `@dynamicMemberLookup` and `@CasePathable` being applied to the `State` enum.
  ///
  /// ## Gotchas
  ///
  /// ### Autocomplete
  ///
  /// Applying `@Reducer` can break autocompletion in the `body` of the reducer. This is a known
  /// [issue](https://github.com/apple/swift/issues/69477), and it can generally be worked around by
  /// providing additional type hints to the compiler:
  ///
  ///  1. Adding an explicit `Reducer` conformance in addition to the macro application can restore
  ///     autocomplete throughout the `body` of the reducer:
  ///
  ///     ```diff
  ///      @Reducer
  ///     -struct Feature {
  ///     +struct Feature: Reducer {
  ///     ```
  ///
  ///  2. Adding explicit generics to instances of `Reduce` in the `body` can restore autocomplete
  ///     inside the `Reduce`:
  ///
  ///     ```diff
  ///      var body: some Reducer<State, Action> {
  ///     -  Reduce { state, action in
  ///     +  Reduce<State, Action> { state, action in
  ///     ```
  ///
  /// ### Circular reference errors
  ///
  /// There is currently a bug in the Swift compiler and macros that prevents you from extending
  /// types that are inside other types with macros applied in the same file. For example, if you
  /// wanted to extend a reducer's `State` with some extra functionality:
  ///
  /// ```swift
  /// @Reducer
  /// struct Feature {
  ///   struct State { /* ... */ }
  ///   // ...
  /// }
  ///
  /// extension Feature.State {  // 🛑 Circular reference
  ///   // ...
  /// }
  /// ```
  ///
  /// This unfortunately does not work. It is a
  /// [known issue](https://github.com/apple/swift/issues/66450), and the only workaround is to
  /// either move the extension to a separate file, or move the code from the extension to be
  /// directly inside the `State` type.
  @attached(extension, conformances: Reducer)
<<<<<<< HEAD
  @attached(memberAttribute)
  public macro Reducer() = #externalMacro(
    module: "ComposableArchitectureMacros", type: "ReducerMacro"
  )

  @attached(extension, conformances: Observable, ObservableState)
  @attached(member, names: named(_$id), named(_$observationRegistrar), named(access), named(withMutation))
  @attached(memberAttribute)
  public macro ObservableState() =
  #externalMacro(module: "ComposableArchitectureMacros", type: "ObservableStateMacro")

  @attached(accessor, names: named(init), named(get), named(set))
  @attached(peer, names: prefixed(_))
  public macro ObservationStateTracked() =
  #externalMacro(module: "ComposableArchitectureMacros", type: "ObservationStateTrackedMacro")

  @attached(accessor, names: named(willSet))
  public macro ObservationStateIgnored() =
  #externalMacro(module: "ComposableArchitectureMacros", type: "ObservationStateIgnoredMacro")

  //@attached(member, names: named(send))
  //public macro WithViewStore<R: Reducer>(for: R.Type) = #externalMacro(
  //  module: "ComposableArchitectureMacros", type: "WithViewStoreMacro"
  //) where R.Action: ViewAction
  //
  //public protocol ViewAction<ViewAction> {
  //  associatedtype ViewAction
  //  static func view(_ action: ViewAction) -> Self
  //  var view: ViewAction? { get }
  //}
=======
  public macro Reducer() =
    #externalMacro(
      module: "ComposableArchitectureMacros", type: "ReducerMacro"
    )
>>>>>>> c1a94759
#endif<|MERGE_RESOLUTION|>--- conflicted
+++ resolved
@@ -18,7 +18,7 @@
   ///     case incrementButtonTapped
   ///   }
   ///   var body: some ReducerOf<Self> {
-  ///     Reduce { state, action in
+  ///     Reducer { state, action in
   ///       switch action {
   ///       case .decrementButtonTapped:
   ///         state.count -= 1
@@ -58,7 +58,7 @@
   /// ```diff
   /// +@CasePathable
   /// +@dynamicMemberLookup
-  ///  enum State {
+  ///  enum Struct {
   ///    // …
   ///  }
   /// ```
@@ -126,7 +126,6 @@
   /// either move the extension to a separate file, or move the code from the extension to be
   /// directly inside the `State` type.
   @attached(extension, conformances: Reducer)
-<<<<<<< HEAD
   @attached(memberAttribute)
   public macro Reducer() = #externalMacro(
     module: "ComposableArchitectureMacros", type: "ReducerMacro"
@@ -157,10 +156,135 @@
   //  static func view(_ action: ViewAction) -> Self
   //  var view: ViewAction? { get }
   //}
-=======
+
+  /// Helps implement the conformance to the ``Reducer`` protocol for a type.
+  ///
+  /// To use this macro you will define a new type, typically a struct, and add inner types for the
+  /// ``Reducer/State`` and ``Reducer/Action`` associated types, as well as an implementation of the
+  /// reducer's ``Reducer/body-8lumc``:
+  ///
+  /// ```swift
+  /// @Reducer
+  /// struct Feature {
+  ///   struct State {
+  ///     var count = 0
+  ///   }
+  ///   enum Action {
+  ///     case decrementButtonTapped
+  ///     case incrementButtonTapped
+  ///   }
+  ///   var body: some ReducerOf<Self> {
+  ///     Reduce { state, action in
+  ///       switch action {
+  ///       case .decrementButtonTapped:
+  ///         state.count -= 1
+  ///         return .none
+  ///       case .incrementButtonTapped:
+  ///         state.count += 1
+  ///         return .none
+  ///       }
+  ///     }
+  ///   }
+  /// }
+  /// ```
+  ///
+  /// This will expand Swift code to conform `Feature` to the ``Reducer`` protocol:
+  ///
+  /// ```diff
+  /// +extension Feature: Reducer {}
+  /// ```
+  ///
+  /// It will also apply the `@CasePathable` macro to the `enum Action`:
+  ///
+  /// ```diff
+  /// +@CasePathable
+  ///  enum Action {
+  ///    // …
+  ///  }
+  /// ```
+  ///
+  /// This will allow you to use key path syntax for specifying enum cases in various APIs in the
+  /// library, such as ``Reducer/ifLet(_:action:destination:fileID:line:)-4f2at``,
+  /// ``Reducer/forEach(_:action:destination:fileID:line:)-yz3v``, ``Scope``, and more.
+  ///
+  /// Further, if the ``Reducer/State`` of your feature is an enum, which is useful for modeling a
+  /// feature that can be one of multiple mutually exclusive values, the ``Reducer()`` will apply
+  /// the `@CasePathable` macro, as well as `@dynamicMemberLookup`:
+  ///
+  /// ```diff
+  /// +@CasePathable
+  /// +@dynamicMemberLookup
+  ///  enum State {
+  ///    // …
+  ///  }
+  /// ```
+  ///
+  /// This will allow you to use key path syntax for specifying case paths to the `State`'s cases,
+  /// as well as allow you to use dot-chaining syntax for optionally extracting a case from the
+  /// state. This can be useful when using the view modifiers that come with the library that allow
+  /// for driving navigation from an enum of options:
+  ///
+  /// ```swift
+  /// .sheet(
+  ///   store: self.store.scope(state: \.$destination.editForm, action: \.destination.editForm)
+  /// )
+  /// ```
+  ///
+  /// The syntax `state: \.$destination.editForm` is only possible due to both
+  /// `@dynamicMemberLookup` and `@CasePathable` being applied to the `State` enum.
+  ///
+  /// ## Gotchas
+  ///
+  /// ### Autocomplete
+  ///
+  /// Applying `@Reducer` can break autocompletion in the `body` of the reducer. This is a known
+  /// [issue](https://github.com/apple/swift/issues/69477), and it can generally be worked around by
+  /// providing additional type hints to the compiler:
+  ///
+  ///  1. Adding an explicit `Reducer` conformance in addition to the macro application can restore
+  ///     autocomplete throughout the `body` of the reducer:
+  ///
+  ///     ```diff
+  ///      @Reducer
+  ///     -struct Feature {
+  ///     +struct Feature: Reducer {
+  ///     ```
+  ///
+  ///  2. Adding explicit generics to instances of `Reduce` in the `body` can restore autocomplete
+  ///     inside the `Reduce`:
+  ///
+  ///     ```diff
+  ///      var body: some Reducer<State, Action> {
+  ///     -  Reduce { state, action in
+  ///     +  Reduce<State, Action> { state, action in
+  ///     ```
+  ///
+  /// ### Circular reference errors
+  ///
+  /// There is currently a bug in the Swift compiler and macros that prevents you from extending
+  /// types that are inside other types with macros applied in the same file. For example, if you
+  /// wanted to extend a reducer's `State` with some extra functionality:
+  ///
+  /// ```swift
+  /// @Reducer
+  /// struct Feature {
+  ///   struct State { /* ... */ }
+  ///   // ...
+  /// }
+  ///
+  /// extension Feature.State {  // 🛑 Circular reference
+  ///   // ...
+  /// }
+  /// ```
+  ///
+  /// This unfortunately does not work. It is a
+  /// [known issue](https://github.com/apple/swift/issues/66450), and the only workaround is to
+  /// either move the extension to a separate file, or move the code from the extension to be
+  /// directly inside the `State` type.
+  @attached(memberAttribute)
+  @attached(extension, conformances: Reducer)
   public macro Reducer() =
     #externalMacro(
       module: "ComposableArchitectureMacros", type: "ReducerMacro"
     )
->>>>>>> c1a94759
 #endif
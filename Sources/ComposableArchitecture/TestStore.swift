@_spi(Internals) import CasePaths
import Combine
import ConcurrencyExtras
import CustomDump
import Foundation
import XCTestDynamicOverlay

/// A testable runtime for a reducer.
///
/// This object aids in writing expressive and exhaustive tests for features built in the
/// Composable Architecture. It allows you to send a sequence of actions to the store, and each step
/// of the way you must assert exactly how state changed, and how effect emissions were fed back
/// into the system.
///
/// See the dedicated <doc:Testing> article for detailed information on testing.
///
/// ## Exhaustive testing
///
/// By default, ``TestStore`` requires you to exhaustively prove how your feature evolves from
/// sending use actions and receiving actions from effects. There are multiple ways the test store
/// forces you to do this:
///
///   * After each action is sent you must describe precisely how the state changed from before the
///     action was sent to after it was sent.
///
///     If even the smallest piece of data differs the test will fail. This guarantees that you are
///     proving you know precisely how the state of the system changes.
///
///   * Sending an action can sometimes cause an effect to be executed, and if that effect sends an
///     action back into the system, you **must** explicitly assert that you expect to receive that
///     action from the effect, _and_ you must assert how state changed as a result.
///
///     If you try to send another action before you have handled all effect actions, the test will
///     fail. This guarantees that you do not accidentally forget about an effect action, and that
///     the sequence of steps you are describing will mimic how the application behaves in reality.
///
///   * All effects must complete by the time the test case has finished running, and all effect
///     actions must be asserted on.
///
///     If at the end of the assertion there is still an in-flight effect running or an unreceived
///     action, the assertion will fail. This helps exhaustively prove that you know what effects
///     are in flight and forces you to prove that effects will not cause any future changes to your
///     state.
///
/// For example, given a simple counter reducer:
///
/// ```swift
/// @Reducer
/// struct Counter {
///   struct State: Equatable {
///     var count = 0
///   }
///
///   enum Action {
///     case decrementButtonTapped
///     case incrementButtonTapped
///   }
///
///   var body: some Reducer<State, Action> {
///     Reduce { state, action in
///       switch action {
///       case .decrementButtonTapped:
///         state.count -= 1
///         return .none
///
///       case .incrementButtonTapped:
///         state.count += 1
///         return .none
///       }
///     }
///   }
/// }
/// ```
///
/// One can assert against its behavior over time:
///
/// ```swift
/// @MainActor
/// class CounterTests: XCTestCase {
///   func testCounter() async {
///     let store = TestStore(
///       // Given: a counter state of 0
///       initialState: Counter.State(count: 0),
///     ) {
///       Counter()
///     }
///
///     // When: the increment button is tapped
///     await store.send(.incrementButtonTapped) {
///       // Then: the count should be 1
///       $0.count = 1
///     }
///   }
/// }
/// ```
///
/// Note that in the trailing closure of `.send(.incrementButtonTapped)` we are given a single
/// mutable value of the state before the action was sent, and it is our job to mutate the value to
/// match the state after the action was sent. In this case the `count` field changes to `1`.
///
/// If the change made in the closure does not reflect reality, you will get a test failure with a
/// nicely formatted failure message letting you know exactly what went wrong:
///
/// ```swift
/// await store.send(.incrementButtonTapped) {
///   $0.count = 42
/// }
/// ```
///
/// > ❌ Failure: A state change does not match expectation: …
/// >
/// > ```diff
/// >  TestStoreFailureTests.State(
/// > -   count: 42
/// > +   count: 1
/// >  )
/// > ```
/// >
/// > (Expected: −, Actual: +)
///
/// For a more complex example, consider the following bare-bones search feature that uses a clock
/// and cancel token to debounce requests:
///
/// ```swift
/// @Reducer
/// struct Search {
///   struct State: Equatable {
///     var query = ""
///     var results: [String] = []
///   }
///
///   enum Action {
///     case queryChanged(String)
///     case searchResponse(Result<[String], Error>)
///   }
///
///   @Dependency(\.apiClient) var apiClient
///   @Dependency(\.continuousClock) var clock
///   private enum CancelID { case search }
///
///   var body: some Reducer<State, Action> {
///     Reduce { state, action in
///       switch action {
///       case let .queryChanged(query):
///         state.query = query
///         return .run { send in
///           try await self.clock.sleep(for: 0.5)
///
///           await send(.searchResponse(Result { try await self.apiClient.search(query) }))
///         }
///         .cancellable(id: CancelID.search, cancelInFlight: true)
///
///       case let .searchResponse(.success(results)):
///         state.results = results
///         return .none
///
///       case .searchResponse(.failure):
///         // Do error handling here.
///         return .none
///       }
///     }
///   }
/// }
/// ```
///
/// It can be fully tested by overriding the `apiClient` and `continuousClock` dependencies with
/// values that are fully controlled and deterministic:
///
/// ```swift
/// // Create a test clock to control the timing of effects
/// let clock = TestClock()
///
/// let store = TestStore(initialState: Search.State()) {
///   Search()
/// } withDependencies: {
///   // Override the clock dependency with the test clock
///   $0.continuousClock = clock
///
///   // Simulate a search response with one item
///   $0.apiClient.search = { _ in
///     ["Composable Architecture"]
///   }
/// )
///
/// // Change the query
/// await store.send(.searchFieldChanged("c") {
///   // Assert that state updates accordingly
///   $0.query = "c"
/// }
///
/// // Advance the clock by enough to get past the debounce
/// await clock.advance(by: 0.5)
///
/// // Assert that the expected response is received
/// await store.receive(\.searchResponse.success) {
///   $0.results = ["Composable Architecture"]
/// }
/// ```
///
/// This test is proving that when the search query changes some search responses are delivered and
/// state updates accordingly.
///
/// If we did not assert that the `searchResponse` action was received, we would get the following
/// test failure:
///
/// > ❌ Failure: The store received 1 unexpected action after this one: …
/// >
/// > ```
/// > Unhandled actions: [
/// >   [0]: Search.Action.searchResponse
/// > ]
/// > ```
///
/// This helpfully lets us know that we have no asserted on everything that happened in the feature,
/// which could be hiding a bug from us.
///
/// Or if we had sent another action before handling the effect's action we would have also gotten
/// a test failure:
///
/// > ❌ Failure: Must handle 1 received action before sending an action: …
/// >
/// > ```
/// > Unhandled actions: [
/// >   [0]: Search.Action.searchResponse
/// > ]
/// > ```
///
/// All of these types of failures help you prove that you know exactly how your feature evolves as
/// actions are sent into the system. If the library did not produce a test failure in these
/// situations it could be hiding subtle bugs in your code. For example, when the user clears the
/// search query you probably expect that the results are cleared and no search request is executed
/// since there is no query. This can be done like so:
///
/// ```swift
/// await store.send(.queryChanged("")) {
///   $0.query = ""
///   $0.results = []
/// }
///
/// // No need to perform `store.receive` since we do not expect a search
/// // effect to execute.
/// ```
///
/// But, if in the future a bug is introduced causing a search request to be executed even when the
/// query is empty, you will get a test failure because a new effect is being created that is not
/// being asserted on. This is the power of exhaustive testing.
///
/// ## Non-exhaustive testing
///
/// While exhaustive testing can be powerful, it can also be a nuisance, especially when testing how
/// many features integrate together. This is why sometimes you may want to selectively test in a
/// non-exhaustive style.
///
/// > Tip: The concept of "non-exhaustive test store" was first introduced by
/// [Krzysztof Zabłocki][merowing.info] in a [blog post][exhaustive-testing-in-tca] and
/// [conference talk][Composable-Architecture-at-Scale], and then later became integrated into the
/// core library.
///
/// Test stores are exhaustive by default, which means you must assert on every state change, and
/// how ever effect feeds data back into the system, and you must make sure that all effects
/// complete before the test is finished. To turn off exhaustivity you can set ``exhaustivity``
/// to ``Exhaustivity/off``. When that is done the ``TestStore``'s behavior changes:
///
///   * The trailing closures of ``send(_:assert:file:line:)`` and
///     ``receive(_:timeout:assert:file:line:)-6325h`` no longer need to assert on all state
///     changes. They can assert on any subset of changes, and only if they make an incorrect
///     mutation will a test failure be reported.
///   * The ``send(_:assert:file:line:)`` and ``receive(_:timeout:assert:file:line:)-6325h``
///     methods are allowed to be called even when actions have been received from effects that have
///     not been asserted on yet. Any pending actions will be cleared.
///   * Tests are allowed to finish with unasserted, received actions and in-flight effects. No test
///     failures will be reported.
///
/// Non-exhaustive stores can be configured to report skipped assertions by configuring
/// ``Exhaustivity/off(showSkippedAssertions:)``. When set to `true` the test store will have the
/// added behavior that any unasserted change causes a grey, informational box to appear next to
/// each assertion detailing the changes that were not asserted against. This allows you to see what
/// information you are choosing to ignore without causing a test failure. It can be useful in
/// tracking down bugs that happen in production but that aren't currently detected in tests.
///
/// This style of testing is most useful for testing the integration of multiple features where you
/// want to focus on just a certain slice of the behavior. Exhaustive testing can still be important
/// to use for leaf node features, where you truly do want to assert on everything happening inside
/// the feature.
///
/// For example, suppose you have a tab-based application where the 3rd tab is a login screen. The
/// user can fill in some data on the screen, then tap the "Submit" button, and then a series of
/// events happens to  log the user in. Once the user is logged in, the 3rd tab switches from a
/// login screen to a profile screen, _and_ the selected tab switches to the first tab, which is an
/// activity screen.
///
/// When writing tests for the login feature we will want to do that in the exhaustive style so that
/// we can prove exactly how the feature would behave in production. But, suppose we wanted to write
/// an integration test that proves after the user taps the "Login" button that ultimately the
/// selected tab switches to the first tab.
///
/// In order to test such a complex flow we must test the integration of multiple features, which
/// means dealing with complex, nested state and effects. We can emulate this flow in a test by
/// sending actions that mimic the user logging in, and then eventually assert that the selected
/// tab switched to activity:
///
/// ```swift
/// let store = TestStore(initialState: App.State()) {
///   App()
/// }
///
/// // 1️⃣ Emulate user tapping on submit button.
/// await store.send(.login(.submitButtonTapped)) {
///   // 2️⃣ Assert how all state changes in the login feature
///   $0.login?.isLoading = true
///   …
/// }
///
/// // 3️⃣ Login feature performs API request to login, and
/// //    sends response back into system.
/// await store.receive(\.login.loginResponse.success) {
/// // 4️⃣ Assert how all state changes in the login feature
///   $0.login?.isLoading = false
///   …
/// }
///
/// // 5️⃣ Login feature sends a delegate action to let parent
/// //    feature know it has successfully logged in.
/// await store.receive(\.login.delegate.didLogin) {
/// // 6️⃣ Assert how all of app state changes due to that action.
///   $0.authenticatedTab = .loggedIn(
///     Profile.State(...)
///   )
///   …
///   // 7️⃣ *Finally* assert that the selected tab switches to activity.
///   $0.selectedTab = .activity
/// }
/// ```
///
/// Doing this with exhaustive testing is verbose, and there are a few problems with this:
///
///   * We need to be intimately knowledgeable in how the login feature works so that we can assert
///     on how its state changes and how its effects feed data back into the system.
///   * If the login feature were to change its logic we may get test failures here even though the
///     logic we are actually trying to test doesn't really care about those changes.
///   * This test is very long, and so if there are other similar but slightly different flows we
///     want to test we will be tempted to copy-and-paste the whole thing, leading to lots of
///     duplicated, fragile tests.
///
/// Non-exhaustive testing allows us to test the high-level flow that we are concerned with, that of
/// login causing the selected tab to switch to activity, without having to worry about what is
/// happening inside the login feature. To do this, we can turn off ``TestStore/exhaustivity`` in
/// the test store, and then just assert on what we are interested in:
///
/// ```swift
/// let store = TestStore(App.State()) {
///   App()
/// }
/// store.exhaustivity = .off  // ⬅️
///
/// await store.send(.login(.submitButtonTapped))
/// await store.receive(\.login.delegate.didLogin) {
///   $0.selectedTab = .activity
/// }
/// ```
///
/// In particular, we did not assert on how the login's state changed or how the login's effects fed
/// data back into the system. We just assert that when the "Submit" button is tapped that
/// eventually we get the `didLogin` delegate action and that causes the selected tab to flip to
/// activity. Now the login feature is free to make any change it wants to make without affecting
/// this integration test.
///
/// Using ``Exhaustivity/off`` for ``TestStore/exhaustivity`` causes all un-asserted changes to pass
/// without any notification. If you would like to see what test failures are being suppressed
/// without actually causing a failure, you can use ``Exhaustivity/off(showSkippedAssertions:)``:
///
/// ```swift
/// let store = TestStore(initialState: App.State()) {
///   App()
/// }
/// store.exhaustivity = .off(showSkippedAssertions: true)  // ⬅️
///
/// await store.send(.login(.submitButtonTapped))
/// await store.receive(\.login.delegate.didLogin) {
///   $0.selectedTab = .profile
/// }
/// ```
///
/// When this is run you will get grey, informational boxes on each assertion where some change
/// wasn't fully asserted on:
///
/// > ◽️ Expected failure: A state change does not match expectation: …
/// >
/// > ```diff
/// >   App.State(
/// >     authenticatedTab: .loggedOut(
/// >       Login.State(
/// > -       isLoading: false
/// > +       isLoading: true,
/// >         …
/// >       )
/// >     )
/// >   )
/// > ```
/// >
/// > Skipped receiving .login(.loginResponse(.success))
/// >
/// > A state change does not match expectation: …
/// >
/// > ```diff
/// >   App.State(
/// > -   authenticatedTab: .loggedOut(…)
/// > +   authenticatedTab: .loggedIn(
/// > +     Profile.State(…)
/// > +   ),
/// >     …
/// >   )
/// > ```
/// >
/// > (Expected: −, Actual: +)
///
/// The test still passes, and none of these notifications are test failures. They just let you know
/// what things you are not explicitly asserting against, and can be useful to see when tracking
/// down bugs that happen in production but that aren't currently detected in tests.
///
/// [merowing.info]: https://www.merowing.info
/// [exhaustive-testing-in-tca]: https://www.merowing.info/exhaustive-testing-in-tca/
/// [Composable-Architecture-at-Scale]: https://vimeo.com/751173570
public final class TestStore<State, Action> {

  /// The current dependencies of the test store.
  ///
  /// The dependencies define the execution context that your feature runs in. They can be modified
  /// throughout the test store's lifecycle in order to influence how your feature produces effects.
  ///
  /// Typically you will override certain dependencies immediately after constructing the test
  /// store. For example, if your feature need access to the current date and an API client to do
  /// its job, you can override those dependencies like so:
  ///
  /// ```swift
  /// let store = TestStore(/* ... */) {
  ///   $0.apiClient = .mock
  ///   $0.date = .constant(Date(timeIntervalSinceReferenceDate: 1234567890))
  /// }
  ///
  /// // Store assertions here
  /// ```
  ///
  /// You can also override dependencies in the middle of the test in order to simulate how the
  /// dependency changes as the user performs action. For example, to test the flow of an API
  /// request failing at first but then later succeeding, you can do the following:
  ///
  /// ```swift
  /// store.dependencies.apiClient = .failing
  ///
  /// store.send(.buttonTapped) { /* ... */ }
  /// store.receive(\.searchResponse.failure) { /* ... */ }
  ///
  /// store.dependencies.apiClient = .mock
  ///
  /// store.send(.buttonTapped) { /* ... */ }
  /// store.receive(\.searchResponse.success) { /* ... */ }
  /// ```
  public var dependencies: DependencyValues {
    _read { yield self.reducer.dependencies }
    _modify { yield &self.reducer.dependencies }
  }

  /// The current exhaustivity level of the test store.
  public var exhaustivity: Exhaustivity = .on

  /// Serializes all async work to the main thread for the lifetime of the test store.
  public var useMainSerialExecutor: Bool {
    get { uncheckedUseMainSerialExecutor }
    set { uncheckedUseMainSerialExecutor = newValue }
  }
  private let originalUseMainSerialExecutor = uncheckedUseMainSerialExecutor

  /// The current state of the test store.
  ///
  /// When read from a trailing closure assertion in ``send(_:assert:file:line:)`` or
  /// ``receive(_:timeout:assert:file:line:)-6325h``, it will equal the `inout` state passed to the
  /// closure.
  public var state: State {
    self.reducer.state
  }

  /// The default timeout used in all methods that take an optional timeout.
  ///
  /// This is the default timeout used in all methods that take an optional timeout, such as
  /// ``receive(_:timeout:assert:file:line:)-6325h`` and ``finish(timeout:file:line:)-53gi5``.
  public var timeout: UInt64

  private let file: StaticString
  private var line: UInt
  let reducer: TestReducer<State, Action>
  private let store: Store<State, TestReducer<State, Action>.TestAction>

  /// Creates a test store with an initial state and a reducer powering its runtime.
  ///
  /// See <doc:Testing> and the documentation of ``TestStore`` for more information on how to best
  /// use a test store.
  ///
  /// - Parameters:
  ///   - initialState: The state the feature starts in.
  ///   - reducer: The reducer that powers the runtime of the feature.
  ///   - prepareDependencies: A closure that can be used to override dependencies that will be
  ///     accessed during the test. These dependencies will be used when producing the initial
  ///     state.
  public init<R: Reducer>(
    initialState: @autoclosure () -> R.State,
    @ReducerBuilder<State, Action> reducer: () -> R,
    withDependencies prepareDependencies: (inout DependencyValues) -> Void = { _ in
    },
    file: StaticString = #file,
    line: UInt = #line
  )
  where
    R.State == State,
    R.Action == Action,
    State: Equatable
  {
    let reducer = XCTFailContext.$current.withValue(XCTFailContext(file: file, line: line)) {
      Dependencies.withDependencies {
        $0.sharedChangeTracker = SharedChangeTracker()
        $0.sharedPersistentReferences = LockIsolated([:])
        prepareDependencies(&$0)
      } operation: {
        TestReducer(Reduce(reducer()), initialState: initialState())
      }
    }
    self.file = file
    self.line = line
    self.reducer = reducer
    self.store = Store(initialState: reducer.state) { reducer }
    self.timeout = 1 * NSEC_PER_SEC
    self.useMainSerialExecutor = true
  }

  /// Creates a test store with an initial state and a reducer powering its runtime.
  ///
  /// See <doc:Testing> and the documentation of ``TestStore`` for more information on how to best
  /// use a test store.
  ///
  /// - Parameters:
  ///   - initialState: The state the feature starts in.
  ///   - reducer: The reducer that powers the runtime of the feature.
  ///   - prepareDependencies: A closure that can be used to override dependencies that will be
  ///     accessed during the test. These dependencies will be used when producing the initial
  ///     state.
  @available(*, deprecated, message: "State must be equatable to perform assertions.")
  public init<R: Reducer>(
    initialState: @autoclosure () -> R.State,
    @ReducerBuilder<State, Action> reducer: () -> R,
    withDependencies prepareDependencies: (inout DependencyValues) -> Void = { _ in
    },
    file: StaticString = #file,
    line: UInt = #line
  )
  where
    R.State == State,
    R.Action == Action
  {
    let reducer = XCTFailContext.$current.withValue(XCTFailContext(file: file, line: line)) {
      Dependencies.withDependencies(prepareDependencies) {
        TestReducer(Reduce(reducer()), initialState: initialState())
      }
    }
    self.file = file
    self.line = line
    self.reducer = reducer
    self.store = Store(initialState: reducer.state) { reducer }
    self.timeout = 1 * NSEC_PER_SEC
    self.useMainSerialExecutor = true
  }

  // NB: Only needed until Xcode ships a macOS SDK that uses the 5.7 standard library.
  // See: https://forums.swift.org/t/xcode-14-rc-cannot-specialize-protocol-type/60171/15
  #if (canImport(RegexBuilder) || !os(macOS) && !targetEnvironment(macCatalyst))
    /// Suspends until all in-flight effects have finished, or until it times out.
    ///
    /// Can be used to assert that all effects have finished.
    ///
    /// - Parameter duration: The amount of time to wait before asserting.
    @available(iOS 16, macOS 13, tvOS 16, watchOS 9, *)
    @MainActor
    public func finish(
      timeout duration: Duration,
      file: StaticString = #file,
      line: UInt = #line
    ) async {
      await self.finish(timeout: duration.nanoseconds, file: file, line: line)
    }
  #endif

  /// Suspends until all in-flight effects have finished, or until it times out.
  ///
  /// Can be used to assert that all effects have finished.
  ///
  /// > Important: `TestStore.finish()` should only be called once per test store, at the end of the
  /// > test. Interacting with a finished test store is undefined.
  ///
  /// - Parameter nanoseconds: The amount of time to wait before asserting.
  @_disfavoredOverload
  @MainActor
  public func finish(
    timeout nanoseconds: UInt64? = nil,
    file: StaticString = #file,
    line: UInt = #line
  ) async {
    Task.cancel(id: OnFirstAppearID())

    let nanoseconds = nanoseconds ?? self.timeout
    let start = DispatchTime.now().uptimeNanoseconds
    await Task.megaYield()
    while !self.reducer.inFlightEffects.isEmpty {
      guard start.distance(to: DispatchTime.now().uptimeNanoseconds) < nanoseconds
      else {
        let timeoutMessage =
          nanoseconds != self.timeout
          ? #"try increasing the duration of this assertion's "timeout""#
          : #"configure this assertion with an explicit "timeout""#
        let suggestion = """
          There are effects in-flight. If the effect that delivers this action uses a \
          clock/scheduler (via "receive(on:)", "delay", "debounce", etc.), make sure that you wait \
          enough time for it to perform the effect. If you are using a test \
          clock/scheduler, advance it so that the effects may complete, or consider using \
          an immediate clock/scheduler to immediately perform the effect instead.

          If you are not yet using a clock/scheduler, or can not use a clock/scheduler, \
          \(timeoutMessage).
          """
        XCTFailHelper(
          """
          Expected effects to finish, but there are still effects in-flight\
          \(nanoseconds > 0 ? " after \(Double(nanoseconds)/Double(NSEC_PER_SEC)) seconds" : "").

          \(suggestion)
          """,
          file: file,
          line: line
        )
        return
      }
      await Task.yield()
    }
  }

  deinit {
    self.completed()
    uncheckedUseMainSerialExecutor = self.originalUseMainSerialExecutor
  }

  func completed() {
    if !self.reducer.receivedActions.isEmpty {
      let actions = self.reducer.receivedActions
        .map(\.action)
        .map { "    • " + debugCaseOutput($0, abbreviated: true) }
        .joined(separator: "\n")
      XCTFailHelper(
        """
        The store received \(self.reducer.receivedActions.count) unexpected \
        action\(self.reducer.receivedActions.count == 1 ? "" : "s") after this one: …

          Unhandled actions:
        \(actions)
        """,
        file: self.file,
        line: self.line
      )
    }
    Task.cancel(id: OnFirstAppearID())
    for effect in self.reducer.inFlightEffects {
      XCTFailHelper(
        """
        An effect returned for this action is still running. It must complete before the end of \
        the test. …

        To fix, inspect any effects the reducer returns for this action and ensure that all of \
        them complete by the end of the test. There are a few reasons why an effect may not have \
        completed:

        • If using async/await in your effect, it may need a little bit of time to properly \
        finish. To fix you can simply perform "await store.finish()" at the end of your test.

        • If an effect uses a clock/scheduler (via "receive(on:)", "delay", "debounce", etc.), \
        make sure that you wait enough time for it to perform the effect. If you are using \
        a test clock/scheduler, advance it so that the effects may complete, or consider \
        using an immediate clock/scheduler to immediately perform the effect instead.

        • If you are returning a long-living effect (timers, notifications, subjects, etc.), \
        then make sure those effects are torn down by marking the effect ".cancellable" and \
        returning a corresponding cancellation effect ("Effect.cancel") from another action, or, \
        if your effect is driven by a Combine subject, send it a completion.
        """,
        file: effect.action.file,
        line: effect.action.line
      )
    }
    self.dependencies.sharedChangeTracker?.complete()
  }

  /// Overrides the store's dependencies for a given operation.
  ///
  /// - Parameters:
  ///   - updateValuesForOperation: A closure for updating the store's dependency values for the
  ///     duration of the operation.
  ///   - operation: The operation.
  public func withDependencies<R>(
    _ updateValuesForOperation: (_ dependencies: inout DependencyValues) throws -> Void,
    operation: () throws -> R
  ) rethrows -> R {
    let previous = self.dependencies
    defer { self.dependencies = previous }
    try updateValuesForOperation(&self.dependencies)
    return try operation()
  }

  /// Overrides the store's dependencies for a given operation.
  ///
  /// - Parameters:
  ///   - updateValuesForOperation: A closure for updating the store's dependency values for the
  ///     duration of the operation.
  ///   - operation: The operation.
  @MainActor
  public func withDependencies<R>(
    _ updateValuesForOperation: (_ dependencies: inout DependencyValues) async throws -> Void,
    operation: @MainActor () async throws -> R
  ) async rethrows -> R {
    let previous = self.dependencies
    defer { self.dependencies = previous }
    try await updateValuesForOperation(&self.dependencies)
    return try await operation()
  }

  /// Overrides the store's exhaustivity for a given operation.
  ///
  /// - Parameters:
  ///   - exhaustivity: The exhaustivity.
  ///   - operation: The operation.
  public func withExhaustivity<R>(
    _ exhaustivity: Exhaustivity,
    operation: () throws -> R
  ) rethrows -> R {
    try SharedLocals.$exhaustivity.withValue(exhaustivity) {
      let previous = self.exhaustivity
      defer { self.exhaustivity = previous }
      self.exhaustivity = exhaustivity
      return try operation()
    }
  }

  /// Overrides the store's exhaustivity for a given operation.
  ///
  /// - Parameters:
  ///   - exhaustivity: The exhaustivity.
  ///   - operation: The operation.
  @MainActor
  public func withExhaustivity<R>(
    _ exhaustivity: Exhaustivity,
    operation: @MainActor () async throws -> R
  ) async rethrows -> R {
    try await SharedLocals.$exhaustivity.withValue(exhaustivity) {
      let previous = self.exhaustivity
      defer { self.exhaustivity = previous }
      self.exhaustivity = exhaustivity
      return try await operation()
    }
  }
}

/// A convenience type alias for referring to a test store of a given reducer's domain.
///
/// Instead of specifying two generics:
///
/// ```swift
/// let testStore: TestStore<Feature.State, Feature.Action>
/// ```
///
/// You can specify a single generic:
///
/// ```swift
/// let testStore: TestStoreOf<Feature>
/// ```
public typealias TestStoreOf<R: Reducer> = TestStore<R.State, R.Action>

extension TestStore where State: Equatable {
  /// Sends an action to the store and asserts when state changes.
  ///
  /// To assert on how state changes you can provide a trailing closure, and that closure is handed
  /// a mutable variable that represents the feature's state _before_ the action was sent. You need
  /// to mutate that variable so that it is equal to the feature's state _after_ the action is sent:
  ///
  /// ```swift
  /// await store.send(.incrementButtonTapped) {
  ///   $0.count = 1
  /// }
  /// await store.send(.decrementButtonTapped) {
  ///   $0.count = 0
  /// }
  /// ```
  ///
  /// This method suspends in order to allow any effects to start. For example, if you track an
  /// analytics event in an effect when an action is sent, you can assert on that behavior
  /// immediately after awaiting `store.send`:
  ///
  /// ```swift
  /// @MainActor
  /// func testAnalytics() async {
  ///   let events = ActorIsolated<[String]>([])
  ///   let analytics = AnalyticsClient(
  ///     track: { event in
  ///       await events.withValue { $0.append(event) }
  ///     }
  ///   )
  ///
  ///   let store = TestStore(initialState: Feature.State()) {
  ///     Feature()
  ///   } withDependencies {
  ///     $0.analytics = analytics
  ///   }
  ///
  ///   await store.send(.buttonTapped)
  ///
  ///   await events.withValue { XCTAssertEqual($0, ["Button Tapped"]) }
  /// }
  /// ```
  ///
  /// This method suspends only for the duration until the effect _starts_ from sending the action.
  /// It does _not_ suspend for the duration of the effect.
  ///
  /// In order to suspend for the duration of the effect you can use its return value, a
  /// ``TestStoreTask``, which represents the lifecycle of the effect started from sending an
  /// action. You can use this value to suspend until the effect finishes, or to force the
  /// cancellation of the effect, which is helpful for effects that are tied to a view's lifecycle
  /// and not torn down when an action is sent, such as actions sent in SwiftUI's `task` view
  /// modifier.
  ///
  /// For example, if your feature kicks off a long-living effect when the view appears by using
  /// SwiftUI's `task` view modifier, then you can write a test for such a feature by explicitly
  /// canceling the effect's task after you make all assertions:
  ///
  /// ```swift
  /// let store = TestStore(/* ... */)
  ///
  /// // Emulate the view appearing
  /// let task = await store.send(.task)
  ///
  /// // Assertions
  ///
  /// // Emulate the view disappearing
  /// await task.cancel()
  /// ```
  ///
  /// - Parameters:
  ///   - action: An action.
  ///   - updateStateToExpectedResult: A closure that asserts state changed by sending the action to
  ///     the store. The mutable state sent to this closure must be modified to match the state of
  ///     the store after processing the given action. Do not provide a closure if no change is
  ///     expected.
  /// - Returns: A ``TestStoreTask`` that represents the lifecycle of the effect executed when
  ///   sending the action.
  @MainActor
  @discardableResult
  public func send(
    _ action: Action,
    assert updateStateToExpectedResult: ((_ state: inout State) throws -> Void)? = nil,
    file: StaticString = #file,
    line: UInt = #line
  ) async -> TestStoreTask {
    await XCTFailContext.$current.withValue(XCTFailContext(file: file, line: line)) {
      if !self.reducer.receivedActions.isEmpty {
        var actions = ""
        customDump(self.reducer.receivedActions.map(\.action), to: &actions)
        XCTFailHelper(
          """
          Must handle \(self.reducer.receivedActions.count) received \
          action\(self.reducer.receivedActions.count == 1 ? "" : "s") before sending an action: …

          Unhandled actions: \(actions)
          """,
          file: file,
          line: line
        )
      }

      switch self.exhaustivity {
      case .on:
        break
      case .off(showSkippedAssertions: true):
        await self.skipReceivedActions(strict: false)
      case .off(showSkippedAssertions: false):
        self.reducer.receivedActions = []
      }

      let expectedState = self.state
      let previousState = self.reducer.state
      let previousStackElementID = self.reducer.dependencies.stackElementID.incrementingCopy()
      let task = self.store.send(
        .init(origin: .send(action), file: file, line: line),
        originatingFrom: nil
      )
      if uncheckedUseMainSerialExecutor {
        await Task.yield()
      } else {
        for await _ in self.reducer.effectDidSubscribe.stream {
          break
        }
      }
      do {
        let currentState = self.state
        let currentStackElementID = self.reducer.dependencies.stackElementID
        self.reducer.state = previousState
        self.reducer.dependencies.stackElementID = previousStackElementID
        defer {
          self.reducer.state = currentState
          self.reducer.dependencies.stackElementID = currentStackElementID
        }

        try self.expectedStateShouldMatch(
          expected: expectedState,
          actual: currentState,
          updateStateToExpectedResult: updateStateToExpectedResult,
          file: file,
          line: line
        )
      } catch {
        XCTFail("Threw error: \(error)", file: file, line: line)
      }
      if "\(self.file)" == "\(file)" {
        self.line = line
      }
      // NB: Give concurrency runtime more time to kick off effects so users don't need to manually
      //     instrument their effects.
      await Task.megaYield(count: 20)
      return .init(rawValue: task, timeout: self.timeout)
    }
  }

  /// Assert against the current state of the store.
  ///
  /// The trailing closure provided is given a mutable argument that represents the current state,
  /// and you can provide any mutations you want to the state. If your mutations cause the argument
  /// to differ from the current state of the test store, a test failure will be triggered.
  ///
  /// This tool is most useful in non-exhaustive test stores (see
  /// <doc:Testing#Non-exhaustive-testing>), which allow you to assert on a subset of the things
  /// happening inside your features. For example, you can send an action in a child feature
  /// without asserting on how many changes in the system, and then tell the test store to
  /// ``finish(timeout:file:line:)-53gi5`` by executing all of its effects, and finally to
  /// ``skipReceivedActions(strict:file:line:)-a4ri`` to receive all actions. After that is done you
  /// can assert on the final state of the store:
  ///
  /// ```swift
  /// store.exhaustivity = .off
  /// await store.send(.child(.closeButtonTapped))
  /// await store.finish()
  /// await store.skipReceivedActions()
  /// store.assert {
  ///   $0.child = nil
  /// }
  /// ```
  ///
  /// > Note: This helper is only intended to be used with non-exhaustive test stores. It is not
  /// needed in exhaustive test stores since any assertion you may make inside the trailing closure
  /// has already been handled by a previous `send` or `receive`.
  ///
  /// - Parameters:
  ///   - updateStateToExpectedResult: A closure that asserts against the current state of the test
  ///   store.
  @MainActor
  public func assert(
    _ updateStateToExpectedResult: @escaping (_ state: inout State) throws -> Void,
    file: StaticString = #file,
    line: UInt = #line
  ) {
    XCTFailContext.$current.withValue(XCTFailContext(file: file, line: line)) {
      let expectedState = self.state
      let currentState = self.reducer.state
      do {
        try self.expectedStateShouldMatch(
          expected: expectedState,
          actual: currentState,
          updateStateToExpectedResult: updateStateToExpectedResult,
          skipUnnecessaryModifyFailure: true,
          file: file,
          line: line
        )
      } catch {
        XCTFail("Threw error: \(error)", file: file, line: line)
      }
    }
  }

  private func expectedStateShouldMatch(
    expected: State,
    actual: State,
    updateStateToExpectedResult: ((inout State) throws -> Void)? = nil,
    skipUnnecessaryModifyFailure: Bool = false,
    file: StaticString,
    line: UInt
  ) throws {
    let skipUnnecessaryModifyFailure =
      skipUnnecessaryModifyFailure
      || self.reducer.dependencies.sharedChangeTracker?.hasChanges == true
    try SharedLocals.$exhaustivity.withValue(self.exhaustivity) {
      let current = expected
      var expected = expected

      let currentStackElementID = self.reducer.dependencies.stackElementID
      let copiedStackElementID = currentStackElementID.incrementingCopy()
      self.reducer.dependencies.stackElementID = copiedStackElementID
      defer {
        self.reducer.dependencies.stackElementID = currentStackElementID
      }

      let updateStateToExpectedResult = updateStateToExpectedResult.map { original in
        { (state: inout State) in
          try XCTModifyLocals.$isExhaustive.withValue(self.exhaustivity == .on) {
            try original(&state)
          }
        }
      }

      switch self.exhaustivity {
      case .on:
        var expectedWhenGivenPreviousState = expected
        if let updateStateToExpectedResult = updateStateToExpectedResult {
          try Dependencies.withDependencies {
            $0 = self.reducer.dependencies
          } operation: {
            try updateStateToExpectedResult(&expectedWhenGivenPreviousState)
          }
        }
        expected = expectedWhenGivenPreviousState

        if expectedWhenGivenPreviousState != actual {
          expectationFailure(expected: expectedWhenGivenPreviousState)
        } else {
          tryUnnecessaryModifyFailure()
        }

      case .off:
        var expectedWhenGivenActualState = actual
        if let updateStateToExpectedResult = updateStateToExpectedResult {
<<<<<<< HEAD
          try Dependencies.withDependencies {
            $0 = self.reducer.dependencies
          } operation: {
            try updateStateToExpectedResult(&expectedWhenGivenActualState)
          }
        }
        expected = expectedWhenGivenActualState

        if expectedWhenGivenActualState != actual {
          self.withExhaustivity(.on) {
            expectationFailure(expected: expectedWhenGivenActualState)
          }
        } else if self.exhaustivity == .off(showSkippedAssertions: true)
          && expectedWhenGivenActualState == actual
        {
          var expectedWhenGivenPreviousState = current
          if let updateStateToExpectedResult = updateStateToExpectedResult {
            _XCTExpectFailure(strict: false) {
              do {
                try Dependencies.withDependencies {
                  $0 = self.reducer.dependencies
                } operation: {
                  try updateStateToExpectedResult(&expectedWhenGivenPreviousState)
                }
              } catch {
                XCTFail(
                  """
                  Skipped assertions: …

                  Threw error: \(error)
                  """,
                  file: file,
                  line: line
                )
=======
          XCTExpectFailure(strict: false) {
            do {
              try Dependencies.withDependencies {
                $0 = self.reducer.dependencies
              } operation: {
                try updateStateToExpectedResult(&expectedWhenGivenPreviousState)
>>>>>>> 75ca805f
              }
            }
          }
          expected = expectedWhenGivenPreviousState
          if self.withExhaustivity(.on, operation: { expectedWhenGivenPreviousState != actual }) {
            expectationFailure(expected: expectedWhenGivenPreviousState)
          } else {
            tryUnnecessaryModifyFailure()
          }
        } else {
          tryUnnecessaryModifyFailure()
        }
      }

      func expectationFailure(expected: State) {
        let difference = self.withExhaustivity(.on) {
          diff(expected, actual, format: .proportional)
            .map { "\($0.indent(by: 4))\n\n(Expected: −, Actual: +)" }
            ?? """
            Expected:
            \(String(describing: expected).indent(by: 2))

            Actual:
            \(String(describing: actual).indent(by: 2))
            """
        }
        let messageHeading =
          updateStateToExpectedResult != nil
          ? "A state change does not match expectation"
          : "State was not expected to change, but a change occurred"
        XCTFailHelper(
          """
          \(messageHeading): …

          \(difference)
          """,
          file: file,
          line: line
        )
      }

      func tryUnnecessaryModifyFailure() {
        guard
          !skipUnnecessaryModifyFailure,
          expected == current,
          updateStateToExpectedResult != nil
        else { return }

        XCTFailHelper(
          """
          Expected state to change, but no change occurred.

          The trailing closure made no observable modifications to state. If no change to state is \
          expected, omit the trailing closure.
          """,
          file: file,
          line: line
        )
      }
    }
    self.reducer.dependencies.sharedChangeTracker?.reset()
  }
}

extension TestStore where State: Equatable, Action: Equatable {
  private func _receive(
    _ expectedAction: Action,
    assert updateStateToExpectedResult: ((inout State) throws -> Void)? = nil,
    file: StaticString = #file,
    line: UInt = #line
  ) {
    var expectedActionDump = ""
    customDump(expectedAction, to: &expectedActionDump, indent: 2)
    self.receiveAction(
      matching: { expectedAction == $0 },
      failureMessage: """
        Expected to receive the following action, but didn't: …

        \(expectedActionDump)
        """,
      unexpectedActionDescription: { receivedAction in
        TaskResultDebugging.$emitRuntimeWarnings.withValue(false) {
          diff(expectedAction, receivedAction, format: .proportional)
            .map { "\($0.indent(by: 4))\n\n(Expected: −, Received: +)" }
            ?? """
            Expected:
            \(String(describing: expectedAction).indent(by: 2))

            Received:
            \(String(describing: receivedAction).indent(by: 2))
            """
        }
      },
      updateStateToExpectedResult,
      file: file,
      line: line
    )
  }

  // NB: Only needed until Xcode ships a macOS SDK that uses the 5.7 standard library.
  // See: https://forums.swift.org/t/xcode-14-rc-cannot-specialize-protocol-type/60171/15
  #if (canImport(RegexBuilder) || !os(macOS) && !targetEnvironment(macCatalyst))
    /// Asserts an action was received from an effect and asserts how the state changes.
    ///
    /// When an effect is executed in your feature and sends an action back into the system, you can
    /// use this method to assert that fact, and further assert how state changes after the effect
    /// action is received:
    ///
    /// ```swift
    /// await store.send(.buttonTapped)
    /// await store.receive(.response(.success(42)) {
    ///   $0.count = 42
    /// }
    /// ```
    ///
    /// Due to the variability of concurrency in Swift, sometimes a small amount of time needs to
    /// pass before effects execute and send actions, and that is why this method suspends. The
    /// default time waited is very small, and typically it is enough so you should be controlling
    /// your dependencies so that they do not wait for real world time to pass (see
    /// <doc:DependencyManagement> for more information on how to do that).
    ///
    /// To change the amount of time this method waits for an action, pass an explicit `timeout`
    /// argument, or set the ``timeout`` on the ``TestStore``.
    ///
    /// - Parameters:
    ///   - expectedAction: An action expected from an effect.
    ///   - duration: The amount of time to wait for the expected action.
    ///   - updateStateToExpectedResult: A closure that asserts state changed by sending the action
    ///     to the store. The mutable state sent to this closure must be modified to match the state
    ///     of the store after processing the given action. Do not provide a closure if no change
    ///     is expected.
    @available(iOS 16, macOS 13, tvOS 16, watchOS 9, *)
    @MainActor
    public func receive(
      _ expectedAction: Action,
      timeout duration: Duration,
      assert updateStateToExpectedResult: ((_ state: inout State) throws -> Void)? = nil,
      file: StaticString = #file,
      line: UInt = #line
    ) async {
      await self.receive(
        expectedAction,
        timeout: duration.nanoseconds,
        assert: updateStateToExpectedResult,
        file: file,
        line: line
      )
    }
  #endif

  /// Asserts an action was received from an effect and asserts how the state changes.
  ///
  /// When an effect is executed in your feature and sends an action back into the system, you can
  /// use this method to assert that fact, and further assert how state changes after the effect
  /// action is received:
  ///
  /// ```swift
  /// await store.send(.buttonTapped)
  /// await store.receive(.response(.success(42)) {
  ///   $0.count = 42
  /// }
  /// ```
  ///
  /// Due to the variability of concurrency in Swift, sometimes a small amount of time needs to pass
  /// before effects execute and send actions, and that is why this method suspends. The default
  /// time waited is very small, and typically it is enough so you should be controlling your
  /// dependencies so that they do not wait for real world time to pass (see
  /// <doc:DependencyManagement> for more information on how to do that).
  ///
  /// To change the amount of time this method waits for an action, pass an explicit `timeout`
  /// argument, or set the ``timeout`` on the ``TestStore``.
  ///
  /// - Parameters:
  ///   - expectedAction: An action expected from an effect.
  ///   - nanoseconds: The amount of time to wait for the expected action.
  ///   - updateStateToExpectedResult: A closure that asserts state changed by sending the action to
  ///     the store. The mutable state sent to this closure must be modified to match the state of
  ///     the store after processing the given action. Do not provide a closure if no change is
  ///     expected.
  @MainActor
  @_disfavoredOverload
  public func receive(
    _ expectedAction: Action,
    timeout nanoseconds: UInt64? = nil,
    assert updateStateToExpectedResult: ((_ state: inout State) throws -> Void)? = nil,
    file: StaticString = #file,
    line: UInt = #line
  ) async {
    await XCTFailContext.$current.withValue(XCTFailContext(file: file, line: line)) {
      guard !self.reducer.inFlightEffects.isEmpty
      else {
        _ = {
          self._receive(
            expectedAction, assert: updateStateToExpectedResult, file: file, line: line)
        }()
        return
      }
      await self.receiveAction(
        matching: { expectedAction == $0 },
        timeout: nanoseconds,
        file: file,
        line: line
      )
      _ = {
        self._receive(expectedAction, assert: updateStateToExpectedResult, file: file, line: line)
      }()
      await Task.megaYield()
    }
  }
}

extension TestStore where State: Equatable {
  private func _receive(
    _ isMatching: (Action) -> Bool,
    assert updateStateToExpectedResult: ((inout State) throws -> Void)? = nil,
    file: StaticString = #file,
    line: UInt = #line
  ) {
    self.receiveAction(
      matching: isMatching,
      failureMessage: "Expected to receive an action matching predicate, but didn't get one.",
      unexpectedActionDescription: { receivedAction in
        var action = ""
        customDump(receivedAction, to: &action, indent: 2)
        return action
      },
      updateStateToExpectedResult,
      file: file,
      line: line
    )
  }

  private func _receive<Value>(
    _ actionCase: AnyCasePath<Action, Value>,
    assert updateStateToExpectedResult: ((inout State) throws -> Void)? = nil,
    file: StaticString = #file,
    line: UInt = #line
  ) {
    self.receiveAction(
      matching: { actionCase.extract(from: $0) != nil },
      failureMessage: "Expected to receive an action matching case path, but didn't get one.",
      unexpectedActionDescription: { receivedAction in
        var action = ""
        customDump(receivedAction, to: &action, indent: 2)
        return action
      },
      updateStateToExpectedResult,
      file: file,
      line: line
    )
  }

  private func _receive<Value: Equatable>(
    _ actionCase: AnyCasePath<Action, Value>,
    _ value: Value,
    assert updateStateToExpectedResult: ((inout State) throws -> Void)? = nil,
    file: StaticString = #file,
    line: UInt = #line
  ) {
    self.receiveAction(
      matching: { actionCase.extract(from: $0) == value },
      failureMessage: "Expected to receive an action matching case path, but didn't get one.",
      unexpectedActionDescription: { receivedAction in
        var action = ""
        if actionCase.extract(from: receivedAction) != nil,
          let difference = diff(actionCase.embed(value), receivedAction, format: .proportional)
        {
          action.append(
            """
            \(difference.indent(by: 2))

            (Expected: −, Actual: +)
            """
          )
        } else {
          customDump(receivedAction, to: &action, indent: 2)
        }
        return action
      },
      updateStateToExpectedResult,
      file: file,
      line: line
    )
  }

  // NB: Only needed until Xcode ships a macOS SDK that uses the 5.7 standard library.
  // See: https://forums.swift.org/t/xcode-14-rc-cannot-specialize-protocol-type/60171/15
  #if (canImport(RegexBuilder) || !os(macOS) && !targetEnvironment(macCatalyst))
    /// Asserts an action was received from an effect that matches a predicate, and asserts how the
    /// state changes.
    ///
    /// This method is similar to ``receive(_:timeout:assert:file:line:)-6325h``, except it allows
    /// you to assert that an action was received that matches a predicate instead of a case key
    /// path:
    ///
    /// ```swift
    /// await store.send(.buttonTapped)
    /// await store.receive {
    ///   guard case .response(.success) = $0 else { return false }
    ///   return true
    /// } assert: {
    ///   store.count = 42
    /// }
    /// ```
    ///
    /// When the store's ``exhaustivity`` is set to anything other than ``Exhaustivity/off``, a grey
    /// information box will show next to the `store.receive` line in Xcode letting you know what
    /// data was in the effect that you chose not to assert on.
    ///
    /// If you only want to check that a particular action case was received, then you might find
    /// the ``receive(_:timeout:assert:file:line:)-6325h`` overload of this method more useful.
    ///
    /// - Parameters:
    ///   - isMatching: A closure that attempts to match an action. If it returns `false`, a test
    ///     failure is reported.
    ///   - duration: The amount of time to wait for the expected action.
    ///   - updateStateToExpectedResult: A closure that asserts state changed by sending the action
    ///     to the store. The mutable state sent to this closure must be modified to match the state
    ///     of the store after processing the given action. Do not provide a closure if no change is
    ///     expected.
    @available(iOS 16, macOS 13, tvOS 16, watchOS 9, *)
    @MainActor
    @_disfavoredOverload
    public func receive(
      _ isMatching: (_ action: Action) -> Bool,
      timeout duration: Duration,
      assert updateStateToExpectedResult: ((_ state: inout State) throws -> Void)? = nil,
      file: StaticString = #file,
      line: UInt = #line
    ) async {
      await self.receive(
        isMatching,
        timeout: duration.nanoseconds,
        assert: updateStateToExpectedResult,
        file: file,
        line: line
      )
    }
  #endif

  /// Asserts an action was received from an effect that matches a predicate, and asserts how the
  /// state changes.
  ///
  /// This method is similar to ``receive(_:timeout:assert:file:line:)-6325h``, except it allows
  /// you to assert that an action was received that matches a predicate instead of a case key
  /// path:
  ///
  /// ```swift
  /// await store.send(.buttonTapped)
  /// await store.receive {
  ///   guard case .response(.success) = $0 else { return false }
  ///   return true
  /// } assert: {
  ///   store.count = 42
  /// }
  /// ```
  ///
  /// When the store's ``exhaustivity`` is set to anything other than ``Exhaustivity/off``, a grey
  /// information box will show next to the `store.receive` line in Xcode letting you know what data
  /// was in the effect that you chose not to assert on.
  ///
  /// If you only want to check that a particular action case was received, then you might find the
  /// ``receive(_:timeout:assert:file:line:)-6325h`` overload of this method more useful.
  ///
  /// - Parameters:
  ///   - isMatching: A closure that attempts to match an action. If it returns `false`, a test
  ///     failure is reported.
  ///   - nanoseconds: The amount of time to wait for the expected action.
  ///   - updateStateToExpectedResult: A closure that asserts state changed by sending the action to
  ///     the store. The mutable state sent to this closure must be modified to match the state of
  ///     the store after processing the given action. Do not provide a closure if no change is
  ///     expected.
  @MainActor
  @_disfavoredOverload
  public func receive(
    _ isMatching: (_ action: Action) -> Bool,
    timeout nanoseconds: UInt64? = nil,
    assert updateStateToExpectedResult: ((_ state: inout State) throws -> Void)? = nil,
    file: StaticString = #file,
    line: UInt = #line
  ) async {
    await XCTFailContext.$current.withValue(XCTFailContext(file: file, line: line)) {
      guard !self.reducer.inFlightEffects.isEmpty
      else {
        _ = {
          self._receive(isMatching, assert: updateStateToExpectedResult, file: file, line: line)
        }()
        return
      }
      await self.receiveAction(matching: isMatching, timeout: nanoseconds, file: file, line: line)
      _ = {
        self._receive(isMatching, assert: updateStateToExpectedResult, file: file, line: line)
      }()
      await Task.megaYield()
    }
  }

  /// Asserts an action was received matching a case path and asserts how the state changes.
  ///
  /// This method is similar to ``receive(_:timeout:assert:file:line:)-7md3m``, except it allows
  /// you to assert that an action was received that matches a case key path instead of a predicate.
  ///
  /// It can be useful to assert that a particular action was received without asserting on the data
  /// inside the action. For example:
  ///
  /// ```swift
  /// await store.receive(/Search.Action.searchResponse) {
  ///   $0.results = [
  ///     "CasePaths",
  ///     "ComposableArchitecture",
  ///     "IdentifiedCollections",
  ///     "XCTestDynamicOverlay",
  ///   ]
  /// }
  /// ```
  ///
  /// When the store's ``exhaustivity`` is set to anything other than ``Exhaustivity/off``, a grey
  /// information box will show next to the `store.receive` line in Xcode letting you know what data
  /// was in the effect that you chose not to assert on.
  ///
  /// - Parameters:
  ///   - actionCase: A case path identifying the case of an action to enum to receive
  ///   - nanoseconds: The amount of time to wait for the expected action.
  ///   - updateStateToExpectedResult: A closure that asserts state changed by sending the action to
  ///     the store. The mutable state sent to this closure must be modified to match the state of
  ///     the store after processing the given action. Do not provide a closure if no change is
  ///     expected.
  @MainActor
  @_disfavoredOverload
  public func receive<Value>(
    _ actionCase: CaseKeyPath<Action, Value>,
    timeout nanoseconds: UInt64? = nil,
    assert updateStateToExpectedResult: ((_ state: inout State) throws -> Void)? = nil,
    file: StaticString = #file,
    line: UInt = #line
  ) async {
    await self.receive(
      AnyCasePath(actionCase),
      timeout: nanoseconds,
      assert: updateStateToExpectedResult,
      file: file,
      line: line
    )
  }

  /// Asserts an action was received matching a case path with a specific payload, and asserts
  /// how the state changes.
  ///
  /// This method is similar to ``receive(_:timeout:assert:file:line:)-6325h``, except it allows
  /// you to assert on the value inside the action too.
  ///
  /// It can be useful when asserting on delegate actions sent by a child feature:
  ///
  /// ```swift
  /// await store.receive(\.delegate.success, "Hello!")
  /// ```
  ///
  /// When the store's ``exhaustivity`` is set to anything other than ``Exhaustivity/off``, a grey
  /// information box will show next to the `store.receive` line in Xcode letting you know what
  /// data was in the effect that you chose not to assert on.
  ///
  /// - Parameters:
  ///   - actionCase: A case path identifying the case of an action to enum to receive
  ///   - value: The value to match in the action.
  ///   - duration: The amount of time to wait for the expected action.
  ///   - updateStateToExpectedResult: A closure that asserts state changed by sending the action
  ///     to the store. The mutable state sent to this closure must be modified to match the state
  ///     of the store after processing the given action. Do not provide a closure if no change is
  ///     expected.
  @MainActor
  @_disfavoredOverload
  public func receive<Value: Equatable>(
    _ actionCase: CaseKeyPath<Action, Value>,
    _ value: Value,
    timeout nanoseconds: UInt64? = nil,
    assert updateStateToExpectedResult: ((_ state: inout State) throws -> Void)? = nil,
    file: StaticString = #file,
    line: UInt = #line
  ) async
  where Action: CasePathable {
    let actionCase = AnyCasePath(actionCase)
    await XCTFailContext.$current.withValue(XCTFailContext(file: file, line: line)) {
      guard !self.reducer.inFlightEffects.isEmpty
      else {
        _ = {
          self._receive(
            actionCase, value, assert: updateStateToExpectedResult, file: file, line: line
          )
        }()
        return
      }
      await self.receiveAction(
        matching: { actionCase.extract(from: $0) != nil },
        timeout: nanoseconds,
        file: file,
        line: line
      )
      _ = {
        self._receive(
          actionCase, value, assert: updateStateToExpectedResult, file: file, line: line
        )
      }()
      await Task.megaYield()
    }
  }

  @available(
    iOS,
    deprecated: 9999,
    message:
      "Use the version of this operator with case key paths, instead. See the following migration guide for more information:\n\nhttps://pointfreeco.github.io/swift-composable-architecture/main/documentation/composablearchitecture/migratingto1.4#Using-case-key-paths"
  )
  @available(
    macOS,
    deprecated: 9999,
    message:
      "Use the version of this operator with case key paths, instead. See the following migration guide for more information:\n\nhttps://pointfreeco.github.io/swift-composable-architecture/main/documentation/composablearchitecture/migratingto1.4#Using-case-key-paths"
  )
  @available(
    tvOS,
    deprecated: 9999,
    message:
      "Use the version of this operator with case key paths, instead. See the following migration guide for more information:\n\nhttps://pointfreeco.github.io/swift-composable-architecture/main/documentation/composablearchitecture/migratingto1.4#Using-case-key-paths"
  )
  @available(
    watchOS,
    deprecated: 9999,
    message:
      "Use the version of this operator with case key paths, instead. See the following migration guide for more information:\n\nhttps://pointfreeco.github.io/swift-composable-architecture/main/documentation/composablearchitecture/migratingto1.4#Using-case-key-paths"
  )
  @MainActor
  @_disfavoredOverload
  public func receive<Value>(
    _ actionCase: AnyCasePath<Action, Value>,
    timeout nanoseconds: UInt64? = nil,
    assert updateStateToExpectedResult: ((_ state: inout State) throws -> Void)? = nil,
    file: StaticString = #file,
    line: UInt = #line
  ) async {
    await XCTFailContext.$current.withValue(XCTFailContext(file: file, line: line)) {
      guard !self.reducer.inFlightEffects.isEmpty
      else {
        _ = {
          self._receive(actionCase, assert: updateStateToExpectedResult, file: file, line: line)
        }()
        return
      }
      await self.receiveAction(
        matching: { actionCase.extract(from: $0) != nil },
        timeout: nanoseconds,
        file: file,
        line: line
      )
      _ = {
        self._receive(actionCase, assert: updateStateToExpectedResult, file: file, line: line)
      }()
      await Task.megaYield()
    }
  }

  #if (canImport(RegexBuilder) || !os(macOS) && !targetEnvironment(macCatalyst))
    /// Asserts an action was received matching a case path and asserts how the state changes.
    ///
    /// This method is similar to ``receive(_:timeout:assert:file:line:)-7md3m``, except it allows
    /// you to assert that an action was received that matches a case key path instead of a
    /// predicate.
    ///
    /// It can be useful to assert that a particular action was received without asserting
    /// on the data inside the action. For example:
    ///
    /// ```swift
    /// await store.receive(\.searchResponse) {
    ///   $0.results = [
    ///     "CasePaths",
    ///     "ComposableArchitecture",
    ///     "IdentifiedCollections",
    ///     "XCTestDynamicOverlay",
    ///   ]
    /// }
    /// ```
    ///
    /// When the store's ``exhaustivity`` is set to anything other than ``Exhaustivity/off``, a grey
    /// information box will show next to the `store.receive` line in Xcode letting you know what
    /// data was in the effect that you chose not to assert on.
    ///
    /// - Parameters:
    ///   - actionCase: A case path identifying the case of an action to enum to receive
    ///   - duration: The amount of time to wait for the expected action.
    ///   - updateStateToExpectedResult: A closure that asserts state changed by sending the action
    ///     to the store. The mutable state sent to this closure must be modified to match the state
    ///     of the store after processing the given action. Do not provide a closure if no change is
    ///     expected.
    @MainActor
    @_disfavoredOverload
    @available(iOS 16, macOS 13, tvOS 16, watchOS 9, *)
    public func receive<Value>(
      _ actionCase: CaseKeyPath<Action, Value>,
      timeout duration: Duration,
      assert updateStateToExpectedResult: ((_ state: inout State) throws -> Void)? = nil,
      file: StaticString = #file,
      line: UInt = #line
    ) async {
      await self.receive(
        AnyCasePath(actionCase),
        timeout: duration,
        assert: updateStateToExpectedResult,
        file: file,
        line: line
      )
    }

    /// Asserts an action was received matching a case path with a specific payload, and asserts
    /// how the state changes.
    ///
    /// This method is similar to ``receive(_:timeout:assert:file:line:)-6325h``, except it allows
    /// you to assert on the value inside the action too.
    ///
    /// It can be useful when asserting on delegate actions sent by a child feature:
    ///
    /// ```swift
    /// await store.receive(\.delegate.success, "Hello!")
    /// ```
    ///
    /// When the store's ``exhaustivity`` is set to anything other than ``Exhaustivity/off``, a grey
    /// information box will show next to the `store.receive` line in Xcode letting you know what
    /// data was in the effect that you chose not to assert on.
    ///
    /// - Parameters:
    ///   - actionCase: A case path identifying the case of an action to enum to receive
    ///   - value: The value to match in the action.
    ///   - duration: The amount of time to wait for the expected action.
    ///   - updateStateToExpectedResult: A closure that asserts state changed by sending the action
    ///     to the store. The mutable state sent to this closure must be modified to match the state
    ///     of the store after processing the given action. Do not provide a closure if no change is
    ///     expected.
    @MainActor
    @_disfavoredOverload
    @available(iOS 16, macOS 13, tvOS 16, watchOS 9, *)
    public func receive<Value: Equatable>(
      _ actionCase: CaseKeyPath<Action, Value>,
      _ value: Value,
      timeout duration: Duration,
      assert updateStateToExpectedResult: ((_ state: inout State) throws -> Void)? = nil,
      file: StaticString = #file,
      line: UInt = #line
    ) async
    where Action: CasePathable {
      await self.receive(
        AnyCasePath(
          embed: { actionCase($0) },
          extract: { action in
            action[case: actionCase].flatMap { $0 == value ? $0 : nil }
          }
        ),
        timeout: duration,
        assert: updateStateToExpectedResult,
        file: file,
        line: line
      )
    }

    @MainActor
    @_disfavoredOverload
    @available(
      iOS,
      introduced: 16,
      deprecated: 9999,
      message:
        "Use the version of this operator with case key paths, instead. See the following migration guide for more information:\n\nhttps://pointfreeco.github.io/swift-composable-architecture/main/documentation/composablearchitecture/migratingto1.4#Using-case-key-paths"
    )
    @available(
      macOS,
      introduced: 13,
      deprecated: 9999,
      message:
        "Use the version of this operator with case key paths, instead. See the following migration guide for more information:\n\nhttps://pointfreeco.github.io/swift-composable-architecture/main/documentation/composablearchitecture/migratingto1.4#Using-case-key-paths"
    )
    @available(
      tvOS,
      introduced: 16,
      deprecated: 9999,
      message:
        "Use the version of this operator with case key paths, instead. See the following migration guide for more information:\n\nhttps://pointfreeco.github.io/swift-composable-architecture/main/documentation/composablearchitecture/migratingto1.4#Using-case-key-paths"
    )
    @available(
      watchOS,
      introduced: 9,
      deprecated: 9999,
      message:
        "Use the version of this operator with case key paths, instead. See the following migration guide for more information:\n\nhttps://pointfreeco.github.io/swift-composable-architecture/main/documentation/composablearchitecture/migratingto1.4#Using-case-key-paths"
    )
    public func receive<Value>(
      _ actionCase: AnyCasePath<Action, Value>,
      timeout duration: Duration,
      assert updateStateToExpectedResult: ((_ state: inout State) throws -> Void)? = nil,
      file: StaticString = #file,
      line: UInt = #line
    ) async {
      await XCTFailContext.$current.withValue(XCTFailContext(file: file, line: line)) {
        guard !self.reducer.inFlightEffects.isEmpty
        else {
          _ = {
            self._receive(
              actionCase, assert: updateStateToExpectedResult, file: file, line: line
            )
          }()
          return
        }
        await self.receiveAction(
          matching: { actionCase.extract(from: $0) != nil },
          timeout: duration.nanoseconds,
          file: file,
          line: line
        )
        _ = {
          self._receive(actionCase, assert: updateStateToExpectedResult, file: file, line: line)
        }()
        await Task.megaYield()
      }
    }
  #endif

  private func receiveAction(
    matching predicate: (Action) -> Bool,
    failureMessage: @autoclosure () -> String,
    unexpectedActionDescription: (Action) -> String,
    _ updateStateToExpectedResult: ((inout State) throws -> Void)?,
    file: StaticString,
    line: UInt
  ) {
    let updateStateToExpectedResult = updateStateToExpectedResult.map { original in
      { (state: inout State) in
        try XCTModifyLocals.$isExhaustive.withValue(self.exhaustivity == .on) {
          try original(&state)
        }
      }
    }

    guard !self.reducer.receivedActions.isEmpty else {
      XCTFail(
        failureMessage(),
        file: file,
        line: line
      )
      return
    }

    if self.exhaustivity != .on {
      guard self.reducer.receivedActions.contains(where: { predicate($0.action) }) else {
        XCTFail(
          failureMessage(),
          file: file,
          line: line
        )
        return
      }

      var actions: [Action] = []
      while let receivedAction = self.reducer.receivedActions.first,
        !predicate(receivedAction.action)
      {
        self.reducer.receivedActions.removeFirst()
        actions.append(receivedAction.action)
        self.reducer.state = receivedAction.state
      }

      if !actions.isEmpty {
        var actionsDump = ""
        customDump(actions, to: &actionsDump)
        XCTFailHelper(
          """
          \(actions.count) received action\
          \(actions.count == 1 ? " was" : "s were") skipped:

          \(actionsDump)
          """,
          file: file,
          line: line
        )
      }
    }

    let (receivedAction, state) = self.reducer.receivedActions.removeFirst()
    if !predicate(receivedAction) {
      let receivedActionLater = self.reducer.receivedActions
        .contains(where: { action, _ in predicate(receivedAction) })
      XCTFailHelper(
        """
        Received unexpected action\(receivedActionLater ? " before this one" : ""): …

        \(unexpectedActionDescription(receivedAction))
        """,
        file: file,
        line: line
      )
    } else {
      let expectedState = self.state
      do {
        try self.expectedStateShouldMatch(
          expected: expectedState,
          actual: state,
          updateStateToExpectedResult: updateStateToExpectedResult,
          file: file,
          line: line
        )
      } catch {
        XCTFail("Threw error: \(error)", file: file, line: line)
      }
    }
    self.reducer.state = state
    if "\(self.file)" == "\(file)" {
      self.line = line
    }
  }

  @MainActor
  private func receiveAction(
    matching predicate: (Action) -> Bool,
    timeout nanoseconds: UInt64?,
    file: StaticString,
    line: UInt
  ) async {
    let nanoseconds = nanoseconds ?? self.timeout

    await Task.megaYield()
    let start = DispatchTime.now().uptimeNanoseconds
    while !Task.isCancelled {
      await Task.detached(priority: .background) { await Task.yield() }.value

      switch self.exhaustivity {
      case .on:
        guard self.reducer.receivedActions.isEmpty
        else { return }
      case .off:
        guard !self.reducer.receivedActions.contains(where: { predicate($0.action) })
        else { return }
      }

      guard start.distance(to: DispatchTime.now().uptimeNanoseconds) < nanoseconds
      else {
        let suggestion: String
        if self.reducer.inFlightEffects.isEmpty {
          suggestion = """
            There are no in-flight effects that could deliver this action. Could the effect you \
            expected to deliver this action have been cancelled?
            """
        } else {
          let timeoutMessage =
            nanoseconds != self.timeout
            ? #"try increasing the duration of this assertion's "timeout""#
            : #"configure this assertion with an explicit "timeout""#
          suggestion = """
            There are effects in-flight. If the effect that delivers this action uses a \
            clock/scheduler (via "receive(on:)", "delay", "debounce", etc.), make sure that you \
            wait enough time for it to perform the effect. If you are using a test \
            clock/scheduler, advance it so that the effects may complete, or consider using \
            an immediate clock/scheduler to immediately perform the effect instead.

            If you are not yet using a clock/scheduler, or can not use a clock/scheduler, \
            \(timeoutMessage).
            """
        }
        XCTFail(
          """
          Expected to receive \(self.exhaustivity == .on ? "an action" : "a matching action"), but \
          received none\
          \(nanoseconds > 0 ? " after \(Double(nanoseconds)/Double(NSEC_PER_SEC)) seconds" : "").

          \(suggestion)
          """,
          file: file,
          line: line
        )
        return
      }
    }
  }
}

extension TestStore {
  /// Clears the queue of received actions from effects.
  ///
  /// Can be handy if you are writing an exhaustive test for a particular part of your feature, but
  /// you don't want to explicitly deal with all of the received actions:
  ///
  /// ```swift
  /// let store = TestStore(/* ... */)
  ///
  /// await store.send(.buttonTapped) {
  ///   // Assert on how state changed
  /// }
  /// await store.receive(\.response) {
  ///   // Assert on how state changed
  /// }
  ///
  /// // Make it explicit you do not want to assert on any other received actions.
  /// await store.skipReceivedActions()
  /// ```
  ///
  /// - Parameter strict: When `true` and there are no in-flight actions to cancel, a test failure
  ///   will be reported.
  @MainActor
  public func skipReceivedActions(
    strict: Bool = true,
    file: StaticString = #file,
    line: UInt = #line
  ) async {
    await Task.megaYield()
    _ = { self._skipReceivedActions(strict: strict, file: file, line: line) }()
  }

  private func _skipReceivedActions(
    strict: Bool = true,
    file: StaticString = #file,
    line: UInt = #line
  ) {
    if strict && self.reducer.receivedActions.isEmpty {
      XCTFail("There were no received actions to skip.")
      return
    }
    guard !self.reducer.receivedActions.isEmpty
    else { return }
    var actions = ""
    if self.reducer.receivedActions.count == 1 {
      customDump(self.reducer.receivedActions[0].action, to: &actions)
    } else {
      customDump(self.reducer.receivedActions.map { $0.action }, to: &actions)
    }
    XCTFailHelper(
      """
      \(self.reducer.receivedActions.count) received action\
      \(self.reducer.receivedActions.count == 1 ? " was" : "s were") skipped:

      \(actions)
      """,
      overrideExhaustivity: self.exhaustivity == .on
        ? .off(showSkippedAssertions: true)
        : self.exhaustivity,
      file: file,
      line: line
    )
    self.reducer.state = self.reducer.receivedActions.last!.state
    self.reducer.receivedActions = []
  }

  /// Cancels any currently in-flight effects.
  ///
  /// Can be handy if you are writing an exhaustive test for a particular part of your feature, but
  /// you don't want to explicitly deal with all effects:
  ///
  /// ```swift
  /// let store = TestStore(/* ... */)
  ///
  /// await store.send(.buttonTapped) {
  ///   // Assert on how state changed
  /// }
  /// await store.receive(\.response) {
  ///   // Assert on how state changed
  /// }
  ///
  /// // Make it explicit you do not want to assert on how any other effects behave.
  /// await store.skipInFlightEffects()
  /// ```
  ///
  /// - Parameter strict: When `true` and there are no in-flight actions to cancel, a test failure
  ///   will be reported.
  @MainActor
  public func skipInFlightEffects(
    strict: Bool = true,
    file: StaticString = #file,
    line: UInt = #line
  ) async {
    await Task.megaYield()
    _ = { self._skipInFlightEffects(strict: strict, file: file, line: line) }()
  }

  private func _skipInFlightEffects(
    strict: Bool = true,
    file: StaticString = #file,
    line: UInt = #line
  ) {
    if strict && self.reducer.inFlightEffects.isEmpty {
      XCTFail("There were no in-flight effects to skip.")
      return
    }
    guard !self.reducer.inFlightEffects.isEmpty
    else { return }

    var actions = ""
    if self.reducer.inFlightEffects.count == 1 {
      customDump(self.reducer.inFlightEffects.first!.action.origin.action, to: &actions)
    } else {
      customDump(self.reducer.inFlightEffects.map { $0.action.origin.action }, to: &actions)
    }

    XCTFailHelper(
      """
      \(self.reducer.inFlightEffects.count) in-flight effect\
      \(self.reducer.inFlightEffects.count == 1 ? " was" : "s were") cancelled, originating from:

      \(actions)
      """,
      overrideExhaustivity: self.exhaustivity == .on
        ? .off(showSkippedAssertions: true)
        : self.exhaustivity,
      file: file,
      line: line
    )
    self.reducer.inFlightEffects = []
  }

  private func XCTFailHelper(
    _ message: String = "",
    overrideExhaustivity exhaustivity: Exhaustivity? = nil,
    file: StaticString,
    line: UInt
  ) {
    let exhaustivity = exhaustivity ?? self.exhaustivity
    switch exhaustivity {
    case .on:
      XCTFail(message, file: file, line: line)
    case .off(showSkippedAssertions: true):
      XCTExpectFailure {
        XCTFail(
          """
          Skipped assertions: …

          \(message)
          """,
          file: file,
          line: line
        )
      }
    case .off(showSkippedAssertions: false):
      break
    }
  }
}

extension TestStore {
  /// Returns a binding view store for this store.
  ///
  /// Useful for testing view state of a store.
  ///
  /// ```swift
  /// let store = TestStore(LoginFeature.State()) {
  ///   Login.Feature()
  /// }
  /// await store.send(.view(.set(\.$email, "blob@pointfree.co"))) {
  ///   $0.email = "blob@pointfree.co"
  /// }
  /// XCTAssertTrue(
  ///   LoginView.ViewState(store.bindings(action: \.view))
  ///     .isLoginButtonDisabled
  /// )
  ///
  /// await store.send(.view(.set(\.$password, "whats-the-point?"))) {
  ///   $0.password = "blob@pointfree.co"
  ///   $0.isFormValid = true
  /// }
  /// XCTAssertFalse(
  ///   LoginView.ViewState(store.bindings(action: \.view))
  ///     .isLoginButtonDisabled
  /// )
  /// ```
  ///
  /// - Parameter toViewAction: A case path from action to a bindable view action.
  /// - Returns: A binding view store.
  public func bindings<ViewAction: BindableAction>(
    action toViewAction: CaseKeyPath<Action, ViewAction>
  ) -> BindingViewStore<State> where State == ViewAction.State, Action: CasePathable {
    BindingViewStore(
      store: Store(initialState: self.state) {
        BindingReducer(action: toViewAction)
      }
      .scope(state: \.self, action: toViewAction)
    )
  }

  @available(
    iOS,
    deprecated: 9999,
    message:
      "Use the version of this operator with case key paths, instead. See the following migration guide for more information:\n\nhttps://pointfreeco.github.io/swift-composable-architecture/main/documentation/composablearchitecture/migratingto1.4#Using-case-key-paths"
  )
  @available(
    macOS,
    deprecated: 9999,
    message:
      "Use the version of this operator with case key paths, instead. See the following migration guide for more information:\n\nhttps://pointfreeco.github.io/swift-composable-architecture/main/documentation/composablearchitecture/migratingto1.4#Using-case-key-paths"
  )
  @available(
    tvOS,
    deprecated: 9999,
    message:
      "Use the version of this operator with case key paths, instead. See the following migration guide for more information:\n\nhttps://pointfreeco.github.io/swift-composable-architecture/main/documentation/composablearchitecture/migratingto1.4#Using-case-key-paths"
  )
  @available(
    watchOS,
    deprecated: 9999,
    message:
      "Use the version of this operator with case key paths, instead. See the following migration guide for more information:\n\nhttps://pointfreeco.github.io/swift-composable-architecture/main/documentation/composablearchitecture/migratingto1.4#Using-case-key-paths"
  )
  public func bindings<ViewAction: BindableAction>(
    action toViewAction: AnyCasePath<Action, ViewAction>
  ) -> BindingViewStore<State> where State == ViewAction.State {
    BindingViewStore(
      store: Store(initialState: self.state) {
        BindingReducer(action: toViewAction.extract(from:))
      }
      .scope(
        id: nil,
        state: ToState(\.self),
        action: toViewAction.embed,
        isInvalid: nil
      )
    )
  }
}

extension TestStore where Action: BindableAction, State == Action.State {
  /// Returns a binding view store for this store.
  ///
  /// Useful for testing view state of a store.
  ///
  /// ```swift
  /// let store = TestStore(LoginFeature.State()) {
  ///   Login.Feature()
  /// }
  /// await store.send(.set(\.$email, "blob@pointfree.co")) {
  ///   $0.email = "blob@pointfree.co"
  /// }
  /// XCTAssertTrue(LoginView.ViewState(store.bindings).isLoginButtonDisabled)
  ///
  /// await store.send(.set(\.$password, "whats-the-point?")) {
  ///   $0.password = "blob@pointfree.co"
  ///   $0.isFormValid = true
  /// }
  /// XCTAssertFalse(LoginView.ViewState(store.bindings).isLoginButtonDisabled)
  /// ```
  ///
  /// - Returns: A binding view store.
  public var bindings: BindingViewStore<State> {
    self.bindings(action: AnyCasePath())
  }
}

/// The type returned from ``TestStore/send(_:assert:file:line:)-2co21`` that represents the
/// lifecycle of the effect started from sending an action.
///
/// You can use this value in tests to cancel the effect started from sending an action:
///
/// ```swift
/// // Simulate the "task" view modifier invoking some async work
/// let task = store.send(.task)
///
/// // Simulate the view cancelling this work on dismissal
/// await task.cancel()
/// ```
///
/// You can also explicitly wait for an effect to finish:
///
/// ```swift
/// store.send(.startTimerButtonTapped)
///
/// await mainQueue.advance(by: .seconds(1))
/// await store.receive(\.timerTick) { $0.elapsed = 1 }
///
/// // Wait for cleanup effects to finish before completing the test
/// await store.send(.stopTimerButtonTapped).finish()
/// ```
///
/// See ``TestStore/finish(timeout:file:line:)-53gi5`` for the ability to await all in-flight
/// effects in the test store.
///
/// See ``StoreTask`` for the analog provided to ``Store``.
public struct TestStoreTask: Hashable, Sendable {
  fileprivate let rawValue: Task<Void, Never>?
  fileprivate let timeout: UInt64

  @_spi(Canary) public init(rawValue: Task<Void, Never>?, timeout: UInt64) {
    self.rawValue = rawValue
    self.timeout = timeout
  }

  /// Cancels the underlying task and waits for it to finish.
  ///
  /// This can be handy when a feature needs to start a long-living effect when the feature appears,
  /// but cancellation of that effect is handled by the parent when the feature disappears. Such a
  /// feature is difficult to exhaustively test in isolation because there is no action in its
  /// domain that cancels the effect:
  ///
  /// ```swift
  /// let store = TestStore(/* ... */)
  ///
  /// let onAppearTask = await store.send(.onAppear)
  /// // Assert what is happening in the feature
  ///
  /// await onAppearTask.cancel() // ✅ Cancel the task to simulate the feature disappearing.
  /// ```
  public func cancel() async {
    self.rawValue?.cancel()
    await self.rawValue?.cancellableValue
  }

  // NB: Only needed until Xcode ships a macOS SDK that uses the 5.7 standard library.
  // See: https://forums.swift.org/t/xcode-14-rc-cannot-specialize-protocol-type/60171/15
  #if (canImport(RegexBuilder) || !os(macOS) && !targetEnvironment(macCatalyst))
    /// Asserts the underlying task finished.
    ///
    /// - Parameter duration: The amount of time to wait before asserting.
    @available(iOS 16, macOS 13, tvOS 16, watchOS 9, *)
    public func finish(
      timeout duration: Duration,
      file: StaticString = #file,
      line: UInt = #line
    ) async {
      await self.finish(timeout: duration.nanoseconds, file: file, line: line)
    }
  #endif

  /// Asserts the underlying task finished.
  ///
  /// - Parameter nanoseconds: The amount of time to wait before asserting.
  @_disfavoredOverload
  public func finish(
    timeout nanoseconds: UInt64? = nil,
    file: StaticString = #file,
    line: UInt = #line
  ) async {
    let nanoseconds = nanoseconds ?? self.timeout
    await Task.megaYield()
    do {
      try await withThrowingTaskGroup(of: Void.self) { group in
        group.addTask { await self.rawValue?.cancellableValue }
        group.addTask {
          try await Task.sleep(nanoseconds: nanoseconds)
          throw CancellationError()
        }
        try await group.next()
        group.cancelAll()
      }
    } catch {
      let timeoutMessage =
        nanoseconds != self.timeout
        ? #"try increasing the duration of this assertion's "timeout""#
        : #"configure this assertion with an explicit "timeout""#
      let suggestion = """
        If this task delivers its action using a clock/scheduler (via "sleep(for:)", \
        "timer(interval:)", etc.), make sure that you wait enough time for it to \
        perform its work. If you are using a test clock/scheduler, advance the scheduler so that \
        the effects may complete, or consider using an immediate clock/scheduler to immediately \
        perform the effect instead.

        If you are not yet using a clock/scheduler, or cannot use a clock/scheduler, \
        \(timeoutMessage).
        """

      XCTFail(
        """
        Expected task to finish, but it is still in-flight\
        \(nanoseconds > 0 ? " after \(Double(nanoseconds)/Double(NSEC_PER_SEC)) seconds" : "").

        \(suggestion)
        """,
        file: file,
        line: line
      )
    }
  }

  /// A Boolean value that indicates whether the task should stop executing.
  ///
  /// After the value of this property becomes `true`, it remains `true` indefinitely. There is
  /// no way to uncancel a task.
  public var isCancelled: Bool {
    self.rawValue?.isCancelled ?? true
  }
}

class TestReducer<State, Action>: Reducer {
  let base: Reduce<State, Action>
  var dependencies: DependencyValues
  let effectDidSubscribe = AsyncStream.makeStream(of: Void.self)
  var inFlightEffects: Set<LongLivingEffect> = []
  var receivedActions: [(action: Action, state: State)] = []
  var state: State

  init(
    _ base: Reduce<State, Action>,
    initialState: State
  ) {
    @Dependency(\.self) var dependencies
    self.base = base
    self.dependencies = dependencies
    self.state = initialState
  }

  func reduce(into state: inout State, action: TestAction) -> Effect<TestAction> {
    let reducer = self.base
      .dependency(\.self, self.dependencies)

    let effects: Effect<Action>
    switch action.origin {
    case let .send(action):
      effects = reducer.reduce(into: &state, action: action)
      self.state = state

    case let .receive(action):
      effects = reducer.reduce(into: &state, action: action)
      self.receivedActions.append((action, state))
    }

    switch effects.operation {
    case .none:
      self.effectDidSubscribe.continuation.yield()
      return .none

    case .publisher, .run:
      let effect = LongLivingEffect(action: action)
      return .publisher { [effectDidSubscribe, weak self] in
        _EffectPublisher(effects)
          .handleEvents(
            receiveSubscription: { _ in
              self?.inFlightEffects.insert(effect)
              Task {
                await Task.megaYield()
                effectDidSubscribe.continuation.yield()
              }
            },
            receiveCompletion: { [weak self] _ in
              self?.inFlightEffects.remove(effect)
            },
            receiveCancel: { [weak self] in
              self?.inFlightEffects.remove(effect)
            }
          )
          .map { .init(origin: .receive($0), file: action.file, line: action.line) }
      }
    }
  }

  struct LongLivingEffect: Hashable {
    let id = UUID()
    let action: TestAction

    static func == (lhs: Self, rhs: Self) -> Bool {
      lhs.id == rhs.id
    }

    func hash(into hasher: inout Hasher) {
      self.id.hash(into: &hasher)
    }
  }

  struct TestAction {
    let origin: Origin
    let file: StaticString
    let line: UInt

    fileprivate var action: Action {
      self.origin.action
    }

    enum Origin {
      case receive(Action)
      case send(Action)
      fileprivate var action: Action {
        switch self {
        case let .receive(action), let .send(action):
          return action
        }
      }
    }
  }
}

// NB: Only needed until Xcode ships a macOS SDK that uses the 5.7 standard library.
// See: https://forums.swift.org/t/xcode-14-rc-cannot-specialize-protocol-type/60171/15
#if (canImport(RegexBuilder) || !os(macOS) && !targetEnvironment(macCatalyst))
  @available(iOS 16, macOS 13, tvOS 16, watchOS 9, *)
  extension Duration {
    fileprivate var nanoseconds: UInt64 {
      UInt64(self.components.seconds) * NSEC_PER_SEC
        + UInt64(self.components.attoseconds) / 1_000_000_000
    }
  }
#endif

/// The exhaustivity of assertions made by the test store.
public enum Exhaustivity: Equatable, Sendable {
  /// Exhaustive assertions.
  ///
  /// This setting requires you to exhaustively assert on all state changes and all actions received
  /// from effects. Additionally, all in-flight effects _must_ be received before the test store is
  /// deallocated.
  ///
  /// To manually skip actions or effects, use
  /// ``TestStore/skipReceivedActions(strict:file:line:)-a4ri`` or
  /// ``TestStore/skipInFlightEffects(strict:file:line:)-5hbsk``.
  ///
  /// To partially match an action received from an effect, use
  /// ``TestStore/receive(_:timeout:assert:file:line:)-6325h`` or
  /// ``TestStore/receive(_:timeout:assert:file:line:)-7md3m``.

  case on

  /// Non-exhaustive assertions.
  ///
  /// This settings allows you to assert on any subset of state changes and actions received from
  /// effects.
  ///
  /// When configured to `showSkippedAssertions`, any state not asserted on or received actions
  /// skipped will be reported in a grey informational box next to the assertion. This is handy for
  /// when you want non-exhaustivity but you still want to know what all you are missing from your
  /// assertions.
  ///
  /// - Parameter showSkippedAssertions: When `true`, skipped assertions will be reported as
  ///   expected failures.
  case off(showSkippedAssertions: Bool)

  /// Non-exhaustive assertions.
  public static let off = Self.off(showSkippedAssertions: false)
}

extension TestStore {
  @MainActor
  @available(
    *,
    unavailable,
    message: "'State' and 'Action' must conform to 'Equatable' to assert against received actions."
  )
  public func receive(
    _ expectedAction: Action,
    assert updateStateToExpectedResult: ((_ state: inout State) throws -> Void)? = nil,
    file: StaticString = #file,
    line: UInt = #line
  ) async {
  }

  @MainActor
  @discardableResult
  @available(
    *, unavailable, message: "'State' must conform to 'Equatable' to assert against sent actions."
  )
  public func send(
    _ action: Action,
    assert updateStateToExpectedResult: ((_ state: inout State) throws -> Void)? = nil,
    file: StaticString = #file,
    line: UInt = #line
  ) async -> TestStoreTask {
    TestStoreTask(rawValue: nil, timeout: 0)
  }
}<|MERGE_RESOLUTION|>--- conflicted
+++ resolved
@@ -1038,7 +1038,6 @@
       case .off:
         var expectedWhenGivenActualState = actual
         if let updateStateToExpectedResult = updateStateToExpectedResult {
-<<<<<<< HEAD
           try Dependencies.withDependencies {
             $0 = self.reducer.dependencies
           } operation: {
@@ -1056,7 +1055,7 @@
         {
           var expectedWhenGivenPreviousState = current
           if let updateStateToExpectedResult = updateStateToExpectedResult {
-            _XCTExpectFailure(strict: false) {
+            XCTExpectFailure(strict: false) {
               do {
                 try Dependencies.withDependencies {
                   $0 = self.reducer.dependencies
@@ -1073,14 +1072,6 @@
                   file: file,
                   line: line
                 )
-=======
-          XCTExpectFailure(strict: false) {
-            do {
-              try Dependencies.withDependencies {
-                $0 = self.reducer.dependencies
-              } operation: {
-                try updateStateToExpectedResult(&expectedWhenGivenPreviousState)
->>>>>>> 75ca805f
               }
             }
           }

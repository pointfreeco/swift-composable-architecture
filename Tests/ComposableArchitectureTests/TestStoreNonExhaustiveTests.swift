--- conflicted
+++ resolved
@@ -99,18 +99,10 @@
     }
 
     func testCancelInFlightEffects_Strict() async {
-<<<<<<< HEAD
-      await _withMainSerialExecutor {
-        let store = TestStore(
-          initialState: 0,
-          reducer: Reduce<Int, Bool> { _, action in
-            .run { _ in }
-=======
       await withMainSerialExecutor {
         let store = TestStore(initialState: 0) {
           Reduce<Int, Bool> { _, action in
-            .run { _ in try await Task.sleep(nanoseconds: NSEC_PER_SEC / 4) }
->>>>>>> 8c691c1a
+            .run { _ in }
           }
         }
 

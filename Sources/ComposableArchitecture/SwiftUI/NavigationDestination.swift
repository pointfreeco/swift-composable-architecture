#if swift(>=5.7)
  import SwiftUI

  extension View {
    /// Associates a destination view with a store that can be used to push the view onto a
    /// `NavigationStack`.
    ///
    /// > This is a Composable Architecture-friendly version of SwiftUI's
    /// > `navigationDestination(isPresented:)` view modifier.
    ///
    /// - Parameters:
    ///   - store: A store that is focused on ``PresentationState`` and ``PresentationAction`` for
    ///     a screen. When `store`'s state is non-`nil`, the system passes a store of unwrapped
    ///     `State` and `Action` to the modifier's closure. You use this store to power the content
    ///     in a view that the system pushes onto the navigation stack. If `store`'s state is
    ///     `nil`-ed out, the system pops the view from the stack.
    ///   - destination: A closure returning the content of the destination view.
    @available(iOS 16, macOS 13, tvOS 16, watchOS 9, *)
    public func navigationDestination<State, Action, Destination: View>(
      store: Store<PresentationState<State>, PresentationAction<Action>>,
      @ViewBuilder destination: @escaping (Store<State, Action>) -> Destination
    ) -> some View {
      self.presentation(store: store) { `self`, $isPresented, destinationContent in
        self.navigationDestination(isPresented: $isPresented) {
          destinationContent(destination)
        }
      }
    }

    /// Associates a destination view with a store that can be used to push the view onto a
    /// `NavigationStack`.
    ///
    /// > This is a Composable Architecture-friendly version of SwiftUI's
    /// > `navigationDestination(isPresented:)` view modifier.
    ///
    /// - Parameters:
    ///   - store: A store that is focused on ``PresentationState`` and ``PresentationAction`` for
    ///     a screen. When `store`'s state is non-`nil`, the system passes a store of unwrapped
    ///     `State` and `Action` to the modifier's closure. You use this store to power the content
    ///     in a view that the system pushes onto the navigation stack. If `store`'s state is
    ///     `nil`-ed out, the system pops the view from the stack.
    ///   - toDestinationState: A transformation to extract screen state from the presentation
    ///     state.
    ///   - fromDestinationAction: A transformation to embed screen actions into the presentation
    ///     action.
    ///   - destination: A closure returning the content of the destination view.
    @available(iOS 16, macOS 13, tvOS 16, watchOS 9, *)
    public func navigationDestination<
      State, Action, DestinationState, DestinationAction, Destination: View
    >(
      store: Store<PresentationState<State>, PresentationAction<Action>>,
      state toDestinationState: @escaping (State) -> DestinationState?,
      action fromDestinationAction: @escaping (DestinationAction) -> Action,
      @ViewBuilder destination: @escaping (Store<DestinationState, DestinationAction>) ->
        Destination
    ) -> some View {
<<<<<<< HEAD
      self.modifier(
        PresentationNavigationDestinationModifier(
          store: store,
          state: toDestinationState,
          action: fromDestinationAction,
          content: destination
        )
      )
    }
  }

  @available(iOS 16, macOS 13, tvOS 16, watchOS 9, *)
  private struct PresentationNavigationDestinationModifier<
    State,
    Action,
    DestinationState,
    DestinationAction,
    DestinationContent: View
  >: ViewModifier {
    let store: Store<PresentationState<State>, PresentationAction<Action>>
    @StateObject var viewStore: ViewStore<Bool, PresentationAction<Action>>
    let toDestinationState: (State) -> DestinationState?
    let fromDestinationAction: (DestinationAction) -> Action
    let destinationContent: (Store<DestinationState, DestinationAction>) -> DestinationContent

    init(
      store: Store<PresentationState<State>, PresentationAction<Action>>,
      state toDestinationState: @escaping (State) -> DestinationState?,
      action fromDestinationAction: @escaping (DestinationAction) -> Action,
      content destinationContent:
        @escaping (Store<DestinationState, DestinationAction>) -> DestinationContent
    ) {
      let store = store.invalidate { $0.wrappedValue.flatMap(toDestinationState) == nil }
      self.store = store
      self._viewStore = StateObject(
        wrappedValue: ViewStore(
          store.scope(
            state: { $0.wrappedValue.flatMap(toDestinationState) != nil },
            action: { $0 }
          ),
          observe: { $0 }
        )
      )
      self.toDestinationState = toDestinationState
      self.fromDestinationAction = fromDestinationAction
      self.destinationContent = destinationContent
    }

    func body(content: Content) -> some View {
      content.navigationDestination(
        isPresented: self.viewStore.binding(send: .dismiss)
      ) {
        IfLetStore(
          self.store.scope(
            state: returningLastNonNilValue { $0.wrappedValue.flatMap(self.toDestinationState) },
            action: { .presented(self.fromDestinationAction($0)) }
          ),
          then: self.destinationContent
        )
=======
      self.presentation(
        store: store, state: toDestinationState, action: fromDestinationAction
      ) { `self`, $isPresented, destinationContent in
        self.navigationDestination(isPresented: $isPresented) {
          destinationContent(destination)
        }
>>>>>>> 98d0ab7d
      }
    }
  }
#endif<|MERGE_RESOLUTION|>--- conflicted
+++ resolved
@@ -54,74 +54,12 @@
       @ViewBuilder destination: @escaping (Store<DestinationState, DestinationAction>) ->
         Destination
     ) -> some View {
-<<<<<<< HEAD
-      self.modifier(
-        PresentationNavigationDestinationModifier(
-          store: store,
-          state: toDestinationState,
-          action: fromDestinationAction,
-          content: destination
-        )
-      )
-    }
-  }
-
-  @available(iOS 16, macOS 13, tvOS 16, watchOS 9, *)
-  private struct PresentationNavigationDestinationModifier<
-    State,
-    Action,
-    DestinationState,
-    DestinationAction,
-    DestinationContent: View
-  >: ViewModifier {
-    let store: Store<PresentationState<State>, PresentationAction<Action>>
-    @StateObject var viewStore: ViewStore<Bool, PresentationAction<Action>>
-    let toDestinationState: (State) -> DestinationState?
-    let fromDestinationAction: (DestinationAction) -> Action
-    let destinationContent: (Store<DestinationState, DestinationAction>) -> DestinationContent
-
-    init(
-      store: Store<PresentationState<State>, PresentationAction<Action>>,
-      state toDestinationState: @escaping (State) -> DestinationState?,
-      action fromDestinationAction: @escaping (DestinationAction) -> Action,
-      content destinationContent:
-        @escaping (Store<DestinationState, DestinationAction>) -> DestinationContent
-    ) {
-      let store = store.invalidate { $0.wrappedValue.flatMap(toDestinationState) == nil }
-      self.store = store
-      self._viewStore = StateObject(
-        wrappedValue: ViewStore(
-          store.scope(
-            state: { $0.wrappedValue.flatMap(toDestinationState) != nil },
-            action: { $0 }
-          ),
-          observe: { $0 }
-        )
-      )
-      self.toDestinationState = toDestinationState
-      self.fromDestinationAction = fromDestinationAction
-      self.destinationContent = destinationContent
-    }
-
-    func body(content: Content) -> some View {
-      content.navigationDestination(
-        isPresented: self.viewStore.binding(send: .dismiss)
-      ) {
-        IfLetStore(
-          self.store.scope(
-            state: returningLastNonNilValue { $0.wrappedValue.flatMap(self.toDestinationState) },
-            action: { .presented(self.fromDestinationAction($0)) }
-          ),
-          then: self.destinationContent
-        )
-=======
       self.presentation(
         store: store, state: toDestinationState, action: fromDestinationAction
       ) { `self`, $isPresented, destinationContent in
         self.navigationDestination(isPresented: $isPresented) {
           destinationContent(destination)
         }
->>>>>>> 98d0ab7d
       }
     }
   }

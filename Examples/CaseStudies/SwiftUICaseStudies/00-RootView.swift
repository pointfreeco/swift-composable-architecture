--- conflicted
+++ resolved
@@ -161,44 +161,33 @@
           )
         }
 
-<<<<<<< HEAD
-          Section(header: Text("Navigation")) {
-            NavigationLink(
-              "Navigation stack",
-              destination: NavigationDemoView(
-                store: self.store.scope(
-                  state: \.navigation,
-                  action: Root.Action.navigation
-                )
-              )
-            )
-
-            NavigationLink(
-              "Presentation sheet",
-              destination: SheetDemoView(
-                store: self.store.scope(
-                  state: \.presentation,
-                  action: Root.Action.presentation
-                )
-              )
-            )
-
-            NavigationLink(
-              "Navigate and load data",
-              destination: NavigateAndLoadView(
-                store: self.store.scope(
-                  state: \.navigateAndLoad,
-                  action: Root.Action.navigateAndLoad
-                )
-=======
         Section(header: Text("Navigation")) {
+          NavigationLink(
+            "Navigation stack",
+            destination: NavigationDemoView(
+              store: self.store.scope(
+                state: \.navigation,
+                action: Root.Action.navigation
+              )
+            )
+          )
+
+          NavigationLink(
+            "Presentation sheet",
+            destination: SheetDemoView(
+              store: self.store.scope(
+                state: \.presentation,
+                action: Root.Action.presentation
+              )
+            )
+          )
+
           NavigationLink(
             "Navigate and load data",
             destination: NavigateAndLoadView(
               store: self.store.scope(
                 state: \.navigateAndLoad,
                 action: Root.Action.navigateAndLoad
->>>>>>> e7be5df6
               )
             )
           )

--- conflicted
+++ resolved
@@ -13,29 +13,16 @@
   rows.
   """
 
-<<<<<<< HEAD
-extension Reducer {
-  static func recurse(
-    _ reducer: @escaping (Self, inout State, Action, Environment) -> Effect<Action, Never>
-  ) -> Self {
-
-    var `self`: Self!
-    self = Self { state, action, environment in
-      reducer(self, &state, action, environment)
-    }
-    return self
-=======
 struct Nested: ReducerProtocol {
   struct State: Equatable, Identifiable {
     var children: IdentifiedArrayOf<State> = []
     let id: UUID
     var description: String = ""
->>>>>>> abaf0ce9
   }
 
-  indirect enum Action: Equatable {
+  enum Action: Equatable {
     case append
-    case node(id: State.ID, action: Action)
+    indirect case node(id: State.ID, action: Action)
     case remove(IndexSet)
     case rename(String)
   }

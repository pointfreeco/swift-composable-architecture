// swift-tools-version:5.6

import PackageDescription

let package = Package(
  name: "swift-composable-architecture",
  platforms: [
    .iOS(.v13),
    .macOS(.v10_15),
    .tvOS(.v13),
    .watchOS(.v6),
  ],
  products: [
    .library(
      name: "ComposableArchitecture",
      targets: ["ComposableArchitecture"]
    ),
    .library(name: "_CAsyncSupport", targets: ["_CAsyncSupport"])
  ],
  dependencies: [
    .package(url: "https://github.com/apple/swift-collections", from: "1.0.2"),
    .package(url: "https://github.com/apple/swift-docc-plugin", from: "1.0.0"),
    .package(url: "https://github.com/google/swift-benchmark", from: "0.1.0"),
    .package(url: "https://github.com/pointfreeco/combine-schedulers", from: "0.8.0"),
    .package(url: "https://github.com/pointfreeco/swift-case-paths", from: "0.14.0"),
<<<<<<< HEAD
    .package(url: "https://github.com/pointfreeco/swift-custom-dump", from: "0.10.1"),
    .package(url: "https://github.com/pointfreeco/swift-dependencies", from: "0.2.0"),
=======
    .package(url: "https://github.com/pointfreeco/swift-custom-dump", from: "0.10.0"),
    .package(url: "https://github.com/pointfreeco/swift-dependencies", from: "0.4.0"),
>>>>>>> b6ae2629
    .package(url: "https://github.com/pointfreeco/swift-identified-collections", from: "0.7.0"),
    .package(url: "https://github.com/pointfreeco/swiftui-navigation", from: "0.7.1"),
    .package(url: "https://github.com/pointfreeco/xctest-dynamic-overlay", from: "0.8.4"),
  ],
  targets: [
    .target(
      name: "ComposableArchitecture",
      dependencies: [
        .product(name: "_SwiftUINavigationState", package: "swiftui-navigation"),
        .product(name: "CasePaths", package: "swift-case-paths"),
        .product(name: "CombineSchedulers", package: "combine-schedulers"),
        .product(name: "CustomDump", package: "swift-custom-dump"),
        .product(name: "Dependencies", package: "swift-dependencies"),
        .product(name: "IdentifiedCollections", package: "swift-identified-collections"),
        .product(name: "OrderedCollections", package: "swift-collections"),
        // TODO: should we depend on this or copy some stuff over?
        .product(name: "SwiftUINavigation", package: "swiftui-navigation"),
        .product(name: "XCTestDynamicOverlay", package: "xctest-dynamic-overlay"),
      ]
    ),
    .testTarget(
      name: "ComposableArchitectureTests",
      dependencies: [
        "ComposableArchitecture"
      ]
    ),
    .executableTarget(
      name: "swift-composable-architecture-benchmark",
      dependencies: [
        "ComposableArchitecture",
        .product(name: "Benchmark", package: "swift-benchmark"),
      ]
    ),
  ]
)

//for target in package.targets {
//  target.swiftSettings = target.swiftSettings ?? []
//  target.swiftSettings?.append(
//    .unsafeFlags([
//      "-Xfrontend", "-warn-concurrency",
//      "-Xfrontend", "-enable-actor-data-race-checks",
//      "-enable-library-evolution",
//    ])
//  )
//}<|MERGE_RESOLUTION|>--- conflicted
+++ resolved
@@ -15,7 +15,6 @@
       name: "ComposableArchitecture",
       targets: ["ComposableArchitecture"]
     ),
-    .library(name: "_CAsyncSupport", targets: ["_CAsyncSupport"])
   ],
   dependencies: [
     .package(url: "https://github.com/apple/swift-collections", from: "1.0.2"),
@@ -23,13 +22,8 @@
     .package(url: "https://github.com/google/swift-benchmark", from: "0.1.0"),
     .package(url: "https://github.com/pointfreeco/combine-schedulers", from: "0.8.0"),
     .package(url: "https://github.com/pointfreeco/swift-case-paths", from: "0.14.0"),
-<<<<<<< HEAD
-    .package(url: "https://github.com/pointfreeco/swift-custom-dump", from: "0.10.1"),
-    .package(url: "https://github.com/pointfreeco/swift-dependencies", from: "0.2.0"),
-=======
-    .package(url: "https://github.com/pointfreeco/swift-custom-dump", from: "0.10.0"),
+    .package(url: "https://github.com/pointfreeco/swift-custom-dump", from: "0.10.2"),
     .package(url: "https://github.com/pointfreeco/swift-dependencies", from: "0.4.0"),
->>>>>>> b6ae2629
     .package(url: "https://github.com/pointfreeco/swift-identified-collections", from: "0.7.0"),
     .package(url: "https://github.com/pointfreeco/swiftui-navigation", from: "0.7.1"),
     .package(url: "https://github.com/pointfreeco/xctest-dynamic-overlay", from: "0.8.4"),

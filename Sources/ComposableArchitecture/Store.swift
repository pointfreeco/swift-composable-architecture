--- conflicted
+++ resolved
@@ -480,78 +480,6 @@
     removeDuplicates isDuplicate: ((ChildState, ChildState) -> Bool)?
   ) -> Store<ChildState, ChildAction> {
     self.threadCheck(status: .scope)
-<<<<<<< HEAD
-
-    let initialChildState = toChildState(self.observableState)
-
-    if let id = id,
-      let childStore = self.children[id] as? Store<ChildState, ChildAction>
-    {
-      return childStore
-    }
-
-    // NB: This strong/weak self dance forces the child to retain the parent when the parent doesn't
-    //     retain the child.
-    let isInvalid =
-      id == nil
-      ? {
-        self._isInvalidated() || isInvalid?(self.stateSubject.value) == true
-      }
-      : { [weak self] in
-        guard let self = self else { return true }
-        return self._isInvalidated() || isInvalid?(self.stateSubject.value) == true
-      }
-    let fromChildAction = {
-      BindingLocal.isActive && isInvalid() ? nil : fromChildAction($0)
-    }
-    var isSending = false
-    let childStore = Store<ChildState, ChildAction>(initialState: initialChildState) {
-      Reduce(internal: { [weak self] childState, childAction in
-        guard let self = self else { return .none }
-        if isInvalid(), let id = id {
-          self.invalidateChild(id: id)
-        }
-        guard let action = fromChildAction(childAction)
-        else { return .none }
-        isSending = true
-        defer { isSending = false }
-        let task = self.send(action)
-        childState = toChildState(self.stateSubject.value)
-        if let task = task.rawValue {
-          return .run { _ in await task.cancellableValue }
-        } else {
-          return .none
-        }
-      })
-    }
-    childStore._isInvalidated = isInvalid
-    childStore.parentCancellable = self.stateSubject
-      .dropFirst()
-      .sink { [weak self, weak childStore] state in
-        guard
-          !isSending,
-          let self = self,
-          let childStore = childStore
-        else { return }
-        if childStore._isInvalidated(), let id = id {
-          self.invalidateChild(id: id)
-          guard ChildState.self is _OptionalProtocol.Type
-          else {
-            return
-          }
-        }
-        let childState = toChildState(state)
-        guard isDuplicate.map({ !$0(childStore.stateSubject.value, childState) }) ?? true else {
-          return
-        }
-        childStore.stateSubject.value = childState
-        Logger.shared.log("\(storeTypeName(of: self)).scope")
-      }
-    if let id = id {
-      self.children[id] = childStore
-    }
-    return childStore
-=======
     return self.reducer.scope(
       store: self,
       state: toChildState,
@@ -560,7 +488,6 @@
       isInvalid: isInvalid,
       removeDuplicates: isDuplicate
     )
->>>>>>> 89036a58
   }
 
   fileprivate func invalidate() {
@@ -1026,7 +953,7 @@
   func scope<ChildState, ChildAction>(
     store: Store<State, Action>,
     state toChildState: @escaping (State) -> ChildState,
-    id: ((State) -> AnyHashable)?,
+    id: AnyHashable?,
     action fromChildAction: @escaping (ChildAction) -> Action,
     isInvalid: ((State) -> Bool)?,
     removeDuplicates isDuplicate: ((ChildState, ChildState) -> Bool)?
@@ -1100,7 +1027,7 @@
   func scope<S, A, ChildState, ChildAction>(
     store: Store<S, A>,
     state toChildState: @escaping (S) -> ChildState,
-    id: ((S) -> AnyHashable)?,
+    id: AnyHashable?,
     action fromChildAction: @escaping (ChildAction) -> A,
     isInvalid: ((S) -> Bool)?,
     removeDuplicates isDuplicate: ((ChildState, ChildState) -> Bool)?
@@ -1111,18 +1038,23 @@
   func scope<S, A, ChildState, ChildAction>(
     store: Store<S, A>,
     state toChildState: @escaping (S) -> ChildState,
-    id: ((S) -> AnyHashable)?,
+    id: AnyHashable?,
     action fromChildAction: @escaping (ChildAction) -> A,
     isInvalid: ((S) -> Bool)?,
     removeDuplicates isDuplicate: ((ChildState, ChildState) -> Bool)?
   ) -> Store<ChildState, ChildAction> {
-    let id = id?(store.stateSubject.value)
+
+    let initialChildState = toChildState(store.observableState)
+
     if let id = id,
       let childStore = store.children[id] as? Store<ChildState, ChildAction>
     {
       return childStore
     }
     let fromAction = self.fromAction as! (A) -> RootAction?
+
+    // NB: This strong/weak self dance forces the child to retain the parent when the parent doesn't
+    //     retain the child.
     let isInvalid =
       id == nil
       ? {
@@ -1137,7 +1069,7 @@
     }
     let reducer = ScopedStoreReducer<RootState, RootAction, ChildState, ChildAction>(
       rootStore: self.rootStore,
-      state: { [stateSubject = store.stateSubject] _ in toChildState(stateSubject.value) },
+      state: { [stateSubject = store.stateSubject!] _ in toChildState(stateSubject.value) },
       action: { fromChildAction($0).flatMap(fromAction) },
       isInvalid: isInvalid,
       onInvalidate: { [weak store] in
@@ -1145,9 +1077,7 @@
         store?.invalidateChild(id: id)
       }
     )
-    let childStore = Store<ChildState, ChildAction>(
-      initialState: toChildState(store.stateSubject.value)
-    ) {
+    let childStore = Store<ChildState, ChildAction>(initialState: initialChildState) {
       reducer
     }
     childStore._isInvalidated = isInvalid

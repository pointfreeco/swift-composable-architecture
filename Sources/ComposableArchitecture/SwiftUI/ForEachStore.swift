import OrderedCollections
import SwiftUI

/// A Composable Architecture-friendly wrapper around `ForEach` that simplifies working with
/// collections of state.
///
/// ``ForEachStore`` loops over a store's collection with a store scoped to the domain of each
/// element. This allows you to extract and modularize an element's view and avoid concerns around
/// collection index math and parent-child store communication.
///
/// For example, a todos app may define the domain and logic associated with an individual todo:
///
/// ```swift
/// struct Todo: ReducerProtocol {
///   struct State: Equatable, Identifiable {
///     let id: UUID
///     var description = ""
///     var isComplete = false
///   }
///
///   enum Action {
///     case isCompleteToggled(Bool)
///     case descriptionChanged(String)
///   }
///
///   func reduce(into state: inout State, action: Action) -> EffectTask<Action> {
///     // ...
///   }
/// }
/// ```
///
/// As well as a view with a domain-specific store:
///
/// ```swift
/// struct TodoView: View {
///   let store: StoreOf<Todo>
///   var body: some View { /* ... */ }
/// }
/// ```
///
/// For a parent domain to work with a collection of todos, it can hold onto this collection in
/// state:
///
/// ```swift
/// struct Todos: ReducerProtocol {
///   struct State: Equatable {
///     var todos: IdentifiedArrayOf<Todo.State> = []
///   }
///   // ...
/// }
/// ```
///
/// Define a case to handle actions sent to the child domain:
///
/// ```swift
/// enum Action {
///   case todo(id: Todo.State.ID, action: Todo.Action)
/// }
/// ```
///
/// Enhance its core reducer using ``ReducerProtocol/forEach(_:action:element:fileID:line:)``:
///
/// ```swift
/// var body: some ReducerProtocol<State, Action> {
///   Reduce { state, action in
///     // ...
///   }
///   .forEach(\.todos, action: /Action.todo(id:action:)) {
///     Todo()
///   }
/// }
/// ```
///
/// And finally render a list of `TodoView`s using ``ForEachStore``:
///
/// ```swift
/// ForEachStore(
///   self.store.scope(state: \.todos, action: AppAction.todo(id:action:))
/// ) { todoStore in
///   TodoView(store: todoStore)
/// }
/// ```
///
public struct ForEachStore<
  EachState, EachAction, Data: Collection, ID: Hashable, Content: View
>: DynamicViewContent {
  public let data: Data
  let content: Content

  /// Initializes a structure that computes views on demand from a store on a collection of data and
  /// an identified action.
  ///
  /// - Parameters:
  ///   - store: A store on an identified array of data and an identified action.
  ///   - content: A function that can generate content given a store of an element.
  public init<EachContent>(
    _ store: Store<IdentifiedArray<ID, EachState>, (ID, EachAction)>,
    @ViewBuilder content: @escaping (Store<EachState, EachAction>) -> EachContent
  )
  where
    Data == IdentifiedArray<ID, EachState>,
    Content == WithViewStore<
      IdentifiedArray<ID, EachState>, (ID, EachAction), ForEach<IdentifiedArray<ID, EachState>, ID, EachContent>
    >
  {
    self.data = store.state.value
<<<<<<< HEAD
    self.content = {
      WithViewStore(
        store,
        removeDuplicates: { old, new in old.ids == new.ids }
      ) { viewStore in
        ForEach(viewStore.state, id: viewStore.state.id) { element in
          // NB: We cache elements here to avoid a potential crash where SwiftUI may re-evaluate
          //     views for elements no longer in the collection.
          //
          // Feedback filed: https://gist.github.com/stephencelis/cdf85ae8dab437adc998fb0204ed9a6b
          let id = element[keyPath: viewStore.state.id]
          content(
            store.scope(
              state: { $0[id: id] ?? element },
              action: { (id, $0) }
            )
=======
    self.content = WithViewStore(
      store,
      observe: { $0.ids },
      removeDuplicates: areOrderedSetsDuplicates
    ) { viewStore in
      ForEach(viewStore.state, id: \.self) { id -> EachContent in
        // NB: We cache elements here to avoid a potential crash where SwiftUI may re-evaluate
        //     views for elements no longer in the collection.
        //
        // Feedback filed: https://gist.github.com/stephencelis/cdf85ae8dab437adc998fb0204ed9a6b
        var element = store.state.value[id: id]!
        return content(
          store.scope(
            state: {
              element = $0[id: id] ?? element
              return element
            },
            action: { (id, $0) }
>>>>>>> 35c75b17
          )
        )
      }
    }
  }

  public var body: some View {
    self.content
  }
}<|MERGE_RESOLUTION|>--- conflicted
+++ resolved
@@ -104,43 +104,23 @@
     >
   {
     self.data = store.state.value
-<<<<<<< HEAD
     self.content = {
       WithViewStore(
         store,
-        removeDuplicates: { old, new in old.ids == new.ids }
+        observe: { $0 },
+        removeDuplicates: { areOrderedSetsDuplicates($0.ids, $1.ids) }
       ) { viewStore in
         ForEach(viewStore.state, id: viewStore.state.id) { element in
-          // NB: We cache elements here to avoid a potential crash where SwiftUI may re-evaluate
-          //     views for elements no longer in the collection.
-          //
-          // Feedback filed: https://gist.github.com/stephencelis/cdf85ae8dab437adc998fb0204ed9a6b
+          var element = element
           let id = element[keyPath: viewStore.state.id]
           content(
             store.scope(
-              state: { $0[id: id] ?? element },
+              state: {
+                element = $0[id: id] ?? element
+                return element
+              },
               action: { (id, $0) }
             )
-=======
-    self.content = WithViewStore(
-      store,
-      observe: { $0.ids },
-      removeDuplicates: areOrderedSetsDuplicates
-    ) { viewStore in
-      ForEach(viewStore.state, id: \.self) { id -> EachContent in
-        // NB: We cache elements here to avoid a potential crash where SwiftUI may re-evaluate
-        //     views for elements no longer in the collection.
-        //
-        // Feedback filed: https://gist.github.com/stephencelis/cdf85ae8dab437adc998fb0204ed9a6b
-        var element = store.state.value[id: id]!
-        return content(
-          store.scope(
-            state: {
-              element = $0[id: id] ?? element
-              return element
-            },
-            action: { (id, $0) }
->>>>>>> 35c75b17
           )
         )
       }

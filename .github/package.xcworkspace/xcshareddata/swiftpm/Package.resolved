--- conflicted
+++ resolved
@@ -5,13 +5,8 @@
       "kind" : "remoteSourceControl",
       "location" : "https://github.com/pointfreeco/combine-schedulers",
       "state" : {
-<<<<<<< HEAD
-        "revision" : "9fa31f4403da54855f1e2aeaeff478f4f0e40b13",
-        "version" : "1.0.2"
-=======
         "revision" : "5928286acce13def418ec36d05a001a9641086f2",
         "version" : "1.0.3"
->>>>>>> fd409c79
       }
     },
     {
@@ -46,13 +41,8 @@
       "kind" : "remoteSourceControl",
       "location" : "https://github.com/pointfreeco/swift-concurrency-extras",
       "state" : {
-<<<<<<< HEAD
-        "revision" : "163409ef7dae9d960b87f34b51587b6609a76c1f",
-        "version" : "1.3.0"
-=======
         "revision" : "82a4ae7170d98d8538ec77238b7eb8e7199ef2e8",
         "version" : "1.3.1"
->>>>>>> fd409c79
       }
     },
     {
@@ -114,13 +104,8 @@
       "kind" : "remoteSourceControl",
       "location" : "https://github.com/pointfreeco/swift-navigation",
       "state" : {
-<<<<<<< HEAD
-        "revision" : "16a27ab7ae0abfefbbcba73581b3e2380b47a579",
-        "version" : "2.2.2"
-=======
         "revision" : "e28911721538fa0c2439e92320bad13e3200866f",
         "version" : "2.2.3"
->>>>>>> fd409c79
       }
     },
     {

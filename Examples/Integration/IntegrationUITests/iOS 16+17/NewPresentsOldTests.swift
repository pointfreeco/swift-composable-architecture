import InlineSnapshotTesting
import TestCases
import XCTest

@MainActor
final class iOS16_17_NewPresentsOldTests: BaseIntegrationTests {
  override func setUp() {
    super.setUp()
    self.app.buttons["iOS 16 + 17"].tap()
    self.app.buttons["New presents old"].tap()
    self.clearLogs()
    // SnapshotTesting.isRecording = true
  }

  func testBasics() {
    self.app.buttons["Increment"].tap()
    XCTAssertEqual(self.app.staticTexts["1"].exists, true)
    self.assertLogs {
      """
      NewPresentsOldTestCase.body
      PresentationStoreOf<BasicsView.Feature>.deinit
      PresentationStoreOf<BasicsView.Feature>.deinit
      PresentationStoreOf<BasicsView.Feature>.init
      PresentationStoreOf<BasicsView.Feature>.init
      StoreOf<BasicsView.Feature?>.deinit
      StoreOf<BasicsView.Feature?>.init
      ViewPresentationStoreOf<BasicsView.Feature>.deinit
      ViewPresentationStoreOf<BasicsView.Feature>.init
      """
    }
  }

  func testPresentChild_NotObservingChildCount() {
    self.app.buttons["Present child"].tap()
    self.assertLogs {
      """
      BasicsView.body
      NewPresentsOldTestCase.body
      PresentationStoreOf<BasicsView.Feature>.deinit
      PresentationStoreOf<BasicsView.Feature>.deinit
      PresentationStoreOf<BasicsView.Feature>.init
      PresentationStoreOf<BasicsView.Feature>.init
      StoreOf<BasicsView.Feature>.init
      StoreOf<BasicsView.Feature>.init
      StoreOf<BasicsView.Feature>.init
      StoreOf<BasicsView.Feature?>.deinit
      StoreOf<BasicsView.Feature?>.deinit
      StoreOf<BasicsView.Feature?>.deinit
      StoreOf<BasicsView.Feature?>.init
      StoreOf<BasicsView.Feature?>.init
      StoreOf<BasicsView.Feature?>.init
      StoreOf<BasicsView.Feature?>.init
      StoreOf<BasicsView.Feature?>.init
      StoreOf<BasicsView.Feature?>.init
      StoreOf<BasicsView.Feature?>.init
<<<<<<< HEAD
      StoreOf<NewPresentsOldTestCase.Feature>.scope
=======
>>>>>>> 8e157347
      ViewPresentationStoreOf<BasicsView.Feature>.deinit
      ViewPresentationStoreOf<BasicsView.Feature>.init
      ViewStoreOf<BasicsView.Feature>.deinit
      ViewStoreOf<BasicsView.Feature>.init
      ViewStoreOf<BasicsView.Feature>.init
      ViewStoreOf<BasicsView.Feature?>.deinit
      ViewStoreOf<BasicsView.Feature?>.init
      ViewStoreOf<BasicsView.Feature?>.init
      WithViewStoreOf<BasicsView.Feature>.body
      WithViewStoreOf<BasicsView.Feature?>.body
      """
    }
  }

  func testDismissChild_NotObservingChildCount() {
    self.app.buttons["Present child"].tap()
    self.clearLogs()
    self.app.buttons["Dismiss"].tap()
    self.assertLogs {
      """
      BasicsView.body
      BasicsView.body
      BasicsView.body
      NewPresentsOldTestCase.body
      NewPresentsOldTestCase.body
      PresentationStoreOf<BasicsView.Feature>.init
      PresentationStoreOf<BasicsView.Feature>.init
<<<<<<< HEAD
      PresentationStoreOf<BasicsView.Feature>.scope
      PresentationStoreOf<BasicsView.Feature>.scope
      PresentationStoreOf<BasicsView.Feature>.scope
      PresentationStoreOf<BasicsView.Feature>.scope
      PresentationStoreOf<BasicsView.Feature>.scope
      StoreOf<BasicsView.Feature>.scope
=======
      PresentationStoreOf<BasicsView.Feature>.init
      PresentationStoreOf<BasicsView.Feature>.init
      StoreOf<BasicsView.Feature>.deinit
      StoreOf<BasicsView.Feature>.deinit
      StoreOf<BasicsView.Feature>.deinit
      StoreOf<BasicsView.Feature>.deinit
      StoreOf<BasicsView.Feature>.deinit
      StoreOf<BasicsView.Feature>.deinit
      StoreOf<BasicsView.Feature>.deinit
      StoreOf<BasicsView.Feature>.deinit
      StoreOf<BasicsView.Feature>.deinit
      StoreOf<BasicsView.Feature>.init
      StoreOf<BasicsView.Feature>.init
      StoreOf<BasicsView.Feature>.init
      StoreOf<BasicsView.Feature>.init
      StoreOf<BasicsView.Feature>.init
      StoreOf<BasicsView.Feature>.init
      StoreOf<BasicsView.Feature>.init
      StoreOf<BasicsView.Feature>.init
      StoreOf<BasicsView.Feature>.init
      StoreOf<BasicsView.Feature?>.deinit
      StoreOf<BasicsView.Feature?>.deinit
>>>>>>> 8e157347
      StoreOf<BasicsView.Feature?>.deinit
      StoreOf<BasicsView.Feature?>.deinit
      StoreOf<BasicsView.Feature?>.init
      StoreOf<BasicsView.Feature?>.init
<<<<<<< HEAD
      StoreOf<BasicsView.Feature?>.scope
      StoreOf<BasicsView.Feature?>.scope
      StoreOf<BasicsView.Feature?>.scope
      StoreOf<BasicsView.Feature?>.scope
      StoreOf<BasicsView.Feature?>.scope
      StoreOf<BasicsView.Feature?>.scope
      StoreOf<NewPresentsOldTestCase.Feature>.scope
      StoreOf<NewPresentsOldTestCase.Feature>.scope
      ViewPresentationStoreOf<BasicsView.Feature>.init
      ViewPresentationStoreOf<BasicsView.Feature>.init
      ViewStore<BasicsView.Feature.State?, BasicsView.Feature.Action>.deinit
      ViewStore<BasicsView.Feature.State?, BasicsView.Feature.Action>.init
=======
      StoreOf<BasicsView.Feature?>.init
      StoreOf<BasicsView.Feature?>.init
      StoreOf<BasicsView.Feature?>.init
      StoreOf<BasicsView.Feature?>.init
      StoreOf<BasicsView.Feature?>.init
      StoreOf<BasicsView.Feature?>.init
      StoreOf<BasicsView.Feature?>.init
      StoreOf<BasicsView.Feature?>.init
      StoreOf<BasicsView.Feature?>.init
      ViewPresentationStoreOf<BasicsView.Feature>.init
      ViewPresentationStoreOf<BasicsView.Feature>.init
      ViewStoreOf<BasicsView.Feature>.deinit
      ViewStoreOf<BasicsView.Feature>.deinit
      ViewStoreOf<BasicsView.Feature>.deinit
      ViewStoreOf<BasicsView.Feature>.deinit
      ViewStoreOf<BasicsView.Feature>.deinit
      ViewStoreOf<BasicsView.Feature>.deinit
      ViewStoreOf<BasicsView.Feature>.init
      ViewStoreOf<BasicsView.Feature>.init
      ViewStoreOf<BasicsView.Feature>.init
      ViewStoreOf<BasicsView.Feature>.init
      ViewStoreOf<BasicsView.Feature>.init
      ViewStoreOf<BasicsView.Feature>.init
      ViewStoreOf<BasicsView.Feature?>.deinit
      ViewStoreOf<BasicsView.Feature?>.deinit
      ViewStoreOf<BasicsView.Feature?>.deinit
      ViewStoreOf<BasicsView.Feature?>.deinit
>>>>>>> 8e157347
      ViewStoreOf<BasicsView.Feature?>.deinit
      ViewStoreOf<BasicsView.Feature?>.deinit
      ViewStoreOf<BasicsView.Feature?>.init
      ViewStoreOf<BasicsView.Feature?>.init
      ViewStoreOf<BasicsView.Feature?>.init
      ViewStoreOf<BasicsView.Feature?>.init
      ViewStoreOf<BasicsView.Feature?>.init
      ViewStoreOf<BasicsView.Feature?>.init
      WithViewStoreOf<BasicsView.Feature>.body
      WithViewStoreOf<BasicsView.Feature>.body
      WithViewStoreOf<BasicsView.Feature>.body
      WithViewStoreOf<BasicsView.Feature?>.body
      WithViewStoreOf<BasicsView.Feature?>.body
      WithViewStoreOf<BasicsView.Feature?>.body
      """
    }
  }

  func testObserveChildCount() {
    self.app.buttons["Toggle observe child count"].tap()
    XCTAssertEqual(self.app.staticTexts["Child count: N/A"].exists, true)
    self.assertLogs {
      """
      NewPresentsOldTestCase.body
      PresentationStoreOf<BasicsView.Feature>.deinit
      PresentationStoreOf<BasicsView.Feature>.deinit
      PresentationStoreOf<BasicsView.Feature>.init
      PresentationStoreOf<BasicsView.Feature>.init
      StoreOf<BasicsView.Feature?>.deinit
      StoreOf<BasicsView.Feature?>.init
      ViewPresentationStoreOf<BasicsView.Feature>.deinit
      ViewPresentationStoreOf<BasicsView.Feature>.init
      """
    }
  }

  func testPresentChild_ObservingChildCount() {
    self.app.buttons["Toggle observe child count"].tap()
    self.clearLogs()
    self.app.buttons["Present child"].tap()
    XCTAssertEqual(self.app.staticTexts["0"].exists, true)
    XCTAssertEqual(self.app.staticTexts["Child count: 0"].exists, true)
    self.assertLogs {
      """
      BasicsView.body
      NewPresentsOldTestCase.body
      PresentationStoreOf<BasicsView.Feature>.deinit
      PresentationStoreOf<BasicsView.Feature>.deinit
      PresentationStoreOf<BasicsView.Feature>.init
      PresentationStoreOf<BasicsView.Feature>.init
      StoreOf<BasicsView.Feature>.init
      StoreOf<BasicsView.Feature>.init
      StoreOf<BasicsView.Feature>.init
      StoreOf<BasicsView.Feature?>.deinit
      StoreOf<BasicsView.Feature?>.deinit
      StoreOf<BasicsView.Feature?>.deinit
      StoreOf<BasicsView.Feature?>.init
      StoreOf<BasicsView.Feature?>.init
      StoreOf<BasicsView.Feature?>.init
      StoreOf<BasicsView.Feature?>.init
      StoreOf<BasicsView.Feature?>.init
      StoreOf<BasicsView.Feature?>.init
      StoreOf<BasicsView.Feature?>.init
<<<<<<< HEAD
      StoreOf<BasicsView.Feature?>.scope
      StoreOf<BasicsView.Feature?>.scope
      StoreOf<NewPresentsOldTestCase.Feature>.scope
=======
>>>>>>> 8e157347
      ViewPresentationStoreOf<BasicsView.Feature>.deinit
      ViewPresentationStoreOf<BasicsView.Feature>.init
      ViewStoreOf<BasicsView.Feature>.deinit
      ViewStoreOf<BasicsView.Feature>.init
      ViewStoreOf<BasicsView.Feature>.init
      ViewStoreOf<BasicsView.Feature?>.deinit
      ViewStoreOf<BasicsView.Feature?>.init
      ViewStoreOf<BasicsView.Feature?>.init
      WithViewStoreOf<BasicsView.Feature>.body
      WithViewStoreOf<BasicsView.Feature?>.body
      """
    }
  }

  func testIncrementChild_ObservingChildCount() {
    self.app.buttons["Toggle observe child count"].tap()
    self.app.buttons["Present child"].tap()
    self.clearLogs()
    self.app.buttons.matching(identifier: "Increment").element(boundBy: 0).tap()
    XCTAssertEqual(self.app.staticTexts["1"].exists, true)
    XCTAssertEqual(self.app.staticTexts["Child count: 1"].exists, true)
    self.assertLogs {
      """
      BasicsView.body
      BasicsView.body
      BasicsView.body
      NewPresentsOldTestCase.body
      PresentationStoreOf<BasicsView.Feature>.init
      PresentationStoreOf<BasicsView.Feature>.init
      StoreOf<BasicsView.Feature>.deinit
      StoreOf<BasicsView.Feature>.deinit
      StoreOf<BasicsView.Feature>.deinit
      StoreOf<BasicsView.Feature>.deinit
      StoreOf<BasicsView.Feature>.deinit
      StoreOf<BasicsView.Feature>.deinit
      StoreOf<BasicsView.Feature>.init
      StoreOf<BasicsView.Feature>.init
      StoreOf<BasicsView.Feature>.init
      StoreOf<BasicsView.Feature>.init
      StoreOf<BasicsView.Feature>.init
      StoreOf<BasicsView.Feature>.init
      StoreOf<BasicsView.Feature?>.deinit
      StoreOf<BasicsView.Feature?>.deinit
      StoreOf<BasicsView.Feature?>.deinit
      StoreOf<BasicsView.Feature?>.deinit
      StoreOf<BasicsView.Feature?>.init
      StoreOf<BasicsView.Feature?>.init
      StoreOf<BasicsView.Feature?>.init
      StoreOf<BasicsView.Feature?>.init
      StoreOf<BasicsView.Feature?>.init
      StoreOf<BasicsView.Feature?>.init
      StoreOf<BasicsView.Feature?>.init
      ViewPresentationStoreOf<BasicsView.Feature>.init
      ViewStoreOf<BasicsView.Feature>.deinit
      ViewStoreOf<BasicsView.Feature>.deinit
      ViewStoreOf<BasicsView.Feature>.deinit
      ViewStoreOf<BasicsView.Feature>.deinit
      ViewStoreOf<BasicsView.Feature>.deinit
      ViewStoreOf<BasicsView.Feature>.init
      ViewStoreOf<BasicsView.Feature>.init
      ViewStoreOf<BasicsView.Feature>.init
      ViewStoreOf<BasicsView.Feature>.init
      ViewStoreOf<BasicsView.Feature>.init
      ViewStoreOf<BasicsView.Feature?>.deinit
      ViewStoreOf<BasicsView.Feature?>.deinit
      ViewStoreOf<BasicsView.Feature?>.deinit
      ViewStoreOf<BasicsView.Feature?>.deinit
      ViewStoreOf<BasicsView.Feature?>.init
      ViewStoreOf<BasicsView.Feature?>.init
      ViewStoreOf<BasicsView.Feature?>.init
      ViewStoreOf<BasicsView.Feature?>.init
      WithViewStoreOf<BasicsView.Feature>.body
      WithViewStoreOf<BasicsView.Feature>.body
      WithViewStoreOf<BasicsView.Feature>.body
      WithViewStoreOf<BasicsView.Feature?>.body
      WithViewStoreOf<BasicsView.Feature?>.body
      """
    }
  }

  func testDismissChild_ObservingChildCount() {
    self.app.buttons["Toggle observe child count"].tap()
    self.app.buttons["Present child"].tap()
    self.clearLogs()
    self.app.buttons["Dismiss"].tap()
    self.assertLogs {
      """
      BasicsView.body
      BasicsView.body
      BasicsView.body
      NewPresentsOldTestCase.body
      NewPresentsOldTestCase.body
      PresentationStoreOf<BasicsView.Feature>.deinit
      PresentationStoreOf<BasicsView.Feature>.deinit
      PresentationStoreOf<BasicsView.Feature>.init
      PresentationStoreOf<BasicsView.Feature>.init
<<<<<<< HEAD
      PresentationStoreOf<BasicsView.Feature>.scope
      PresentationStoreOf<BasicsView.Feature>.scope
      PresentationStoreOf<BasicsView.Feature>.scope
      PresentationStoreOf<BasicsView.Feature>.scope
      PresentationStoreOf<BasicsView.Feature>.scope
      StoreOf<BasicsView.Feature>.deinit
      StoreOf<BasicsView.Feature>.deinit
      StoreOf<BasicsView.Feature>.scope
=======
      PresentationStoreOf<BasicsView.Feature>.init
      PresentationStoreOf<BasicsView.Feature>.init
      StoreOf<BasicsView.Feature>.deinit
      StoreOf<BasicsView.Feature>.deinit
      StoreOf<BasicsView.Feature>.deinit
      StoreOf<BasicsView.Feature>.deinit
      StoreOf<BasicsView.Feature>.deinit
      StoreOf<BasicsView.Feature>.deinit
      StoreOf<BasicsView.Feature>.deinit
      StoreOf<BasicsView.Feature>.deinit
      StoreOf<BasicsView.Feature>.deinit
      StoreOf<BasicsView.Feature>.init
      StoreOf<BasicsView.Feature>.init
      StoreOf<BasicsView.Feature>.init
      StoreOf<BasicsView.Feature>.init
      StoreOf<BasicsView.Feature>.init
      StoreOf<BasicsView.Feature>.init
      StoreOf<BasicsView.Feature>.init
      StoreOf<BasicsView.Feature>.init
      StoreOf<BasicsView.Feature>.init
>>>>>>> 8e157347
      StoreOf<BasicsView.Feature?>.deinit
      StoreOf<BasicsView.Feature?>.deinit
      StoreOf<BasicsView.Feature?>.deinit
      StoreOf<BasicsView.Feature?>.deinit
<<<<<<< HEAD
      StoreOf<BasicsView.Feature?>.init
      StoreOf<BasicsView.Feature?>.scope
      StoreOf<BasicsView.Feature?>.scope
      StoreOf<BasicsView.Feature?>.scope
      StoreOf<BasicsView.Feature?>.scope
      StoreOf<BasicsView.Feature?>.scope
      StoreOf<BasicsView.Feature?>.scope
      StoreOf<NewPresentsOldTestCase.Feature>.scope
      StoreOf<NewPresentsOldTestCase.Feature>.scope
      ViewPresentationStoreOf<BasicsView.Feature>.deinit
      ViewPresentationStoreOf<BasicsView.Feature>.deinit
      ViewPresentationStoreOf<BasicsView.Feature>.init
      ViewPresentationStoreOf<BasicsView.Feature>.init
      ViewStore<BasicsView.Feature.State?, BasicsView.Feature.Action>.deinit
      ViewStore<BasicsView.Feature.State?, BasicsView.Feature.Action>.init
      ViewStoreOf<BasicsView.Feature>.deinit
=======
      StoreOf<BasicsView.Feature?>.deinit
      StoreOf<BasicsView.Feature?>.deinit
      StoreOf<BasicsView.Feature?>.init
      StoreOf<BasicsView.Feature?>.init
      StoreOf<BasicsView.Feature?>.init
      StoreOf<BasicsView.Feature?>.init
      StoreOf<BasicsView.Feature?>.init
      StoreOf<BasicsView.Feature?>.init
      StoreOf<BasicsView.Feature?>.init
      StoreOf<BasicsView.Feature?>.init
      StoreOf<BasicsView.Feature?>.init
      StoreOf<BasicsView.Feature?>.init
      ViewPresentationStoreOf<BasicsView.Feature>.init
      ViewPresentationStoreOf<BasicsView.Feature>.init
      ViewStoreOf<BasicsView.Feature>.deinit
      ViewStoreOf<BasicsView.Feature>.deinit
      ViewStoreOf<BasicsView.Feature>.deinit
      ViewStoreOf<BasicsView.Feature>.deinit
      ViewStoreOf<BasicsView.Feature>.deinit
      ViewStoreOf<BasicsView.Feature>.deinit
      ViewStoreOf<BasicsView.Feature>.init
      ViewStoreOf<BasicsView.Feature>.init
      ViewStoreOf<BasicsView.Feature>.init
      ViewStoreOf<BasicsView.Feature>.init
      ViewStoreOf<BasicsView.Feature>.init
      ViewStoreOf<BasicsView.Feature>.init
      ViewStoreOf<BasicsView.Feature?>.deinit
      ViewStoreOf<BasicsView.Feature?>.deinit
>>>>>>> 8e157347
      ViewStoreOf<BasicsView.Feature?>.deinit
      ViewStoreOf<BasicsView.Feature?>.deinit
      ViewStoreOf<BasicsView.Feature?>.deinit
      ViewStoreOf<BasicsView.Feature?>.deinit
      ViewStoreOf<BasicsView.Feature?>.init
      ViewStoreOf<BasicsView.Feature?>.init
      ViewStoreOf<BasicsView.Feature?>.init
      ViewStoreOf<BasicsView.Feature?>.init
      ViewStoreOf<BasicsView.Feature?>.init
      ViewStoreOf<BasicsView.Feature?>.init
      WithViewStoreOf<BasicsView.Feature>.body
      WithViewStoreOf<BasicsView.Feature>.body
      WithViewStoreOf<BasicsView.Feature>.body
      WithViewStoreOf<BasicsView.Feature?>.body
      WithViewStoreOf<BasicsView.Feature?>.body
      WithViewStoreOf<BasicsView.Feature?>.body
      """
    }
  }

  func testDeinit() {
    self.app.buttons["Toggle observe child count"].tap()
    self.app.buttons["Present child"].tap()
    self.app.buttons.matching(identifier: "Increment").element(boundBy: 0).tap()
    self.app.buttons["Dismiss"].tap()
    self.clearLogs()
    self.app.buttons["iOS 16 + 17"].tap()
    self.assertLogs {
      """
      PresentationStoreOf<BasicsView.Feature>.deinit
<<<<<<< HEAD
      StoreOf<BasicsView.Feature?>.deinit
=======
      PresentationStoreOf<BasicsView.Feature>.deinit
      PresentationStoreOf<BasicsView.Feature>.deinit
      PresentationStoreOf<BasicsView.Feature>.deinit
      PresentationStoreOf<BasicsView.Feature>.deinit
      PresentationStoreOf<BasicsView.Feature>.deinit
      StoreOf<BasicsView.Feature>.deinit
      StoreOf<BasicsView.Feature>.deinit
      StoreOf<BasicsView.Feature>.deinit
      StoreOf<BasicsView.Feature?>.deinit
      StoreOf<BasicsView.Feature?>.deinit
      StoreOf<BasicsView.Feature?>.deinit
      StoreOf<BasicsView.Feature?>.deinit
      StoreOf<BasicsView.Feature?>.deinit
      StoreOf<BasicsView.Feature?>.deinit
      StoreOf<BasicsView.Feature?>.deinit
      StoreOf<BasicsView.Feature?>.deinit
      StoreOf<BasicsView.Feature?>.deinit
      ViewPresentationStoreOf<BasicsView.Feature>.deinit
>>>>>>> 8e157347
      ViewPresentationStoreOf<BasicsView.Feature>.deinit
      ViewPresentationStoreOf<BasicsView.Feature>.deinit
      ViewStoreOf<BasicsView.Feature>.deinit
      ViewStoreOf<BasicsView.Feature?>.deinit
      """
    }
  }
}<|MERGE_RESOLUTION|>--- conflicted
+++ resolved
@@ -53,10 +53,6 @@
       StoreOf<BasicsView.Feature?>.init
       StoreOf<BasicsView.Feature?>.init
       StoreOf<BasicsView.Feature?>.init
-<<<<<<< HEAD
-      StoreOf<NewPresentsOldTestCase.Feature>.scope
-=======
->>>>>>> 8e157347
       ViewPresentationStoreOf<BasicsView.Feature>.deinit
       ViewPresentationStoreOf<BasicsView.Feature>.init
       ViewStoreOf<BasicsView.Feature>.deinit
@@ -84,83 +80,60 @@
       NewPresentsOldTestCase.body
       PresentationStoreOf<BasicsView.Feature>.init
       PresentationStoreOf<BasicsView.Feature>.init
-<<<<<<< HEAD
-      PresentationStoreOf<BasicsView.Feature>.scope
-      PresentationStoreOf<BasicsView.Feature>.scope
-      PresentationStoreOf<BasicsView.Feature>.scope
-      PresentationStoreOf<BasicsView.Feature>.scope
-      PresentationStoreOf<BasicsView.Feature>.scope
-      StoreOf<BasicsView.Feature>.scope
-=======
-      PresentationStoreOf<BasicsView.Feature>.init
-      PresentationStoreOf<BasicsView.Feature>.init
-      StoreOf<BasicsView.Feature>.deinit
-      StoreOf<BasicsView.Feature>.deinit
-      StoreOf<BasicsView.Feature>.deinit
-      StoreOf<BasicsView.Feature>.deinit
-      StoreOf<BasicsView.Feature>.deinit
-      StoreOf<BasicsView.Feature>.deinit
-      StoreOf<BasicsView.Feature>.deinit
-      StoreOf<BasicsView.Feature>.deinit
-      StoreOf<BasicsView.Feature>.deinit
-      StoreOf<BasicsView.Feature>.init
-      StoreOf<BasicsView.Feature>.init
-      StoreOf<BasicsView.Feature>.init
-      StoreOf<BasicsView.Feature>.init
-      StoreOf<BasicsView.Feature>.init
-      StoreOf<BasicsView.Feature>.init
-      StoreOf<BasicsView.Feature>.init
-      StoreOf<BasicsView.Feature>.init
-      StoreOf<BasicsView.Feature>.init
-      StoreOf<BasicsView.Feature?>.deinit
-      StoreOf<BasicsView.Feature?>.deinit
->>>>>>> 8e157347
-      StoreOf<BasicsView.Feature?>.deinit
-      StoreOf<BasicsView.Feature?>.deinit
-      StoreOf<BasicsView.Feature?>.init
-      StoreOf<BasicsView.Feature?>.init
-<<<<<<< HEAD
-      StoreOf<BasicsView.Feature?>.scope
-      StoreOf<BasicsView.Feature?>.scope
-      StoreOf<BasicsView.Feature?>.scope
-      StoreOf<BasicsView.Feature?>.scope
-      StoreOf<BasicsView.Feature?>.scope
-      StoreOf<BasicsView.Feature?>.scope
-      StoreOf<NewPresentsOldTestCase.Feature>.scope
-      StoreOf<NewPresentsOldTestCase.Feature>.scope
-      ViewPresentationStoreOf<BasicsView.Feature>.init
-      ViewPresentationStoreOf<BasicsView.Feature>.init
-      ViewStore<BasicsView.Feature.State?, BasicsView.Feature.Action>.deinit
-      ViewStore<BasicsView.Feature.State?, BasicsView.Feature.Action>.init
-=======
-      StoreOf<BasicsView.Feature?>.init
-      StoreOf<BasicsView.Feature?>.init
-      StoreOf<BasicsView.Feature?>.init
-      StoreOf<BasicsView.Feature?>.init
-      StoreOf<BasicsView.Feature?>.init
-      StoreOf<BasicsView.Feature?>.init
-      StoreOf<BasicsView.Feature?>.init
-      StoreOf<BasicsView.Feature?>.init
-      StoreOf<BasicsView.Feature?>.init
-      ViewPresentationStoreOf<BasicsView.Feature>.init
-      ViewPresentationStoreOf<BasicsView.Feature>.init
-      ViewStoreOf<BasicsView.Feature>.deinit
-      ViewStoreOf<BasicsView.Feature>.deinit
-      ViewStoreOf<BasicsView.Feature>.deinit
-      ViewStoreOf<BasicsView.Feature>.deinit
-      ViewStoreOf<BasicsView.Feature>.deinit
-      ViewStoreOf<BasicsView.Feature>.deinit
-      ViewStoreOf<BasicsView.Feature>.init
-      ViewStoreOf<BasicsView.Feature>.init
-      ViewStoreOf<BasicsView.Feature>.init
-      ViewStoreOf<BasicsView.Feature>.init
-      ViewStoreOf<BasicsView.Feature>.init
-      ViewStoreOf<BasicsView.Feature>.init
-      ViewStoreOf<BasicsView.Feature?>.deinit
-      ViewStoreOf<BasicsView.Feature?>.deinit
-      ViewStoreOf<BasicsView.Feature?>.deinit
-      ViewStoreOf<BasicsView.Feature?>.deinit
->>>>>>> 8e157347
+      PresentationStoreOf<BasicsView.Feature>.init
+      PresentationStoreOf<BasicsView.Feature>.init
+      StoreOf<BasicsView.Feature>.deinit
+      StoreOf<BasicsView.Feature>.deinit
+      StoreOf<BasicsView.Feature>.deinit
+      StoreOf<BasicsView.Feature>.deinit
+      StoreOf<BasicsView.Feature>.deinit
+      StoreOf<BasicsView.Feature>.deinit
+      StoreOf<BasicsView.Feature>.deinit
+      StoreOf<BasicsView.Feature>.deinit
+      StoreOf<BasicsView.Feature>.deinit
+      StoreOf<BasicsView.Feature>.init
+      StoreOf<BasicsView.Feature>.init
+      StoreOf<BasicsView.Feature>.init
+      StoreOf<BasicsView.Feature>.init
+      StoreOf<BasicsView.Feature>.init
+      StoreOf<BasicsView.Feature>.init
+      StoreOf<BasicsView.Feature>.init
+      StoreOf<BasicsView.Feature>.init
+      StoreOf<BasicsView.Feature>.init
+      StoreOf<BasicsView.Feature?>.deinit
+      StoreOf<BasicsView.Feature?>.deinit
+      StoreOf<BasicsView.Feature?>.deinit
+      StoreOf<BasicsView.Feature?>.deinit
+      StoreOf<BasicsView.Feature?>.deinit
+      StoreOf<BasicsView.Feature?>.deinit
+      StoreOf<BasicsView.Feature?>.init
+      StoreOf<BasicsView.Feature?>.init
+      StoreOf<BasicsView.Feature?>.init
+      StoreOf<BasicsView.Feature?>.init
+      StoreOf<BasicsView.Feature?>.init
+      StoreOf<BasicsView.Feature?>.init
+      StoreOf<BasicsView.Feature?>.init
+      StoreOf<BasicsView.Feature?>.init
+      StoreOf<BasicsView.Feature?>.init
+      StoreOf<BasicsView.Feature?>.init
+      ViewPresentationStoreOf<BasicsView.Feature>.init
+      ViewPresentationStoreOf<BasicsView.Feature>.init
+      ViewStoreOf<BasicsView.Feature>.deinit
+      ViewStoreOf<BasicsView.Feature>.deinit
+      ViewStoreOf<BasicsView.Feature>.deinit
+      ViewStoreOf<BasicsView.Feature>.deinit
+      ViewStoreOf<BasicsView.Feature>.deinit
+      ViewStoreOf<BasicsView.Feature>.deinit
+      ViewStoreOf<BasicsView.Feature>.init
+      ViewStoreOf<BasicsView.Feature>.init
+      ViewStoreOf<BasicsView.Feature>.init
+      ViewStoreOf<BasicsView.Feature>.init
+      ViewStoreOf<BasicsView.Feature>.init
+      ViewStoreOf<BasicsView.Feature>.init
+      ViewStoreOf<BasicsView.Feature?>.deinit
+      ViewStoreOf<BasicsView.Feature?>.deinit
+      ViewStoreOf<BasicsView.Feature?>.deinit
+      ViewStoreOf<BasicsView.Feature?>.deinit
       ViewStoreOf<BasicsView.Feature?>.deinit
       ViewStoreOf<BasicsView.Feature?>.deinit
       ViewStoreOf<BasicsView.Feature?>.init
@@ -224,12 +197,8 @@
       StoreOf<BasicsView.Feature?>.init
       StoreOf<BasicsView.Feature?>.init
       StoreOf<BasicsView.Feature?>.init
-<<<<<<< HEAD
-      StoreOf<BasicsView.Feature?>.scope
       StoreOf<BasicsView.Feature?>.scope
       StoreOf<NewPresentsOldTestCase.Feature>.scope
-=======
->>>>>>> 8e157347
       ViewPresentationStoreOf<BasicsView.Feature>.deinit
       ViewPresentationStoreOf<BasicsView.Feature>.init
       ViewStoreOf<BasicsView.Feature>.deinit
@@ -322,92 +291,60 @@
       BasicsView.body
       NewPresentsOldTestCase.body
       NewPresentsOldTestCase.body
-      PresentationStoreOf<BasicsView.Feature>.deinit
-      PresentationStoreOf<BasicsView.Feature>.deinit
-      PresentationStoreOf<BasicsView.Feature>.init
-      PresentationStoreOf<BasicsView.Feature>.init
-<<<<<<< HEAD
-      PresentationStoreOf<BasicsView.Feature>.scope
-      PresentationStoreOf<BasicsView.Feature>.scope
-      PresentationStoreOf<BasicsView.Feature>.scope
-      PresentationStoreOf<BasicsView.Feature>.scope
-      PresentationStoreOf<BasicsView.Feature>.scope
-      StoreOf<BasicsView.Feature>.deinit
-      StoreOf<BasicsView.Feature>.deinit
-      StoreOf<BasicsView.Feature>.scope
-=======
-      PresentationStoreOf<BasicsView.Feature>.init
-      PresentationStoreOf<BasicsView.Feature>.init
-      StoreOf<BasicsView.Feature>.deinit
-      StoreOf<BasicsView.Feature>.deinit
-      StoreOf<BasicsView.Feature>.deinit
-      StoreOf<BasicsView.Feature>.deinit
-      StoreOf<BasicsView.Feature>.deinit
-      StoreOf<BasicsView.Feature>.deinit
-      StoreOf<BasicsView.Feature>.deinit
-      StoreOf<BasicsView.Feature>.deinit
-      StoreOf<BasicsView.Feature>.deinit
-      StoreOf<BasicsView.Feature>.init
-      StoreOf<BasicsView.Feature>.init
-      StoreOf<BasicsView.Feature>.init
-      StoreOf<BasicsView.Feature>.init
-      StoreOf<BasicsView.Feature>.init
-      StoreOf<BasicsView.Feature>.init
-      StoreOf<BasicsView.Feature>.init
-      StoreOf<BasicsView.Feature>.init
-      StoreOf<BasicsView.Feature>.init
->>>>>>> 8e157347
-      StoreOf<BasicsView.Feature?>.deinit
-      StoreOf<BasicsView.Feature?>.deinit
-      StoreOf<BasicsView.Feature?>.deinit
-      StoreOf<BasicsView.Feature?>.deinit
-<<<<<<< HEAD
-      StoreOf<BasicsView.Feature?>.init
-      StoreOf<BasicsView.Feature?>.scope
-      StoreOf<BasicsView.Feature?>.scope
-      StoreOf<BasicsView.Feature?>.scope
-      StoreOf<BasicsView.Feature?>.scope
-      StoreOf<BasicsView.Feature?>.scope
-      StoreOf<BasicsView.Feature?>.scope
-      StoreOf<NewPresentsOldTestCase.Feature>.scope
-      StoreOf<NewPresentsOldTestCase.Feature>.scope
-      ViewPresentationStoreOf<BasicsView.Feature>.deinit
-      ViewPresentationStoreOf<BasicsView.Feature>.deinit
-      ViewPresentationStoreOf<BasicsView.Feature>.init
-      ViewPresentationStoreOf<BasicsView.Feature>.init
-      ViewStore<BasicsView.Feature.State?, BasicsView.Feature.Action>.deinit
-      ViewStore<BasicsView.Feature.State?, BasicsView.Feature.Action>.init
-      ViewStoreOf<BasicsView.Feature>.deinit
-=======
-      StoreOf<BasicsView.Feature?>.deinit
-      StoreOf<BasicsView.Feature?>.deinit
-      StoreOf<BasicsView.Feature?>.init
-      StoreOf<BasicsView.Feature?>.init
-      StoreOf<BasicsView.Feature?>.init
-      StoreOf<BasicsView.Feature?>.init
-      StoreOf<BasicsView.Feature?>.init
-      StoreOf<BasicsView.Feature?>.init
-      StoreOf<BasicsView.Feature?>.init
-      StoreOf<BasicsView.Feature?>.init
-      StoreOf<BasicsView.Feature?>.init
-      StoreOf<BasicsView.Feature?>.init
-      ViewPresentationStoreOf<BasicsView.Feature>.init
-      ViewPresentationStoreOf<BasicsView.Feature>.init
-      ViewStoreOf<BasicsView.Feature>.deinit
-      ViewStoreOf<BasicsView.Feature>.deinit
-      ViewStoreOf<BasicsView.Feature>.deinit
-      ViewStoreOf<BasicsView.Feature>.deinit
-      ViewStoreOf<BasicsView.Feature>.deinit
-      ViewStoreOf<BasicsView.Feature>.deinit
-      ViewStoreOf<BasicsView.Feature>.init
-      ViewStoreOf<BasicsView.Feature>.init
-      ViewStoreOf<BasicsView.Feature>.init
-      ViewStoreOf<BasicsView.Feature>.init
-      ViewStoreOf<BasicsView.Feature>.init
-      ViewStoreOf<BasicsView.Feature>.init
-      ViewStoreOf<BasicsView.Feature?>.deinit
-      ViewStoreOf<BasicsView.Feature?>.deinit
->>>>>>> 8e157347
+      PresentationStoreOf<BasicsView.Feature>.init
+      PresentationStoreOf<BasicsView.Feature>.init
+      PresentationStoreOf<BasicsView.Feature>.init
+      PresentationStoreOf<BasicsView.Feature>.init
+      StoreOf<BasicsView.Feature>.deinit
+      StoreOf<BasicsView.Feature>.deinit
+      StoreOf<BasicsView.Feature>.deinit
+      StoreOf<BasicsView.Feature>.deinit
+      StoreOf<BasicsView.Feature>.deinit
+      StoreOf<BasicsView.Feature>.deinit
+      StoreOf<BasicsView.Feature>.deinit
+      StoreOf<BasicsView.Feature>.deinit
+      StoreOf<BasicsView.Feature>.deinit
+      StoreOf<BasicsView.Feature>.init
+      StoreOf<BasicsView.Feature>.init
+      StoreOf<BasicsView.Feature>.init
+      StoreOf<BasicsView.Feature>.init
+      StoreOf<BasicsView.Feature>.init
+      StoreOf<BasicsView.Feature>.init
+      StoreOf<BasicsView.Feature>.init
+      StoreOf<BasicsView.Feature>.init
+      StoreOf<BasicsView.Feature>.init
+      StoreOf<BasicsView.Feature?>.deinit
+      StoreOf<BasicsView.Feature?>.deinit
+      StoreOf<BasicsView.Feature?>.deinit
+      StoreOf<BasicsView.Feature?>.deinit
+      StoreOf<BasicsView.Feature?>.deinit
+      StoreOf<BasicsView.Feature?>.deinit
+      StoreOf<BasicsView.Feature?>.init
+      StoreOf<BasicsView.Feature?>.init
+      StoreOf<BasicsView.Feature?>.init
+      StoreOf<BasicsView.Feature?>.init
+      StoreOf<BasicsView.Feature?>.init
+      StoreOf<BasicsView.Feature?>.init
+      StoreOf<BasicsView.Feature?>.init
+      StoreOf<BasicsView.Feature?>.init
+      StoreOf<BasicsView.Feature?>.init
+      StoreOf<BasicsView.Feature?>.init
+      ViewPresentationStoreOf<BasicsView.Feature>.init
+      ViewPresentationStoreOf<BasicsView.Feature>.init
+      ViewStoreOf<BasicsView.Feature>.deinit
+      ViewStoreOf<BasicsView.Feature>.deinit
+      ViewStoreOf<BasicsView.Feature>.deinit
+      ViewStoreOf<BasicsView.Feature>.deinit
+      ViewStoreOf<BasicsView.Feature>.deinit
+      ViewStoreOf<BasicsView.Feature>.deinit
+      ViewStoreOf<BasicsView.Feature>.init
+      ViewStoreOf<BasicsView.Feature>.init
+      ViewStoreOf<BasicsView.Feature>.init
+      ViewStoreOf<BasicsView.Feature>.init
+      ViewStoreOf<BasicsView.Feature>.init
+      ViewStoreOf<BasicsView.Feature>.init
+      ViewStoreOf<BasicsView.Feature?>.deinit
+      ViewStoreOf<BasicsView.Feature?>.deinit
       ViewStoreOf<BasicsView.Feature?>.deinit
       ViewStoreOf<BasicsView.Feature?>.deinit
       ViewStoreOf<BasicsView.Feature?>.deinit
@@ -438,28 +375,24 @@
     self.assertLogs {
       """
       PresentationStoreOf<BasicsView.Feature>.deinit
-<<<<<<< HEAD
-      StoreOf<BasicsView.Feature?>.deinit
-=======
-      PresentationStoreOf<BasicsView.Feature>.deinit
-      PresentationStoreOf<BasicsView.Feature>.deinit
-      PresentationStoreOf<BasicsView.Feature>.deinit
-      PresentationStoreOf<BasicsView.Feature>.deinit
-      PresentationStoreOf<BasicsView.Feature>.deinit
-      StoreOf<BasicsView.Feature>.deinit
-      StoreOf<BasicsView.Feature>.deinit
-      StoreOf<BasicsView.Feature>.deinit
-      StoreOf<BasicsView.Feature?>.deinit
-      StoreOf<BasicsView.Feature?>.deinit
-      StoreOf<BasicsView.Feature?>.deinit
-      StoreOf<BasicsView.Feature?>.deinit
-      StoreOf<BasicsView.Feature?>.deinit
-      StoreOf<BasicsView.Feature?>.deinit
-      StoreOf<BasicsView.Feature?>.deinit
-      StoreOf<BasicsView.Feature?>.deinit
-      StoreOf<BasicsView.Feature?>.deinit
-      ViewPresentationStoreOf<BasicsView.Feature>.deinit
->>>>>>> 8e157347
+      PresentationStoreOf<BasicsView.Feature>.deinit
+      PresentationStoreOf<BasicsView.Feature>.deinit
+      PresentationStoreOf<BasicsView.Feature>.deinit
+      PresentationStoreOf<BasicsView.Feature>.deinit
+      PresentationStoreOf<BasicsView.Feature>.deinit
+      StoreOf<BasicsView.Feature>.deinit
+      StoreOf<BasicsView.Feature>.deinit
+      StoreOf<BasicsView.Feature>.deinit
+      StoreOf<BasicsView.Feature?>.deinit
+      StoreOf<BasicsView.Feature?>.deinit
+      StoreOf<BasicsView.Feature?>.deinit
+      StoreOf<BasicsView.Feature?>.deinit
+      StoreOf<BasicsView.Feature?>.deinit
+      StoreOf<BasicsView.Feature?>.deinit
+      StoreOf<BasicsView.Feature?>.deinit
+      StoreOf<BasicsView.Feature?>.deinit
+      StoreOf<BasicsView.Feature?>.deinit
+      ViewPresentationStoreOf<BasicsView.Feature>.deinit
       ViewPresentationStoreOf<BasicsView.Feature>.deinit
       ViewPresentationStoreOf<BasicsView.Feature>.deinit
       ViewStoreOf<BasicsView.Feature>.deinit

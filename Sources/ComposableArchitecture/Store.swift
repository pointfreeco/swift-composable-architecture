import Combine
import Foundation
import SwiftUI

/// A store represents the runtime that powers the application. It is the object that you will pass
/// around to views that need to interact with the application.
///
/// You will typically construct a single one of these at the root of your application:
///
/// ```swift
/// @main
/// struct MyApp: App {
///   var body: some Scene {
///     WindowGroup {
///       RootView(
///         store: Store(initialState: AppFeature.State()) {
///           AppFeature()
///         }
///       )
///     }
///   }
/// }
/// ```
///
/// …and then use the ``scope(state:action:)-9iai9`` method to derive more focused stores that can be
/// passed to subviews.
///
/// ### Scoping
///
/// The most important operation defined on ``Store`` is the ``scope(state:action:)-9iai9`` method, which
/// allows you to transform a store into one that deals with child state and actions. This is
/// necessary for passing stores to subviews that only care about a small portion of the entire
/// application's domain.
///
/// For example, if an application has a tab view at its root with tabs for activity, search, and
/// profile, then we can model the domain like this:
///
/// ```swift
/// struct State {
///   var activity: Activity.State
///   var profile: Profile.State
///   var search: Search.State
/// }
///
/// enum Action {
///   case activity(Activity.Action)
///   case profile(Profile.Action)
///   case search(Search.Action)
/// }
/// ```
///
/// We can construct a view for each of these domains by applying ``scope(state:action:)-9iai9`` to a
/// store that holds onto the full app domain in order to transform it into a store for each
/// sub-domain:
///
/// ```swift
/// struct AppView: View {
///   let store: StoreOf<AppFeature>
///
///   var body: some View {
///     TabView {
///       ActivityView(
///         store: self.store.scope(state: \.activity, action: { .activity($0) })
///       )
///       .tabItem { Text("Activity") }
///
///       SearchView(
///         store: self.store.scope(state: \.search, action: { .search($0) })
///       )
///       .tabItem { Text("Search") }
///
///       ProfileView(
///         store: self.store.scope(state: \.profile, action: { .profile($0) })
///       )
///       .tabItem { Text("Profile") }
///     }
///   }
/// }
/// ```
///
/// ### Thread safety
///
/// The `Store` class is not thread-safe, and so all interactions with an instance of ``Store``
/// (including all of its scopes and derived ``ViewStore``s) must be done on the same thread the
/// store was created on. Further, if the store is powering a SwiftUI or UIKit view, as is
/// customary, then all interactions must be done on the _main_ thread.
///
/// The reason stores are not thread-safe is due to the fact that when an action is sent to a store,
/// a reducer is run on the current state, and this process cannot be done from multiple threads.
/// It is possible to make this process thread-safe by introducing locks or queues, but this
/// introduces new complications:
///
///   * If done simply with `DispatchQueue.main.async` you will incur a thread hop even when you are
///     already on the main thread. This can lead to unexpected behavior in UIKit and SwiftUI, where
///     sometimes you are required to do work synchronously, such as in animation blocks.
///
///   * It is possible to create a scheduler that performs its work immediately when on the main
///     thread and otherwise uses `DispatchQueue.main.async` (_e.g._, see Combine Schedulers'
///     [UIScheduler][uischeduler]).
///
/// This introduces a lot more complexity, and should probably not be adopted without having a very
/// good reason.
///
/// This is why we require all actions be sent from the same thread. This requirement is in the same
/// spirit of how `URLSession` and other Apple APIs are designed. Those APIs tend to deliver their
/// outputs on whatever thread is most convenient for them, and then it is your responsibility to
/// dispatch back to the main queue if that's what you need. The Composable Architecture makes you
/// responsible for making sure to send actions on the main thread. If you are using an effect that
/// may deliver its output on a non-main thread, you must explicitly perform `.receive(on:)` in
/// order to force it back on the main thread.
///
/// This approach makes the fewest number of assumptions about how effects are created and
/// transformed, and prevents unnecessary thread hops and re-dispatching. It also provides some
/// testing benefits. If your effects are not responsible for their own scheduling, then in tests
/// all of the effects would run synchronously and immediately. You would not be able to test how
/// multiple in-flight effects interleave with each other and affect the state of your application.
/// However, by leaving scheduling out of the ``Store`` we get to test these aspects of our effects
/// if we so desire, or we can ignore if we prefer. We have that flexibility.
///
/// [uischeduler]: https://github.com/pointfreeco/combine-schedulers/blob/main/Sources/CombineSchedulers/UIScheduler.swift
///
/// #### Thread safety checks
///
/// The store performs some basic thread safety checks in order to help catch mistakes. Stores
/// constructed via the initializer ``init(initialState:reducer:withDependencies:)`` are assumed
/// to run only on the main thread, and so a check is executed immediately to make sure that is the
/// case. Further, all actions sent to the store and all scopes (see ``scope(state:action:)-9iai9``) of
/// the store are also checked to make sure that work is performed on the main thread.
public final class Store<State, Action> {
  private var bufferedActions: [Action] = []
  private var children: [AnyHashable: AnyObject] = [:]
  @_spi(Internals) public var effectCancellables: [UUID: AnyCancellable] = [:]
  var _isInvalidated = { false }
  private var isSending = false
  var parentCancellable: AnyCancellable?
  private let reducer: any Reducer<State, Action>
  @_spi(Internals) public var stateSubject: CurrentValueSubject<State, Never>
  #if DEBUG
    private let mainThreadChecksEnabled: Bool
  #endif

  /// Initializes a store from an initial state and a reducer.
  ///
  /// - Parameters:
  ///   - initialState: The state to start the application in.
  ///   - reducer: The reducer that powers the business logic of the application.
  ///   - prepareDependencies: A closure that can be used to override dependencies that will be accessed
  ///     by the reducer.
  public convenience init<R: Reducer>(
    initialState: @autoclosure () -> R.State,
    @ReducerBuilder<State, Action> reducer: () -> R,
    withDependencies prepareDependencies: ((inout DependencyValues) -> Void)? = nil
  ) where R.State == State, R.Action == Action {
    defer { Logger.shared.log("\(typeName(of: self)).init") }
    if let prepareDependencies = prepareDependencies {
      let (initialState, reducer) = withDependencies(prepareDependencies) {
        (initialState(), reducer())
      }
      self.init(
        initialState: initialState,
        reducer: reducer.transformDependency(\.self, transform: prepareDependencies),
        mainThreadChecksEnabled: true
      )
    } else {
      self.init(
        initialState: initialState(),
        reducer: reducer(),
        mainThreadChecksEnabled: true
      )
    }
  }

  deinit {
    self.invalidate()
    Logger.shared.log("\(typeName(of: self)).deinit")
  }

  /// Calls the given closure with the current state of the store.
  ///
  /// A lightweight way of accessing store state when no view store is available and state does not
  /// need to be observed, _e.g._ by a SwiftUI view. If a view store is available, prefer
  /// ``ViewStore/state-swift.property``.
  ///
  /// - Parameter body: A closure that takes the current state of the store as its sole argument. If
  ///   the closure has a return value, that value is also used as the return value of the
  ///   `withState` method. The state argument reflects the current state of the store only for the
  ///   duration of the closure's execution, and is not observable over time, _e.g._ by SwiftUI. If
  ///   you want to observe store state in a view, use a ``ViewStore`` instead.
  /// - Returns: The return value, if any, of the `body` closure.
  public func withState<R>(_ body: (_ state: State) -> R) -> R {
    body(self.stateSubject.value)
  }

  /// Sends an action to the store.
  ///
  /// A lightweight way to send actions to the store when no view store is available. If a view
  /// store is available, prefer ``ViewStore/send(_:)``.
  ///
  /// - Parameter action: An action.
  @discardableResult
  public func send(_ action: Action) -> StoreTask {
    .init(rawValue: self.send(action, originatingFrom: nil))
  }

  /// Sends an action to the store with a given animation.
  ///
  /// See ``Store/send(_:)`` for more info.
  ///
  /// - Parameters:
  ///   - action: An action.
  ///   - animation: An animation.
  @discardableResult
  public func send(_ action: Action, animation: Animation?) -> StoreTask {
    send(action, transaction: Transaction(animation: animation))
  }

  /// Sends an action to the store with a given transaction.
  ///
  /// See ``Store/send(_:)`` for more info.
  ///
  /// - Parameters:
  ///   - action: An action.
  ///   - transaction: A transaction.
  @discardableResult
  public func send(_ action: Action, transaction: Transaction) -> StoreTask {
    withTransaction(transaction) {
      .init(rawValue: self.send(action, originatingFrom: nil))
    }
  }

  /// Scopes the store to one that exposes child state and actions.
  ///
  /// This can be useful for deriving new stores to hand to child views in an application. For
  /// example:
  ///
  /// ```swift
  /// @Reducer
  /// struct AppFeature {
  ///   struct State {
  ///     var login: Login.State
  ///     // ...
  ///   }
  ///   enum Action {
  ///     case login(Login.Action)
  ///     // ...
  ///   }
  ///
  /// // A store that runs the entire application.
  /// let store = Store(initialState: AppFeature.State()) {
  ///   AppFeature()
  /// }
  ///
  /// // Construct a login view by scoping the store
  /// // to one that works with only login domain.
  /// LoginView(
  ///   store: store.scope(
  ///     state: \.login,
  ///     action: AppFeature.Action.login
  ///   )
  /// )
  /// ```
  ///
  /// Scoping in this fashion allows you to better modularize your application. In this case,
  /// `LoginView` could be extracted to a module that has no access to `AppFeature.State` or
  /// `AppFeature.Action`.
  ///
  /// Scoping also gives a view the opportunity to focus on just the state and actions it cares
  /// about, even if its feature domain is larger.
  ///
  /// For example, the above login domain could model a two screen login flow: a login form followed
  /// by a two-factor authentication screen. The second screen's domain might be nested in the
  /// first:
  ///
  /// ```swift
  /// @Reducer
  /// struct Login {
  ///   struct State: Equatable {
  ///     var email = ""
  ///     var password = ""
  ///     var twoFactorAuth: TwoFactorAuthState?
  ///   }
  ///   enum Action: Equatable {
  ///     case emailChanged(String)
  ///     case loginButtonTapped
  ///     case loginResponse(Result<TwoFactorAuthState, LoginError>)
  ///     case passwordChanged(String)
  ///     case twoFactorAuth(TwoFactorAuthAction)
  ///   }
  ///   // ...
  /// }
  /// ```
  ///
  /// The login view holds onto a store of this domain:
  ///
  /// ```swift
  /// struct LoginView: View {
  ///   let store: StoreOf<Login>
  ///
  ///   var body: some View { /* ... */ }
  /// }
  /// ```
  ///
  /// If its body were to use a view store of the same domain, this would introduce a number of
  /// problems:
  ///
  /// * The login view would be able to read from `twoFactorAuth` state. This state is only intended
  ///   to be read from the two-factor auth screen.
  ///
  /// * Even worse, changes to `twoFactorAuth` state would now cause SwiftUI to recompute
  ///   `LoginView`'s body unnecessarily.
  ///
  /// * The login view would be able to send `twoFactorAuth` actions. These actions are only
  ///   intended to be sent from the two-factor auth screen (and reducer).
  ///
  /// * The login view would be able to send non user-facing login actions, like `loginResponse`.
  ///   These actions are only intended to be used in the login reducer to feed the results of
  ///   effects back into the store.
  ///
  /// To avoid these issues, one can introduce a view-specific domain that slices off the subset of
  /// state and actions that a view cares about:
  ///
  /// ```swift
  /// extension LoginView {
  ///   struct ViewState: Equatable {
  ///     var email: String
  ///     var password: String
  ///   }
  ///
  ///   enum ViewAction: Equatable {
  ///     case emailChanged(String)
  ///     case loginButtonTapped
  ///     case passwordChanged(String)
  ///   }
  /// }
  /// ```
  ///
  /// One can also introduce a couple helpers that transform feature state into view state and
  /// transform view actions into feature actions.
  ///
  /// ```swift
  /// extension Login.State {
  ///   var view: LoginView.ViewState {
  ///     .init(email: self.email, password: self.password)
  ///   }
  /// }
  ///
  /// extension LoginView.ViewAction {
  ///   var feature: Login.Action {
  ///     switch self {
  ///     case let .emailChanged(email)
  ///       return .emailChanged(email)
  ///     case .loginButtonTapped:
  ///       return .loginButtonTapped
  ///     case let .passwordChanged(password)
  ///       return .passwordChanged(password)
  ///     }
  ///   }
  /// }
  /// ```
  ///
  /// With these helpers defined, `LoginView` can now scope its store's feature domain into its view
  /// domain:
  ///
  /// ```swift
  ///  var body: some View {
  ///    WithViewStore(
  ///      self.store, observe: \.view, send: \.feature
  ///    ) { viewStore in
  ///      // ...
  ///    }
  ///  }
  /// ```
  ///
  /// This view store is now incapable of reading any state but view state (and will not recompute
  /// when non-view state changes), and is incapable of sending any actions but view actions.
  ///
  /// - Parameters:
  ///   - toChildState: A key path from `State` to `ChildState`.
  ///   - toChildAction: A case key path from `Action` to `ChildAction`.
  /// - Returns: A new store with its domain (state and action) transformed.
  public func scope<ChildState, ChildAction>(
    state toChildState: KeyPath<State, ChildState>,
    action toChildAction: CaseKeyPath<Action, ChildAction>
  ) -> Store<ChildState, ChildAction> {
    self.scope(
      state: { $0[keyPath: toChildState] },
      id: { _ in Scope(state: toChildState, action: toChildAction) },
      action: { toChildAction($1) },
      isInvalid: nil,
      removeDuplicates: nil
    )
  }

  @available(
    iOS, deprecated: 9999,
    message:
      """
      Pass 'state' a key path to child state and 'action' a case key path to child action, instead.
      """
  )
  @available(
    macOS, deprecated: 9999,
    message:
      """
      Pass 'state' a key path to child state and 'action' a case key path to child action, instead.
      """
  )
  @available(
    tvOS, deprecated: 9999,
    message:
      """
      Pass 'state' a key path to child state and 'action' a case key path to child action, instead.
      """
  )
  @available(
    watchOS, deprecated: 9999,
    message:
      """
      Pass 'state' a key path to child state and 'action' a case key path to child action, instead.
      """
  )
  public func scope<ChildState, ChildAction>(
    state toChildState: @escaping (_ state: State) -> ChildState,
    action fromChildAction: @escaping (_ childAction: ChildAction) -> Action
  ) -> Store<ChildState, ChildAction> {
    self.scope(
      state: toChildState,
      id: nil,
      action: { fromChildAction($1) },
      isInvalid: nil,
      removeDuplicates: nil
    )
  }

  /// Scopes the store to one that exposes child state and actions.
  ///
  /// This is a special overload of ``scope(state:action:)-9iai9`` that works specifically for
  /// ``PresentationState`` and ``PresentationAction``.
  ///
  /// - Parameters:
  ///   - toChildState: A key path from `State` to ``PresentationState``.
  ///   - toChildAction: A case key path from `Action` to ``PresentationAction``.
  /// - Returns: A new store with its domain (state and action) transformed.
  public func scope<ChildState, ChildAction>(
    state toChildState: KeyPath<State, PresentationState<ChildState>>,
    action toChildAction: CaseKeyPath<Action, PresentationAction<ChildAction>>
  ) -> Store<PresentationState<ChildState>, PresentationAction<ChildAction>> {
    self.scope(
      state: { $0[keyPath: toChildState] },
      id: { _ in Scope(state: toChildState, action: toChildAction) },
      action: { toChildAction($1) },
      isInvalid: nil,
      removeDuplicates: { $0.sharesStorage(with: $1) }
    )
  }

  @available(
    iOS, deprecated: 9999,
    message:
      """
      Pass 'state' a key path to child state and 'action' a case key path to child action, instead.
      """
  )
  @available(
    macOS, deprecated: 9999,
    message:
      """
      Pass 'state' a key path to child state and 'action' a case key path to child action, instead.
      """
  )
  @available(
    tvOS, deprecated: 9999,
    message:
      """
      Pass 'state' a key path to child state and 'action' a case key path to child action, instead.
      """
  )
  @available(
    watchOS, deprecated: 9999,
    message:
      """
      Pass 'state' a key path to child state and 'action' a case key path to child action, instead.
      """
  )
  public func scope<ChildState, ChildAction>(
    state toChildState: @escaping (_ state: State) -> PresentationState<ChildState>,
    action fromChildAction: @escaping (_ presentationAction: PresentationAction<ChildAction>) ->
      Action
  ) -> Store<PresentationState<ChildState>, PresentationAction<ChildAction>> {
    self.scope(
      state: toChildState,
      id: nil,
      action: { fromChildAction($1) },
      isInvalid: nil,
      removeDuplicates: { $0.sharesStorage(with: $1) }
    )
  }

  func scope<ChildState, ChildAction>(
    state toChildState: @escaping (State) -> ChildState,
    id: ((State) -> AnyHashable)?,
    action fromChildAction: @escaping (State, ChildAction) -> Action,
    isInvalid: ((State) -> Bool)?,
    removeDuplicates isDuplicate: ((ChildState, ChildState) -> Bool)?
  ) -> Store<ChildState, ChildAction> {
    self.threadCheck(status: .scope)

    let initialChildState = toChildState(self.state.value)

    let id = id?(self.state.value)
    if let id = id,
      let childStore = self.children[id] as? Store<ChildState, ChildAction>
    {
      return childStore
    }
    // NB: This strong/weak self dance forces the child to retain the parent when the parent doesn't
    //     retain the child.
    let isInvalid =
      id == nil
      ? {
        self._isInvalidated() || isInvalid?(self.state.value) == true
      }
      : { [weak self] in
        guard let self = self else { return true }
        return self._isInvalidated() || isInvalid?(self.state.value) == true
      }
    let fromChildAction = {
      BindingLocal.isActive && isInvalid() ? nil : fromChildAction($0, $1)
    }
    var isSending = false
    let childStore = Store<ChildState, ChildAction>(
      initialState: initialChildState
    ) {
      Reduce(internal: { [weak self] childState, childAction in
        guard let self = self else { return .none }
        if isInvalid(), let id = id {
          self.invalidateChild(id: id)
        }
        guard let action = fromChildAction(self.state.value, childAction)
        else { return .none }
        isSending = true
        defer { isSending = false }
        let task = self.send(action)
        childState = toChildState(self.state.value)
        if let task = task.rawValue {
          return .run { _ in await task.cancellableValue }
        } else {
          return .none
        }
      })
    }
    childStore._isInvalidated = isInvalid
    childStore.parentCancellable = self.state
      .dropFirst()
      .sink { [weak self, weak childStore] state in
        guard
          !isSending,
          let self = self,
          let childStore = childStore
        else { return }
        if childStore._isInvalidated(), let id = id {
          self.invalidateChild(id: id)
        }
        let childState = toChildState(state)
        guard isDuplicate.map({ !$0(childStore.state.value, childState) }) ?? true else {
          return
        }
        childStore.state.value = childState
        Logger.shared.log("\(typeName(of: self)).scope")
      }
    if let id = id {
      self.children[id] = childStore
    }
    return childStore
  }

<<<<<<< HEAD
  fileprivate func invalidate() {
    for id in self.children.keys {
      self.invalidateChild(id: id)
    }
  }

  private func invalidateChild(id: AnyHashable) {
    guard self.children.keys.contains(id) else { return }
    (self.children[id] as? any AnyStore)?.invalidate()
    self.children[id] = nil
=======
  func invalidate(_ isInvalid: @escaping (State) -> Bool) -> Store {
    self.threadCheck(status: .scope)
    let store: Store = self.reducer.rescope(
      self,
      state: { $0 },
      action: { state, action in isInvalid(state) && BindingLocal.isActive ? nil : action },
      removeDuplicates: { isInvalid($0) && isInvalid($1) }
    )
    store._isInvalidated = { self._isInvalidated() || isInvalid(self.stateSubject.value) }
    return store
>>>>>>> 58988df8
  }

  @_spi(Internals)
  public func send(
    _ action: Action,
    originatingFrom originatingAction: Action?
  ) -> Task<Void, Never>? {
    self.threadCheck(status: .send(action, originatingAction: originatingAction))

    self.bufferedActions.append(action)
    guard !self.isSending else { return nil }

    self.isSending = true
    var currentState = self.stateSubject.value
    let tasks = Box<[Task<Void, Never>]>(wrappedValue: [])
    defer {
      withExtendedLifetime(self.bufferedActions) {
        self.bufferedActions.removeAll()
      }
      self.stateSubject.value = currentState
      self.isSending = false
      if !self.bufferedActions.isEmpty {
        if let task = self.send(
          self.bufferedActions.removeLast(), originatingFrom: originatingAction
        ) {
          tasks.wrappedValue.append(task)
        }
      }
    }

    var index = self.bufferedActions.startIndex
    while index < self.bufferedActions.endIndex {
      defer { index += 1 }
      let action = self.bufferedActions[index]
      let effect = self.reducer.reduce(into: &currentState, action: action)

      switch effect.operation {
      case .none:
        break
      case let .publisher(publisher):
        var didComplete = false
        let boxedTask = Box<Task<Void, Never>?>(wrappedValue: nil)
        let uuid = UUID()
        let effectCancellable = withEscapedDependencies { continuation in
          publisher
            .handleEvents(
              receiveCancel: { [weak self] in
                self?.threadCheck(status: .effectCompletion(action))
                self?.effectCancellables[uuid] = nil
              }
            )
            .sink(
              receiveCompletion: { [weak self] _ in
                self?.threadCheck(status: .effectCompletion(action))
                boxedTask.wrappedValue?.cancel()
                didComplete = true
                self?.effectCancellables[uuid] = nil
              },
              receiveValue: { [weak self] effectAction in
                guard let self = self else { return }
                if let task = continuation.yield({
                  self.send(effectAction, originatingFrom: action)
                }) {
                  tasks.wrappedValue.append(task)
                }
              }
            )
        }

        if !didComplete {
          let task = Task<Void, Never> { @MainActor in
            for await _ in AsyncStream<Void>.never {}
            effectCancellable.cancel()
          }
          boxedTask.wrappedValue = task
          tasks.wrappedValue.append(task)
          self.effectCancellables[uuid] = effectCancellable
        }
      case let .run(priority, operation):
        withEscapedDependencies { continuation in
          tasks.wrappedValue.append(
            Task(priority: priority) { @MainActor in
              #if DEBUG
                let isCompleted = LockIsolated(false)
                defer { isCompleted.setValue(true) }
              #endif
              await operation(
                Send { effectAction in
                  #if DEBUG
                    if isCompleted.value {
                      runtimeWarn(
                        """
                        An action was sent from a completed effect:

                          Action:
                            \(debugCaseOutput(effectAction))

                          Effect returned from:
                            \(debugCaseOutput(action))

                        Avoid sending actions using the 'send' argument from 'Effect.run' after \
                        the effect has completed. This can happen if you escape the 'send' \
                        argument in an unstructured context.

                        To fix this, make sure that your 'run' closure does not return until \
                        you're done calling 'send'.
                        """
                      )
                    }
                  #endif
                  if let task = continuation.yield({
                    self.send(effectAction, originatingFrom: action)
                  }) {
                    tasks.wrappedValue.append(task)
                  }
                }
              )
            }
          )
        }
      }
    }

    guard !tasks.wrappedValue.isEmpty else { return nil }
    return Task { @MainActor in
      await withTaskCancellationHandler {
        var index = tasks.wrappedValue.startIndex
        while index < tasks.wrappedValue.endIndex {
          defer { index += 1 }
          await tasks.wrappedValue[index].value
        }
      } onCancel: {
        var index = tasks.wrappedValue.startIndex
        while index < tasks.wrappedValue.endIndex {
          defer { index += 1 }
          tasks.wrappedValue[index].cancel()
        }
      }
    }
  }

  private enum ThreadCheckStatus {
    case effectCompletion(Action)
    case `init`
    case scope
    case send(Action, originatingAction: Action?)
  }

  @inline(__always)
  private func threadCheck(status: ThreadCheckStatus) {
    #if DEBUG
      guard self.mainThreadChecksEnabled && !Thread.isMainThread
      else { return }

      switch status {
      case let .effectCompletion(action):
        runtimeWarn(
          """
          An effect completed on a non-main thread. …

            Effect returned from:
              \(debugCaseOutput(action))

          Make sure to use ".receive(on:)" on any effects that execute on background threads to \
          receive their output on the main thread.

          The "Store" class is not thread-safe, and so all interactions with an instance of \
          "Store" (including all of its scopes and derived view stores) must be done on the main \
          thread.
          """
        )

      case .`init`:
        runtimeWarn(
          """
          A store initialized on a non-main thread. …

          The "Store" class is not thread-safe, and so all interactions with an instance of \
          "Store" (including all of its scopes and derived view stores) must be done on the main \
          thread.
          """
        )

      case .scope:
        runtimeWarn(
          """
          "Store.scope" was called on a non-main thread. …

          The "Store" class is not thread-safe, and so all interactions with an instance of \
          "Store" (including all of its scopes and derived view stores) must be done on the main \
          thread.
          """
        )

      case let .send(action, originatingAction: nil):
        runtimeWarn(
          """
          "ViewStore.send" was called on a non-main thread with: \(debugCaseOutput(action)) …

          The "Store" class is not thread-safe, and so all interactions with an instance of \
          "Store" (including all of its scopes and derived view stores) must be done on the main \
          thread.
          """
        )

      case let .send(action, originatingAction: .some(originatingAction)):
        runtimeWarn(
          """
          An effect published an action on a non-main thread. …

            Effect published:
              \(debugCaseOutput(action))

            Effect returned from:
              \(debugCaseOutput(originatingAction))

          Make sure to use ".receive(on:)" on any effects that execute on background threads to \
          receive their output on the main thread.

          The "Store" class is not thread-safe, and so all interactions with an instance of \
          "Store" (including all of its scopes and derived view stores) must be done on the main \
          thread.
          """
        )
      }
    #endif
  }

  init<R: Reducer>(
    initialState: R.State,
    reducer: R,
    mainThreadChecksEnabled: Bool
  ) where R.State == State, R.Action == Action {
    self.stateSubject = CurrentValueSubject(initialState)
    self.reducer = reducer
    #if DEBUG
      self.mainThreadChecksEnabled = mainThreadChecksEnabled
    #endif
    self.threadCheck(status: .`init`)
  }

  /// A publisher that emits when state changes.
  ///
  /// This publisher supports dynamic member lookup so that you can pluck out a specific field in
  /// the state:
  ///
  /// ```swift
  /// store.publisher.alert
  ///   .sink { ... }
  /// ```
  public var publisher: StorePublisher<State> {
    StorePublisher(store: self, upstream: self.stateSubject)
  }

  private struct Scope<ChildState, ChildAction>: Hashable {
    let toChildState: KeyPath<State, ChildState>
    let toChildAction: CaseKeyPath<Action, ChildAction>
    init(
      state toChildState: KeyPath<State, ChildState>,
      action toChildAction: CaseKeyPath<Action, ChildAction>
    ) {
      self.toChildState = toChildState
      self.toChildAction = toChildAction
    }
  }
}

/// A convenience type alias for referring to a store of a given reducer's domain.
///
/// Instead of specifying two generics:
///
/// ```swift
/// let store: Store<Feature.State, Feature.Action>
/// ```
///
/// You can specify a single generic:
///
/// ```swift
/// let store: StoreOf<Feature>
/// ```
public typealias StoreOf<R: Reducer> = Store<R.State, R.Action>

<<<<<<< HEAD
=======
extension Reducer {
  fileprivate func rescope<ChildState, ChildAction>(
    _ store: Store<State, Action>,
    state toChildState: @escaping (State) -> ChildState,
    action fromChildAction: @escaping (ChildState, ChildAction) -> Action?,
    removeDuplicates isDuplicate: ((ChildState, ChildState) -> Bool)?
  ) -> Store<ChildState, ChildAction> {
    (self as? any AnyScopedReducer ?? ScopedReducer(rootStore: store)).rescope(
      store,
      state: toChildState,
      action: fromChildAction,
      removeDuplicates: isDuplicate
    )
  }
}

private final class ScopedReducer<RootState, RootAction, State, Action>: Reducer {
  let rootStore: Store<RootState, RootAction>
  let toScopedState: (RootState) -> State
  private let parentStores: [Any]
  let fromScopedAction: (State, Action) -> RootAction?
  private(set) var isSending = false

  @inlinable
  init(rootStore: Store<RootState, RootAction>)
  where RootState == State, RootAction == Action {
    self.rootStore = rootStore
    self.toScopedState = { $0 }
    self.parentStores = []
    self.fromScopedAction = { $1 }
  }

  @inlinable
  init(
    rootStore: Store<RootState, RootAction>,
    state toScopedState: @escaping (RootState) -> State,
    action fromScopedAction: @escaping (State, Action) -> RootAction?,
    parentStores: [Any]
  ) {
    self.rootStore = rootStore
    self.toScopedState = toScopedState
    self.fromScopedAction = fromScopedAction
    self.parentStores = parentStores
  }

  @inlinable
  func reduce(into state: inout State, action: Action) -> Effect<Action> {
    self.isSending = true
    defer {
      state = self.toScopedState(self.rootStore.stateSubject.value)
      self.isSending = false
    }
    if let action = self.fromScopedAction(state, action),
      let task = self.rootStore.send(action, originatingFrom: nil)
    {
      return .run { _ in await task.cancellableValue }
    } else {
      return .none
    }
  }
}

protocol AnyScopedReducer {
  func rescope<ScopedState, ScopedAction, RescopedState, RescopedAction>(
    _ store: Store<ScopedState, ScopedAction>,
    state toRescopedState: @escaping (ScopedState) -> RescopedState,
    action fromRescopedAction: @escaping (RescopedState, RescopedAction) -> ScopedAction?,
    removeDuplicates isDuplicate: ((RescopedState, RescopedState) -> Bool)?
  ) -> Store<RescopedState, RescopedAction>
}

extension ScopedReducer: AnyScopedReducer {
  @inlinable
  func rescope<ScopedState, ScopedAction, RescopedState, RescopedAction>(
    _ store: Store<ScopedState, ScopedAction>,
    state toRescopedState: @escaping (ScopedState) -> RescopedState,
    action fromRescopedAction: @escaping (RescopedState, RescopedAction) -> ScopedAction?,
    removeDuplicates isDuplicate: ((RescopedState, RescopedState) -> Bool)?
  ) -> Store<RescopedState, RescopedAction> {
    let fromScopedAction = self.fromScopedAction as! (ScopedState, ScopedAction) -> RootAction?
    let reducer = ScopedReducer<RootState, RootAction, RescopedState, RescopedAction>(
      rootStore: self.rootStore,
      state: { _ in toRescopedState(store.stateSubject.value) },
      action: { fromRescopedAction($0, $1).flatMap { fromScopedAction(store.stateSubject.value, $0) } },
      parentStores: self.parentStores + [store]
    )
    let childStore = Store<RescopedState, RescopedAction>(
      initialState: toRescopedState(store.stateSubject.value)
    ) {
      reducer
    }
    childStore._isInvalidated = store._isInvalidated
    childStore.parentCancellable = store.stateSubject
      .dropFirst()
      .sink { [weak childStore] newValue in
        guard
          !reducer.isSending,
          let childStore = childStore
        else { return }
        let newValue = toRescopedState(newValue)
        guard isDuplicate.map({ !$0(childStore.stateSubject.value, newValue) }) ?? true else {
          return
        }
        childStore.stateSubject.value = newValue
        Logger.shared.log("\(typeName(of: store)).scope")
      }
    return childStore
  }
}

>>>>>>> 58988df8
/// A publisher of store state.
@dynamicMemberLookup
public struct StorePublisher<State>: Publisher {
  public typealias Output = State
  public typealias Failure = Never

  let store: Any
  let upstream: AnyPublisher<State, Never>

  init<P: Publisher>(
    store: Any,
    upstream: P
  ) where P.Output == Output, P.Failure == Failure {
    self.store = store
    self.upstream = upstream.eraseToAnyPublisher()
  }

  public func receive<S: Subscriber>(subscriber: S) where S.Input == Output, S.Failure == Failure {
    self.upstream.subscribe(
      AnySubscriber(
        receiveSubscription: subscriber.receive(subscription:),
        receiveValue: subscriber.receive(_:),
        receiveCompletion: { [store = self.store] in
          subscriber.receive(completion: $0)
          _ = store
        }
      )
    )
  }

  /// Returns the resulting publisher of a given key path.
  public subscript<Value: Equatable>(
    dynamicMember keyPath: KeyPath<State, Value>
  ) -> StorePublisher<Value> {
    .init(store: self.store, upstream: self.upstream.map(keyPath).removeDuplicates())
  }
}

/// The type returned from ``Store/send(_:)`` that represents the lifecycle of the effect
/// started from sending an action.
///
/// You can use this value to tie the effect's lifecycle _and_ cancellation to an asynchronous
/// context, such as the `task` view modifier.
///
/// ```swift
/// .task { await store.send(.task).finish() }
/// ```
///
/// > Note: Unlike Swift's `Task` type, ``StoreTask`` automatically sets up a cancellation
/// > handler between the current async context and the task.
///
/// See ``TestStoreTask`` for the analog returned from ``TestStore``.
public struct StoreTask: Hashable, Sendable {
  internal let rawValue: Task<Void, Never>?

  internal init(rawValue: Task<Void, Never>?) {
    self.rawValue = rawValue
  }

  /// Cancels the underlying task.
  public func cancel() {
    self.rawValue?.cancel()
  }

  /// Waits for the task to finish.
  public func finish() async {
    await self.rawValue?.cancellableValue
  }

  /// A Boolean value that indicates whether the task should stop executing.
  ///
  /// After the value of this property becomes `true`, it remains `true` indefinitely. There is no
  /// way to uncancel a task.
  public var isCancelled: Bool {
    self.rawValue?.isCancelled ?? true
  }
}

private protocol AnyStore {
  func invalidate()
}

private func typeName<State, Action>(of store: Store<State, Action>) -> String {
  let stateType = typeName(State.self, genericsAbbreviated: false)
  let actionType = typeName(Action.self, genericsAbbreviated: false)
  // TODO: `PresentationStoreOf`, `StackStoreOf`, `IdentifiedStoreOf`?
  if stateType.hasSuffix(".State"),
    actionType.hasSuffix(".Action"),
    stateType.dropLast(6) == actionType.dropLast(7)
  {
    return "StoreOf<\(stateType.dropLast(6))>"
  } else if stateType.hasSuffix(".State?"),
    actionType.hasSuffix(".Action"),
    stateType.dropLast(7) == actionType.dropLast(7)
  {
    return "StoreOf<\(stateType.dropLast(7))?>"
  } else if stateType.hasPrefix("PresentationState<"),
    actionType.hasPrefix("PresentationAction<"),
    stateType.dropFirst(18).dropLast(7) == actionType.dropFirst(19).dropLast(8)
  {
    return "PresentationStoreOf<\(stateType.dropFirst(18).dropLast(7))>"
  } else if stateType.hasPrefix("StackState<"),
    actionType.hasPrefix("StackAction<"),
    stateType.dropFirst(11).dropLast(7)
      == actionType.dropFirst(12).prefix(while: { $0 != "," }).dropLast(6)
  {
    return "StackStoreOf<\(stateType.dropFirst(11).dropLast(7))>"
  } else {
    return "Store<\(stateType), \(actionType)>"
  }
}

// NB: From swift-custom-dump. Consider publicizing interface in some way to keep things in sync.
private func typeName(
  _ type: Any.Type,
  qualified: Bool = true,
  genericsAbbreviated: Bool = true
) -> String {
  var name = _typeName(type, qualified: qualified)
    .replacingOccurrences(
      of: #"\(unknown context at \$[[:xdigit:]]+\)\."#,
      with: "",
      options: .regularExpression
    )
  for _ in 1...10 {  // NB: Only handle so much nesting
    let abbreviated =
      name
      .replacingOccurrences(
        of: #"\bSwift.Optional<([^><]+)>"#,
        with: "$1?",
        options: .regularExpression
      )
      .replacingOccurrences(
        of: #"\bSwift.Array<([^><]+)>"#,
        with: "[$1]",
        options: .regularExpression
      )
      .replacingOccurrences(
        of: #"\bSwift.Dictionary<([^,<]+), ([^><]+)>"#,
        with: "[$1: $2]",
        options: .regularExpression
      )
    if abbreviated == name { break }
    name = abbreviated
  }
  name = name.replacingOccurrences(
    of: #"\w+\.([\w.]+)"#,
    with: "$1",
    options: .regularExpression
  )
  if genericsAbbreviated {
    name = name.replacingOccurrences(
      of: #"<.+>"#,
      with: "",
      options: .regularExpression
    )
  }
  return name
}<|MERGE_RESOLUTION|>--- conflicted
+++ resolved
@@ -574,7 +574,6 @@
     return childStore
   }
 
-<<<<<<< HEAD
   fileprivate func invalidate() {
     for id in self.children.keys {
       self.invalidateChild(id: id)
@@ -585,18 +584,6 @@
     guard self.children.keys.contains(id) else { return }
     (self.children[id] as? any AnyStore)?.invalidate()
     self.children[id] = nil
-=======
-  func invalidate(_ isInvalid: @escaping (State) -> Bool) -> Store {
-    self.threadCheck(status: .scope)
-    let store: Store = self.reducer.rescope(
-      self,
-      state: { $0 },
-      action: { state, action in isInvalid(state) && BindingLocal.isActive ? nil : action },
-      removeDuplicates: { isInvalid($0) && isInvalid($1) }
-    )
-    store._isInvalidated = { self._isInvalidated() || isInvalid(self.stateSubject.value) }
-    return store
->>>>>>> 58988df8
   }
 
   @_spi(Internals)
@@ -879,119 +866,6 @@
 /// ```
 public typealias StoreOf<R: Reducer> = Store<R.State, R.Action>
 
-<<<<<<< HEAD
-=======
-extension Reducer {
-  fileprivate func rescope<ChildState, ChildAction>(
-    _ store: Store<State, Action>,
-    state toChildState: @escaping (State) -> ChildState,
-    action fromChildAction: @escaping (ChildState, ChildAction) -> Action?,
-    removeDuplicates isDuplicate: ((ChildState, ChildState) -> Bool)?
-  ) -> Store<ChildState, ChildAction> {
-    (self as? any AnyScopedReducer ?? ScopedReducer(rootStore: store)).rescope(
-      store,
-      state: toChildState,
-      action: fromChildAction,
-      removeDuplicates: isDuplicate
-    )
-  }
-}
-
-private final class ScopedReducer<RootState, RootAction, State, Action>: Reducer {
-  let rootStore: Store<RootState, RootAction>
-  let toScopedState: (RootState) -> State
-  private let parentStores: [Any]
-  let fromScopedAction: (State, Action) -> RootAction?
-  private(set) var isSending = false
-
-  @inlinable
-  init(rootStore: Store<RootState, RootAction>)
-  where RootState == State, RootAction == Action {
-    self.rootStore = rootStore
-    self.toScopedState = { $0 }
-    self.parentStores = []
-    self.fromScopedAction = { $1 }
-  }
-
-  @inlinable
-  init(
-    rootStore: Store<RootState, RootAction>,
-    state toScopedState: @escaping (RootState) -> State,
-    action fromScopedAction: @escaping (State, Action) -> RootAction?,
-    parentStores: [Any]
-  ) {
-    self.rootStore = rootStore
-    self.toScopedState = toScopedState
-    self.fromScopedAction = fromScopedAction
-    self.parentStores = parentStores
-  }
-
-  @inlinable
-  func reduce(into state: inout State, action: Action) -> Effect<Action> {
-    self.isSending = true
-    defer {
-      state = self.toScopedState(self.rootStore.stateSubject.value)
-      self.isSending = false
-    }
-    if let action = self.fromScopedAction(state, action),
-      let task = self.rootStore.send(action, originatingFrom: nil)
-    {
-      return .run { _ in await task.cancellableValue }
-    } else {
-      return .none
-    }
-  }
-}
-
-protocol AnyScopedReducer {
-  func rescope<ScopedState, ScopedAction, RescopedState, RescopedAction>(
-    _ store: Store<ScopedState, ScopedAction>,
-    state toRescopedState: @escaping (ScopedState) -> RescopedState,
-    action fromRescopedAction: @escaping (RescopedState, RescopedAction) -> ScopedAction?,
-    removeDuplicates isDuplicate: ((RescopedState, RescopedState) -> Bool)?
-  ) -> Store<RescopedState, RescopedAction>
-}
-
-extension ScopedReducer: AnyScopedReducer {
-  @inlinable
-  func rescope<ScopedState, ScopedAction, RescopedState, RescopedAction>(
-    _ store: Store<ScopedState, ScopedAction>,
-    state toRescopedState: @escaping (ScopedState) -> RescopedState,
-    action fromRescopedAction: @escaping (RescopedState, RescopedAction) -> ScopedAction?,
-    removeDuplicates isDuplicate: ((RescopedState, RescopedState) -> Bool)?
-  ) -> Store<RescopedState, RescopedAction> {
-    let fromScopedAction = self.fromScopedAction as! (ScopedState, ScopedAction) -> RootAction?
-    let reducer = ScopedReducer<RootState, RootAction, RescopedState, RescopedAction>(
-      rootStore: self.rootStore,
-      state: { _ in toRescopedState(store.stateSubject.value) },
-      action: { fromRescopedAction($0, $1).flatMap { fromScopedAction(store.stateSubject.value, $0) } },
-      parentStores: self.parentStores + [store]
-    )
-    let childStore = Store<RescopedState, RescopedAction>(
-      initialState: toRescopedState(store.stateSubject.value)
-    ) {
-      reducer
-    }
-    childStore._isInvalidated = store._isInvalidated
-    childStore.parentCancellable = store.stateSubject
-      .dropFirst()
-      .sink { [weak childStore] newValue in
-        guard
-          !reducer.isSending,
-          let childStore = childStore
-        else { return }
-        let newValue = toRescopedState(newValue)
-        guard isDuplicate.map({ !$0(childStore.stateSubject.value, newValue) }) ?? true else {
-          return
-        }
-        childStore.stateSubject.value = newValue
-        Logger.shared.log("\(typeName(of: store)).scope")
-      }
-    return childStore
-  }
-}
-
->>>>>>> 58988df8
 /// A publisher of store state.
 @dynamicMemberLookup
 public struct StorePublisher<State>: Publisher {
